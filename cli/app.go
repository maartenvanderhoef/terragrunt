package cli

import (
	"context"
	goerrors "errors"
	"fmt"
	"io"
	"os"
	"path/filepath"
	"sort"
	"strings"
	"time"

	"github.com/gruntwork-io/terragrunt/telemetry"
<<<<<<< HEAD
	"github.com/gruntwork-io/terragrunt/terraform"
=======
	"golang.org/x/exp/maps"
	"golang.org/x/sync/errgroup"
	"golang.org/x/text/cases"
	"golang.org/x/text/language"
>>>>>>> 5e6dd700

	"github.com/gruntwork-io/terragrunt/cli/commands/graph"

	"github.com/gruntwork-io/terragrunt/cli/commands/scaffold"

	"github.com/gruntwork-io/terragrunt/shell"

	"github.com/gruntwork-io/go-commons/errors"
	"github.com/gruntwork-io/go-commons/version"
	"github.com/gruntwork-io/terragrunt/config"
	"github.com/gruntwork-io/terragrunt/util"
	hashicorpversion "github.com/hashicorp/go-version"

	"github.com/gruntwork-io/go-commons/env"
	"github.com/gruntwork-io/terragrunt/cli/commands"
	awsproviderpatch "github.com/gruntwork-io/terragrunt/cli/commands/aws-provider-patch"
	"github.com/gruntwork-io/terragrunt/cli/commands/catalog"
	graphdependencies "github.com/gruntwork-io/terragrunt/cli/commands/graph-dependencies"
	"github.com/gruntwork-io/terragrunt/cli/commands/hclfmt"
	outputmodulegroups "github.com/gruntwork-io/terragrunt/cli/commands/output-module-groups"
	renderjson "github.com/gruntwork-io/terragrunt/cli/commands/render-json"
	runall "github.com/gruntwork-io/terragrunt/cli/commands/run-all"
	terraformCmd "github.com/gruntwork-io/terragrunt/cli/commands/terraform"
	terragruntinfo "github.com/gruntwork-io/terragrunt/cli/commands/terragrunt-info"
	validateinputs "github.com/gruntwork-io/terragrunt/cli/commands/validate-inputs"
	"github.com/gruntwork-io/terragrunt/options"
	"github.com/gruntwork-io/terragrunt/pkg/cli"
	"github.com/gruntwork-io/terragrunt/pkg/log"
)

// forced shutdown interval after receiving an interrupt signal
const forceExitInterval = shell.SignalForwardingDelay * 2

func init() {
	cli.AppVersionTemplate = AppVersionTemplate
	cli.AppHelpTemplate = AppHelpTemplate
	cli.CommandHelpTemplate = CommandHelpTemplate
}

type App struct {
	*cli.App
}

// NewApp creates the Terragrunt CLI App.
func NewApp(writer io.Writer, errWriter io.Writer) *App {
	opts := options.NewTerragruntOptions()
	opts.Writer = writer
	opts.ErrWriter = errWriter

	app := cli.NewApp()
	app.Name = "terragrunt"
	app.Usage = "Terragrunt is a thin wrapper for Terraform that provides extra tools for working with multiple\nTerraform modules, remote state, and locking. For documentation, see https://github.com/gruntwork-io/terragrunt/."
	app.Author = "Gruntwork <www.gruntwork.io>"
	app.Version = version.GetVersion()
	app.Writer = writer
	app.ErrWriter = errWriter
	app.Flags = append(
		commands.NewGlobalFlags(opts),
		commands.NewHelpVersionFlags(opts)...)
	app.Commands = append(
		deprecatedCommands(opts),
		terragruntCommands(opts)...)
	app.Before = beforeAction(opts)
<<<<<<< HEAD
	app.CommonBefore = initialSetup(opts)                                      // all commands run this function before running their own `Action` function
	app.DefaultCommand = telemetryCommand(opts, terraformCmd.NewCommand(opts)) // by default, if no terragrunt command is specified, run the Terraform command
=======
	app.DefaultCommand = telemetryCommand(opts, terraform.NewCommand(opts)) // by default, if no terragrunt command is specified, runAction the Terraform command
>>>>>>> 5e6dd700
	app.OsExiter = osExiter

	return &App{app}
}

func (app *App) Run(args []string) error {
	return app.RunContext(context.Background(), args)
}

func (app *App) RunContext(ctx context.Context, args []string) error {
	ctx, cancel := context.WithCancel(ctx)
	defer cancel()

	shell.RegisterSignalHandler(func(signal os.Signal) {
		log.Infof("%s signal received. Gracefully shutting down... (it can take up to %v)", cases.Title(language.English).String(signal.String()), shell.SignalForwardingDelay)
		cancel()

		time.Sleep(forceExitInterval)
		log.Infof("Failed to gracefully shutdown within %v, force shutting down...", forceExitInterval)
		os.Exit(1)
	}, shell.InterruptSignals...)

	// configure telemetry integration
	err := telemetry.InitTelemetry(ctx, &telemetry.TelemetryOptions{
		Vars:       env.Parse(os.Environ()),
		AppName:    app.Name,
		AppVersion: app.Version,
		Writer:     app.Writer,
		ErrWriter:  app.ErrWriter,
	})
	if err != nil {
		return err
	}
	defer func(ctx context.Context) {
		if err := telemetry.ShutdownTelemetry(ctx); err != nil {
			_, _ = app.ErrWriter.Write([]byte(err.Error()))
		}
	}(ctx)

	if err := app.App.RunContext(ctx, args); err != nil && !goerrors.Is(err, context.Canceled) {
		return err
	}
	return nil
}

// This set of commands is also used in unit tests
func terragruntCommands(opts *options.TerragruntOptions) cli.Commands {
	cmds := cli.Commands{
		telemetryCommand(opts, runall.NewCommand(opts)),             // runAction-all
		telemetryCommand(opts, terragruntinfo.NewCommand(opts)),     // terragrunt-info
		telemetryCommand(opts, validateinputs.NewCommand(opts)),     // validate-inputs
		telemetryCommand(opts, graphdependencies.NewCommand(opts)),  // graph-dependencies
		telemetryCommand(opts, hclfmt.NewCommand(opts)),             // hclfmt
		telemetryCommand(opts, renderjson.NewCommand(opts)),         // render-json
		telemetryCommand(opts, awsproviderpatch.NewCommand(opts)),   // aws-provider-patch
		telemetryCommand(opts, outputmodulegroups.NewCommand(opts)), // output-module-groups
		telemetryCommand(opts, catalog.NewCommand(opts)),            // catalog
		telemetryCommand(opts, scaffold.NewCommand(opts)),           // scaffold
		telemetryCommand(opts, graph.NewCommand(opts)),              // graph
	}

	sort.Sort(cmds)

	// add terraformCmd command `*` after sorting to put the command at the end of the list in the help.
	cmds.Add(telemetryCommand(opts, terraformCmd.NewCommand(opts)))

	return cmds
}

// Wrap CLI command execution with setting of telemetry context and labels, if telemetry is disabled, just runAction the command.
func telemetryCommand(opts *options.TerragruntOptions, cmd *cli.Command) *cli.Command {
	action := cmd.Action
	cmd.Action = func(ctx *cli.Context) error {
		return telemetry.Telemetry(ctx.Context, opts, fmt.Sprintf("%s %s", ctx.Command.Name, opts.TerraformCommand), map[string]interface{}{
			"terraformCommand": opts.TerraformCommand,
			"args":             opts.TerraformCliArgs,
			"dir":              opts.WorkingDir,
		}, func(childCtx context.Context) error {
			ctx.Context = childCtx
			if err := initialSetup(ctx, opts); err != nil {
				return err
			}

			return runAction(ctx, opts, action)
		})
	}
	return cmd
}

func beforeAction(opts *options.TerragruntOptions) cli.ActionFunc {
	return func(ctx *cli.Context) error {
		// setting current context to the options
		// show help if the args are not specified.
		if !ctx.Args().Present() {
			err := cli.ShowAppHelp(ctx)
			// exit the app
			return cli.NewExitError(err, 0)
		}
		return nil
	}
}

<<<<<<< HEAD
// mostly preparing terragrunt options
func initialSetup(opts *options.TerragruntOptions) func(ctx *cli.Context) error {
	return func(ctx *cli.Context) error {
		// The env vars are renamed to "..._NO_AUTO_..." in the gobal flags`. These ones are left for backwards compatibility.
		opts.AutoInit = env.GetBool(os.Getenv("TERRAGRUNT_AUTO_INIT"), opts.AutoInit)
		opts.AutoRetry = env.GetBool(os.Getenv("TERRAGRUNT_AUTO_RETRY"), opts.AutoRetry)
		opts.RunAllAutoApprove = env.GetBool(os.Getenv("TERRAGRUNT_AUTO_APPROVE"), opts.RunAllAutoApprove)

		// `TF_INPUT` is the old env var for`--terragrunt-non-interactive` flag, now is replaced with `TERRAGRUNT_NON_INTERACTIVE` but kept for backwards compatibility.
		// If `TF_INPUT` is false then `opts.NonInteractive` is true.
		opts.NonInteractive = env.GetNegativeBool(os.Getenv("TF_INPUT"), opts.NonInteractive)

		// --- Args
		// convert the rest flags (intended for terraform) to one dash, e.g. `--input=true` to `-input=true`
		args := ctx.Args().Normalize(cli.SingleDashFlag)
		cmdName := ctx.Command.Name

		switch cmdName {
		case terraformCmd.CommandName, runall.CommandName, graph.CommandName:
			cmdName = ctx.Args().CommandName()

			// `terraform apply -destroy` is an alias for `terraform destroy`.
			// It is important to resolve the alias because the `run-all` relies on terraform command to determine the order, for `destroy` command is used the reverse order.
			if cmdName == terraform.CommandNameApply && util.ListContainsElement(args, terraform.FlagNameNameDestroy) {
				cmdName = terraform.CommandNameDestroy
				args = append([]string{terraform.CommandNameDestroy}, args.Tail()...)
				args = util.RemoveElementFromList(args, terraform.FlagNameNameDestroy)
			}
		default:
			args = append([]string{cmdName}, args...)
=======
func runAction(cliCtx *cli.Context, opts *options.TerragruntOptions, action cli.ActionFunc) error {
	ctx, cancel := context.WithCancel(cliCtx.Context)
	defer cancel()

	errGroup, ctx := errgroup.WithContext(ctx)

	// Run provider cache server
	if opts.ProviderCache {
		server, err := InitProviderCacheServer(opts)
		if err != nil {
			return err
>>>>>>> 5e6dd700
		}
		defer server.Close() //nolint:errcheck

		cliCtx.Context = shell.ContextWithTerraformCommandHook(ctx, server.TerraformCommandHook)
		maps.Copy(opts.Env, server.Env)

		errGroup.Go(func() error {
			return server.Run(ctx)
		})
	}

	// Run command action
	errGroup.Go(func() error {
		defer cancel()

		if action != nil {
			return action(cliCtx)
		}
		return nil
	})

	return errGroup.Wait()
}

<<<<<<< HEAD
		log.SetLogger(opts.Logger.Logger)

		// --- Working Dir
		if opts.WorkingDir == "" {
			currentDir, err := os.Getwd()
			if err != nil {
				return errors.WithStackTrace(err)
			}
			opts.WorkingDir = currentDir
		}
		opts.WorkingDir = filepath.ToSlash(opts.WorkingDir)
=======
// mostly preparing terragrunt options
func initialSetup(cliCtx *cli.Context, opts *options.TerragruntOptions) error {
	// The env vars are renamed to "..._NO_AUTO_..." in the gobal flags`. These ones are left for backwards compatibility.
	opts.AutoInit = env.GetBool(os.Getenv("TERRAGRUNT_AUTO_INIT"), opts.AutoInit)
	opts.AutoRetry = env.GetBool(os.Getenv("TERRAGRUNT_AUTO_RETRY"), opts.AutoRetry)
	opts.RunAllAutoApprove = env.GetBool(os.Getenv("TERRAGRUNT_AUTO_APPROVE"), opts.RunAllAutoApprove)

	// `TF_INPUT` is the old env var for`--terragrunt-non-interactive` flag, now is replaced with `TERRAGRUNT_NON_INTERACTIVE` but kept for backwards compatibility.
	// If `TF_INPUT` is false then `opts.NonInteractive` is true.
	opts.NonInteractive = env.GetNegativeBool(os.Getenv("TF_INPUT"), opts.NonInteractive)

	// --- Args
	// convert the rest flags (intended for terraform) to one dash, e.g. `--input=true` to `-input=true`
	args := cliCtx.Args().Normalize(cli.SingleDashFlag).Slice()
	cmdName := cliCtx.Command.Name

	switch cmdName {
	case terraform.CommandName, runall.CommandName, graph.CommandName:
		cmdName = cliCtx.Args().CommandName()
	default:
		args = append([]string{cliCtx.Command.Name}, args...)
	}
>>>>>>> 5e6dd700

	opts.TerraformCommand = cmdName
	opts.TerraformCliArgs = args

	opts.Env = env.Parse(os.Environ())

	// --- Logger
	if opts.DisableLogColors {
		util.DisableLogColors()
	}

	if opts.JsonLogFormat {
		util.JsonFormat()
	}

	opts.LogLevel = util.ParseLogLevel(opts.LogLevelStr)
	opts.Logger = util.CreateLogEntry("", opts.LogLevel)
	opts.Logger.Logger.SetOutput(cliCtx.App.ErrWriter)

	log.SetLogger(opts.Logger.Logger)

	// --- Working Dir
	if opts.WorkingDir == "" {
		currentDir, err := os.Getwd()
		if err != nil {
			return errors.WithStackTrace(err)
		}
		opts.WorkingDir = currentDir
	}
	opts.WorkingDir = filepath.ToSlash(opts.WorkingDir)

<<<<<<< HEAD
		// --- Terragrunt ConfigPath
		if opts.TerragruntConfigPath == "" {
			opts.TerragruntConfigPath = config.GetDefaultConfigPath(opts.WorkingDir)
		} else if !filepath.IsAbs(opts.TerragruntConfigPath) && ctx.Command.Name == terraformCmd.CommandName {
			opts.TerragruntConfigPath = util.JoinPath(opts.WorkingDir, opts.TerragruntConfigPath)
		}
=======
	// --- Download Dir
	if opts.DownloadDir == "" {
		opts.DownloadDir = util.JoinPath(opts.WorkingDir, util.TerragruntCacheDir)
	}
>>>>>>> 5e6dd700

	downloadDir, err := filepath.Abs(opts.DownloadDir)
	if err != nil {
		return errors.WithStackTrace(err)
	}
	opts.DownloadDir = filepath.ToSlash(downloadDir)

	// --- Terragrunt ConfigPath
	if opts.TerragruntConfigPath == "" {
		opts.TerragruntConfigPath = config.GetDefaultConfigPath(opts.WorkingDir)
	} else if !filepath.IsAbs(opts.TerragruntConfigPath) && cliCtx.Command.Name == terraform.CommandName {
		opts.TerragruntConfigPath = util.JoinPath(opts.WorkingDir, opts.TerragruntConfigPath)
	}

	opts.TerraformPath = filepath.ToSlash(opts.TerraformPath)

	opts.ExcludeDirs, err = util.GlobCanonicalPath(opts.WorkingDir, opts.ExcludeDirs...)
	if err != nil {
		return err
	}

	opts.IncludeDirs, err = util.GlobCanonicalPath(opts.WorkingDir, opts.IncludeDirs...)
	if err != nil {
		return err
	}

	// --- Terragrunt Version
	terragruntVersion, err := hashicorpversion.NewVersion(cliCtx.App.Version)
	if err != nil {
		// Malformed Terragrunt version; set the version to 0.0
		if terragruntVersion, err = hashicorpversion.NewVersion("0.0"); err != nil {
			return errors.WithStackTrace(err)
		}
	}
	opts.TerragruntVersion = terragruntVersion
	// Log the terragrunt version in debug mode. This helps with debugging issues and ensuring a specific version of terragrunt used.
	opts.Logger.Debugf("Terragrunt Version: %s", opts.TerragruntVersion)

	// --- IncludeModulePrefix
	jsonOutput := false
	for _, arg := range opts.TerraformCliArgs {
		if strings.EqualFold(arg, "-json") {
			jsonOutput = true
			break
		}
	}
	if opts.IncludeModulePrefix && !jsonOutput {
		opts.OutputPrefix = fmt.Sprintf("[%s] ", opts.WorkingDir)
	} else {
		opts.IncludeModulePrefix = false
	}

	// --- Others
	if !opts.RunAllAutoApprove {
		// When running in no-auto-approve mode, set parallelism to 1 so that interactive prompts work.
		opts.Parallelism = 1
	}

	opts.OriginalTerragruntConfigPath = opts.TerragruntConfigPath
	opts.OriginalTerraformCommand = opts.TerraformCommand
	opts.OriginalIAMRoleOptions = opts.IAMRoleOptions

<<<<<<< HEAD
		opts.RunTerragrunt = terraformCmd.Run
=======
	opts.RunTerragrunt = terraform.Run
>>>>>>> 5e6dd700

	shell.PrepareConsole(opts)

	return nil
}

func osExiter(exitCode int) {
	// Do nothing. We just need to override this function, as the default value calls os.Exit, which
	// kills the app (or any automated test) dead in its tracks.
}<|MERGE_RESOLUTION|>--- conflicted
+++ resolved
@@ -12,14 +12,11 @@
 	"time"
 
 	"github.com/gruntwork-io/terragrunt/telemetry"
-<<<<<<< HEAD
 	"github.com/gruntwork-io/terragrunt/terraform"
-=======
 	"golang.org/x/exp/maps"
 	"golang.org/x/sync/errgroup"
 	"golang.org/x/text/cases"
 	"golang.org/x/text/language"
->>>>>>> 5e6dd700
 
 	"github.com/gruntwork-io/terragrunt/cli/commands/graph"
 
@@ -83,12 +80,7 @@
 		deprecatedCommands(opts),
 		terragruntCommands(opts)...)
 	app.Before = beforeAction(opts)
-<<<<<<< HEAD
-	app.CommonBefore = initialSetup(opts)                                      // all commands run this function before running their own `Action` function
 	app.DefaultCommand = telemetryCommand(opts, terraformCmd.NewCommand(opts)) // by default, if no terragrunt command is specified, run the Terraform command
-=======
-	app.DefaultCommand = telemetryCommand(opts, terraform.NewCommand(opts)) // by default, if no terragrunt command is specified, runAction the Terraform command
->>>>>>> 5e6dd700
 	app.OsExiter = osExiter
 
 	return &App{app}
@@ -191,38 +183,6 @@
 	}
 }
 
-<<<<<<< HEAD
-// mostly preparing terragrunt options
-func initialSetup(opts *options.TerragruntOptions) func(ctx *cli.Context) error {
-	return func(ctx *cli.Context) error {
-		// The env vars are renamed to "..._NO_AUTO_..." in the gobal flags`. These ones are left for backwards compatibility.
-		opts.AutoInit = env.GetBool(os.Getenv("TERRAGRUNT_AUTO_INIT"), opts.AutoInit)
-		opts.AutoRetry = env.GetBool(os.Getenv("TERRAGRUNT_AUTO_RETRY"), opts.AutoRetry)
-		opts.RunAllAutoApprove = env.GetBool(os.Getenv("TERRAGRUNT_AUTO_APPROVE"), opts.RunAllAutoApprove)
-
-		// `TF_INPUT` is the old env var for`--terragrunt-non-interactive` flag, now is replaced with `TERRAGRUNT_NON_INTERACTIVE` but kept for backwards compatibility.
-		// If `TF_INPUT` is false then `opts.NonInteractive` is true.
-		opts.NonInteractive = env.GetNegativeBool(os.Getenv("TF_INPUT"), opts.NonInteractive)
-
-		// --- Args
-		// convert the rest flags (intended for terraform) to one dash, e.g. `--input=true` to `-input=true`
-		args := ctx.Args().Normalize(cli.SingleDashFlag)
-		cmdName := ctx.Command.Name
-
-		switch cmdName {
-		case terraformCmd.CommandName, runall.CommandName, graph.CommandName:
-			cmdName = ctx.Args().CommandName()
-
-			// `terraform apply -destroy` is an alias for `terraform destroy`.
-			// It is important to resolve the alias because the `run-all` relies on terraform command to determine the order, for `destroy` command is used the reverse order.
-			if cmdName == terraform.CommandNameApply && util.ListContainsElement(args, terraform.FlagNameNameDestroy) {
-				cmdName = terraform.CommandNameDestroy
-				args = append([]string{terraform.CommandNameDestroy}, args.Tail()...)
-				args = util.RemoveElementFromList(args, terraform.FlagNameNameDestroy)
-			}
-		default:
-			args = append([]string{cmdName}, args...)
-=======
 func runAction(cliCtx *cli.Context, opts *options.TerragruntOptions, action cli.ActionFunc) error {
 	ctx, cancel := context.WithCancel(cliCtx.Context)
 	defer cancel()
@@ -234,7 +194,6 @@
 		server, err := InitProviderCacheServer(opts)
 		if err != nil {
 			return err
->>>>>>> 5e6dd700
 		}
 		defer server.Close() //nolint:errcheck
 
@@ -259,19 +218,6 @@
 	return errGroup.Wait()
 }
 
-<<<<<<< HEAD
-		log.SetLogger(opts.Logger.Logger)
-
-		// --- Working Dir
-		if opts.WorkingDir == "" {
-			currentDir, err := os.Getwd()
-			if err != nil {
-				return errors.WithStackTrace(err)
-			}
-			opts.WorkingDir = currentDir
-		}
-		opts.WorkingDir = filepath.ToSlash(opts.WorkingDir)
-=======
 // mostly preparing terragrunt options
 func initialSetup(cliCtx *cli.Context, opts *options.TerragruntOptions) error {
 	// The env vars are renamed to "..._NO_AUTO_..." in the gobal flags`. These ones are left for backwards compatibility.
@@ -285,16 +231,23 @@
 
 	// --- Args
 	// convert the rest flags (intended for terraform) to one dash, e.g. `--input=true` to `-input=true`
-	args := cliCtx.Args().Normalize(cli.SingleDashFlag).Slice()
+	args := cliCtx.Args().Normalize(cli.SingleDashFlag)
 	cmdName := cliCtx.Command.Name
 
 	switch cmdName {
-	case terraform.CommandName, runall.CommandName, graph.CommandName:
+	case terraformCmd.CommandName, runall.CommandName, graph.CommandName:
 		cmdName = cliCtx.Args().CommandName()
+
+		// `terraform apply -destroy` is an alias for `terraform destroy`.
+		// It is important to resolve the alias because the `run-all` relies on terraform command to determine the order, for `destroy` command is used the reverse order.
+		if cmdName == terraform.CommandNameApply && util.ListContainsElement(args, terraform.FlagNameDestroy) {
+			cmdName = terraform.CommandNameDestroy
+			args = append([]string{terraform.CommandNameDestroy}, args.Tail()...)
+			args = util.RemoveElementFromList(args, terraform.FlagNameDestroy)
+		}
 	default:
-		args = append([]string{cliCtx.Command.Name}, args...)
-	}
->>>>>>> 5e6dd700
+		args = append([]string{cmdName}, args...)
+	}
 
 	opts.TerraformCommand = cmdName
 	opts.TerraformCliArgs = args
@@ -326,19 +279,10 @@
 	}
 	opts.WorkingDir = filepath.ToSlash(opts.WorkingDir)
 
-<<<<<<< HEAD
-		// --- Terragrunt ConfigPath
-		if opts.TerragruntConfigPath == "" {
-			opts.TerragruntConfigPath = config.GetDefaultConfigPath(opts.WorkingDir)
-		} else if !filepath.IsAbs(opts.TerragruntConfigPath) && ctx.Command.Name == terraformCmd.CommandName {
-			opts.TerragruntConfigPath = util.JoinPath(opts.WorkingDir, opts.TerragruntConfigPath)
-		}
-=======
 	// --- Download Dir
 	if opts.DownloadDir == "" {
 		opts.DownloadDir = util.JoinPath(opts.WorkingDir, util.TerragruntCacheDir)
 	}
->>>>>>> 5e6dd700
 
 	downloadDir, err := filepath.Abs(opts.DownloadDir)
 	if err != nil {
@@ -349,7 +293,7 @@
 	// --- Terragrunt ConfigPath
 	if opts.TerragruntConfigPath == "" {
 		opts.TerragruntConfigPath = config.GetDefaultConfigPath(opts.WorkingDir)
-	} else if !filepath.IsAbs(opts.TerragruntConfigPath) && cliCtx.Command.Name == terraform.CommandName {
+	} else if !filepath.IsAbs(opts.TerragruntConfigPath) && cliCtx.Command.Name == terraformCmd.CommandName {
 		opts.TerragruntConfigPath = util.JoinPath(opts.WorkingDir, opts.TerragruntConfigPath)
 	}
 
@@ -401,11 +345,7 @@
 	opts.OriginalTerraformCommand = opts.TerraformCommand
 	opts.OriginalIAMRoleOptions = opts.IAMRoleOptions
 
-<<<<<<< HEAD
-		opts.RunTerragrunt = terraformCmd.Run
-=======
-	opts.RunTerragrunt = terraform.Run
->>>>>>> 5e6dd700
+	opts.RunTerragrunt = terraformCmd.Run
 
 	shell.PrepareConsole(opts)
 
