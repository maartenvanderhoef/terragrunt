package terraform

import (
	"context"
	"encoding/json"
	"fmt"
	"io"
	"os"
	"path/filepath"
	"regexp"
	"strings"
	"sync"
	"time"

	"github.com/gruntwork-io/terragrunt/telemetry"

	"github.com/gruntwork-io/terragrunt/terraform"

	"github.com/gruntwork-io/gruntwork-cli/collections"
	"github.com/hashicorp/go-multierror"
	"github.com/mattn/go-zglob"

	"github.com/gruntwork-io/go-commons/errors"
	"github.com/gruntwork-io/terragrunt/aws_helper"
	"github.com/gruntwork-io/terragrunt/codegen"
	"github.com/gruntwork-io/terragrunt/config"
	"github.com/gruntwork-io/terragrunt/configstack"
	"github.com/gruntwork-io/terragrunt/options"
	"github.com/gruntwork-io/terragrunt/remote"
	"github.com/gruntwork-io/terragrunt/shell"
	"github.com/gruntwork-io/terragrunt/util"
)

const (
	CommandNameTerragruntReadConfig = "terragrunt-read-config"
	NullTFVarsFile                  = ".terragrunt-null-vars.auto.tfvars.json"
)

var TerraformCommandsThatUseState = []string{
	"init",
	"apply",
	"destroy",
	"env",
	"import",
	"graph",
	"output",
	"plan",
	"push",
	"refresh",
	"show",
	"taint",
	"untaint",
	"validate",
	"force-unlock",
	"state",
}

var TerraformCommandsThatDoNotNeedInit = []string{
	"version",
	"terragrunt-info",
	"graph-dependencies",
}

var ModuleRegex = regexp.MustCompile(`module[[:blank:]]+".+"`)

const TerraformExtensionGlob = "*.tf"

// sourceChangeLocks is a map that keeps track of locks for source changes, to ensure we aren't overriding the generated
// code while another hook (e.g. `tflint`) is running. We use sync.Map to ensure atomic updates during concurrent access.
var sourceChangeLocks = sync.Map{}

// Run downloads terraform source if necessary, then runs terraform with the given options and CLI args.
// This will forward all the args and extra_arguments directly to Terraform.
func Run(ctx context.Context, opts *options.TerragruntOptions) error {
	if opts.TerraformCommand == "" {
		return errors.WithStackTrace(MissingCommand{})
	}

	return runTerraform(ctx, opts, new(Target))
}

func RunWithTarget(ctx context.Context, opts *options.TerragruntOptions, target *Target) error {
	return runTerraform(ctx, opts, target)
}

func runTerraform(ctx context.Context, terragruntOptions *options.TerragruntOptions, target *Target) error {
	if err := checkVersionConstraints(terragruntOptions); err != nil {
		return err
	}

	terragruntConfig, err := config.ReadTerragruntConfig(terragruntOptions)
	if err != nil {
		return err
	}

	if target.isPoint(TargetPointParseConfig) {
		return target.runCallback(ctx, terragruntOptions, terragruntConfig)
	}

	terragruntOptionsClone := terragruntOptions.Clone(terragruntOptions.TerragruntConfigPath)
	terragruntOptionsClone.TerraformCommand = CommandNameTerragruntReadConfig

	if err := processHooks(terragruntConfig.Terraform.GetAfterHooks(), terragruntOptionsClone, terragruntConfig, nil); err != nil {
		return err
	}

	if terragruntConfig.Skip {
		terragruntOptions.Logger.Infof(
			"Skipping terragrunt module %s due to skip = true.",
			terragruntOptions.TerragruntConfigPath,
		)
		return nil
	}

	// We merge the OriginalIAMRoleOptions into the one from the config, because the CLI passed IAMRoleOptions has
	// precedence.
	terragruntOptions.IAMRoleOptions = options.MergeIAMRoleOptions(
		terragruntConfig.GetIAMRoleOptions(),
		terragruntOptions.OriginalIAMRoleOptions,
	)

	if err := aws_helper.AssumeRoleAndUpdateEnvIfNecessary(terragruntOptions); err != nil {
		return err
	}

	// get the default download dir
	_, defaultDownloadDir, err := options.DefaultWorkingAndDownloadDirs(terragruntOptions.TerragruntConfigPath)
	if err != nil {
		return err
	}

	// if the download dir hasn't been changed from default, and is set in the config,
	// then use it
	if terragruntOptions.DownloadDir == defaultDownloadDir && terragruntConfig.DownloadDir != "" {
		terragruntOptions.DownloadDir = terragruntConfig.DownloadDir
	}

	// Override the default value of retryable errors using the value set in the config file
	if terragruntConfig.RetryableErrors != nil {
		terragruntOptions.RetryableErrors = terragruntConfig.RetryableErrors
	}

	if terragruntConfig.RetryMaxAttempts != nil {
		if *terragruntConfig.RetryMaxAttempts < 1 {
			return fmt.Errorf("Cannot have less than 1 max retry, but you specified %d", *terragruntConfig.RetryMaxAttempts)
		}
		terragruntOptions.RetryMaxAttempts = *terragruntConfig.RetryMaxAttempts
	}

	if terragruntConfig.RetrySleepIntervalSec != nil {
		if *terragruntConfig.RetrySleepIntervalSec < 0 {
			return fmt.Errorf("Cannot sleep for less than 0 seconds, but you specified %d", *terragruntConfig.RetrySleepIntervalSec)
		}
		terragruntOptions.RetrySleepIntervalSec = time.Duration(*terragruntConfig.RetrySleepIntervalSec) * time.Second
	}

	updatedTerragruntOptions := terragruntOptions
	sourceUrl, err := config.GetTerraformSourceUrl(terragruntOptions, terragruntConfig)
	if err != nil {
		return err
	}

	if sourceUrl != "" {
<<<<<<< HEAD
		updatedTerragruntOptions, err = downloadTerraformSource(ctx, sourceUrl, terragruntOptions, terragruntConfig)
=======
		err = telemetry.Telemetry(terragruntOptions, "download_terraform_source", map[string]interface{}{
			"sourceUrl": sourceUrl,
		}, func(childCtx context.Context) error {
			updatedTerragruntOptions, err = downloadTerraformSource(sourceUrl, terragruntOptions, terragruntConfig)
			return err
		})

>>>>>>> c658e0c0
		if err != nil {
			return err
		}
	}

	// NOTE: At this point, the terraform source is downloaded to the terragrunt working directory

	if target.isPoint(TargetPointDownloadSource) {
		return target.runCallback(ctx, updatedTerragruntOptions, terragruntConfig)
	}

	// Handle code generation configs, both generate blocks and generate attribute of remote_state.
	// Note that relative paths are relative to the terragrunt working dir (where terraform is called).
	if err = generateConfig(terragruntConfig, updatedTerragruntOptions); err != nil {
		return err
	}

	if target.isPoint(TargetPointGenerateConfig) {
		return target.runCallback(ctx, updatedTerragruntOptions, terragruntConfig)
	}

	// We do the debug file generation here, after all the terragrunt generated terraform files are created so that we
	// can ensure the tfvars json file only includes the vars that are defined in the module.
	if updatedTerragruntOptions.Debug {
		err := WriteTerragruntDebugFile(updatedTerragruntOptions, terragruntConfig)
		if err != nil {
			return err
		}
	}

	if err := checkFolderContainsTerraformCode(updatedTerragruntOptions); err != nil {
		return err
	}

	if terragruntOptions.CheckDependentModules {
		allowDestroy := confirmActionWithDependentModules(terragruntOptions, terragruntConfig)
		if !allowDestroy {
			return nil
		}
	}
	return runTerragruntWithConfig(ctx, terragruntOptions, updatedTerragruntOptions, terragruntConfig, target)
}

func generateConfig(terragruntConfig *config.TerragruntConfig, updatedTerragruntOptions *options.TerragruntOptions) error {
	rawActualLock, _ := sourceChangeLocks.LoadOrStore(updatedTerragruntOptions.DownloadDir, &sync.Mutex{})
	actualLock := rawActualLock.(*sync.Mutex)
	defer actualLock.Unlock()
	actualLock.Lock()

	for _, config := range terragruntConfig.GenerateConfigs {
		if err := codegen.WriteToFile(updatedTerragruntOptions, updatedTerragruntOptions.WorkingDir, config); err != nil {
			return err
		}
	}
	if terragruntConfig.RemoteState != nil && terragruntConfig.RemoteState.Generate != nil {
		if err := terragruntConfig.RemoteState.GenerateTerraformCode(updatedTerragruntOptions); err != nil {
			return err
		}
	} else if terragruntConfig.RemoteState != nil {
		// We use else if here because we don't need to check the backend configuration is defined when the remote state
		// block has a `generate` attribute configured.
		if err := checkTerraformCodeDefinesBackend(updatedTerragruntOptions, terragruntConfig.RemoteState.Backend); err != nil {
			return err
		}
	}
	return nil
}

// Runs terraform with the given options and CLI args.
// This will forward all the args and extra_arguments directly to Terraform.

// This function takes in the "original" terragrunt options which has the unmodified 'WorkingDir' from before downloading the code from the source URL,
// and the "updated" terragrunt options that will contain the updated 'WorkingDir' into which the code has been downloaded
func runTerragruntWithConfig(ctx context.Context, originalTerragruntOptions *options.TerragruntOptions, terragruntOptions *options.TerragruntOptions, terragruntConfig *config.TerragruntConfig, target *Target) error {
	// Add extra_arguments to the command
	if terragruntConfig.Terraform != nil && terragruntConfig.Terraform.ExtraArgs != nil && len(terragruntConfig.Terraform.ExtraArgs) > 0 {
		args := filterTerraformExtraArgs(terragruntOptions, terragruntConfig)
		terragruntOptions.InsertTerraformCliArgs(args...)
		for k, v := range filterTerraformEnvVarsFromExtraArgs(terragruntOptions, terragruntConfig) {
			terragruntOptions.Env[k] = v
		}
	}

	if err := setTerragruntInputsAsEnvVars(terragruntOptions, terragruntConfig); err != nil {
		return err
	}

	if util.FirstArg(terragruntOptions.TerraformCliArgs) == terraform.CommandNameInit {
		if err := prepareInitCommand(terragruntOptions, terragruntConfig); err != nil {
			return err
		}
	} else {
		if err := prepareNonInitCommand(ctx, originalTerragruntOptions, terragruntOptions, terragruntConfig); err != nil {
			return err
		}
	}

	fileName, err := setTerragruntNullValues(terragruntOptions, terragruntConfig)
	if err != nil {
		return err
	}
	defer func() {
		if fileName != "" {
			if err := os.Remove(fileName); err != nil {
				terragruntOptions.Logger.Debugf("Failed to remove null values file %s: %v", fileName, err)
			}
		}
	}()

	// Now that we've run 'init' and have all the source code locally, we can finally run the patch command
	if target.isPoint(TargetPointInitCommand) {
		return target.runCallback(ctx, terragruntOptions, terragruntConfig)
	}

	if err := checkProtectedModule(terragruntOptions, terragruntConfig); err != nil {
		return err
	}

	return runActionWithHooks(ctx, "terraform", terragruntOptions, terragruntConfig, func(ctx context.Context) error {
		runTerraformError := runTerraformWithRetry(ctx, terragruntOptions)

		var lockFileError error
		if shouldCopyLockFile(terragruntOptions.TerraformCliArgs) {
			// Copy the lock file from the Terragrunt working dir (e.g., .terragrunt-cache/xxx/<some-module>) to the
			// user's working dir (e.g., /live/stage/vpc). That way, the lock file will end up right next to the user's
			// terragrunt.hcl and can be checked into version control. Note that in the past, Terragrunt allowed the
			// user's working dir to be different than the directory where the terragrunt.hcl file lived, so just in
			// case, we are using the user's working dir here, rather than just looking at the parent dir of the
			// terragrunt.hcl. However, the default value for the user's working dir, set in options.go, IS just the
			// parent dir of terragrunt.hcl, so these will likely always be the same.
			lockFileError = util.CopyLockFile(terragruntOptions.WorkingDir, originalTerragruntOptions.WorkingDir, terragruntOptions.Logger)
		}

		return multierror.Append(runTerraformError, lockFileError).ErrorOrNil()
	})
}

// confirmActionWithDependentModules - Show warning with list of dependent modules from current module before destroy
func confirmActionWithDependentModules(terragruntOptions *options.TerragruntOptions, terragruntConfig *config.TerragruntConfig) bool {
	modules := configstack.FindWhereWorkingDirIsIncluded(terragruntOptions, terragruntConfig)
	if len(modules) != 0 {
		if _, err := terragruntOptions.ErrWriter.Write([]byte("Detected dependent modules:\n")); err != nil {
			terragruntOptions.Logger.Error(err)
			return false
		}
		for _, module := range modules {
			if _, err := terragruntOptions.ErrWriter.Write([]byte(fmt.Sprintf("%s\n", module.Path))); err != nil {
				terragruntOptions.Logger.Error(err)
				return false
			}
		}
		prompt := "WARNING: Are you sure you want to continue?"
		shouldRun, err := shell.PromptUserForYesNo(prompt, terragruntOptions)
		if err != nil {
			terragruntOptions.Logger.Error(err)
			return false
		}
		return shouldRun
	}
	// request user to confirm action in any case
	return true
}

// Terraform 0.14 now manages a lock file for providers. This can be updated
// in three ways:
// * `terraform init` in a module where no `.terraform.lock.hcl` exists
// * `terraform init -upgrade`
// * `terraform providers lock`
//
// In any of these cases, terragrunt should attempt to copy the generated
// `.terraform.lock.hcl`
//
// terraform init is not guaranteed to pull all checksums depending on platforms,
// if you already have the provider requested in a cache, or if you are using a mirror.
// There are lots of details at [hashicorp/terraform#27264](https://github.com/hashicorp/terraform/issues/27264#issuecomment-743389837)
// The `providers lock` sub command enables you to ensure that the lock file is
// fully populated.
func shouldCopyLockFile(args []string) bool {
	if util.FirstArg(args) == terraform.CommandNameInit {
		return true
	}

	if util.FirstArg(args) == terraform.CommandNameProviders && util.SecondArg(args) == terraform.CommandNameLock {
		return true
	}
	return false
}

// Run the given action function surrounded by hooks. That is, run the before hooks first, then, if there were no
// errors, run the action, and finally, run the after hooks. Return any errors hit from the hooks or action.
func runActionWithHooks(ctx context.Context, description string, terragruntOptions *options.TerragruntOptions, terragruntConfig *config.TerragruntConfig, action func(ctx context.Context) error) error {
	var allErrors *multierror.Error
	beforeHookErrors := processHooks(terragruntConfig.Terraform.GetBeforeHooks(), terragruntOptions, terragruntConfig, allErrors)
	allErrors = multierror.Append(allErrors, beforeHookErrors)

	var actionErrors error
	if beforeHookErrors == nil {
		actionErrors = action(ctx)
		allErrors = multierror.Append(allErrors, actionErrors)
	} else {
		terragruntOptions.Logger.Errorf("Errors encountered running before_hooks. Not running '%s'.", description)
	}
	postHookErrors := processHooks(terragruntConfig.Terraform.GetAfterHooks(), terragruntOptions, terragruntConfig, allErrors)
	errorHookErrors := processErrorHooks(terragruntConfig.Terraform.GetErrorHooks(), terragruntOptions, allErrors)
	allErrors = multierror.Append(allErrors, postHookErrors, errorHookErrors)

	return allErrors.ErrorOrNil()
}

// The Terragrunt configuration can contain a set of inputs to pass to Terraform as environment variables. This method
// sets these environment variables in the given terragruntOptions.
func setTerragruntInputsAsEnvVars(terragruntOptions *options.TerragruntOptions, terragruntConfig *config.TerragruntConfig) error {
	asEnvVars, err := toTerraformEnvVars(terragruntConfig.Inputs)
	if err != nil {
		return err
	}

	if terragruntOptions.Env == nil {
		terragruntOptions.Env = map[string]string{}
	}

	for key, value := range asEnvVars {
		// Don't override any env vars the user has already set
		if _, envVarAlreadySet := terragruntOptions.Env[key]; !envVarAlreadySet {
			terragruntOptions.Env[key] = value
		}
	}
	return nil
}

func runTerraformWithRetry(ctx context.Context, terragruntOptions *options.TerragruntOptions) error {
	retry := RetryFromContext(ctx)

	return retry.Run(ctx, terragruntOptions, func(ctx context.Context, terragruntOptions *options.TerragruntOptions) (*shell.CmdOutput, error) {
		return shell.RunTerraformCommandWithOutput(terragruntOptions, terragruntOptions.TerraformCliArgs...)
	})
}

// Prepare for running 'terraform init' by initializing remote state storage and adding backend configuration arguments
// to the TerraformCliArgs
func prepareInitCommand(terragruntOptions *options.TerragruntOptions, terragruntConfig *config.TerragruntConfig) error {
	if terragruntConfig.RemoteState != nil {
		// Initialize the remote state if necessary  (e.g. create S3 bucket and DynamoDB table)
		remoteStateNeedsInit, err := remoteStateNeedsInit(terragruntConfig.RemoteState, terragruntOptions)
		if err != nil {
			return err
		}
		if remoteStateNeedsInit {
			if err := terragruntConfig.RemoteState.Initialize(terragruntOptions); err != nil {
				return err
			}
		}

		// Add backend config arguments to the command
		terragruntOptions.InsertTerraformCliArgs(terragruntConfig.RemoteState.ToTerraformInitArgs()...)
	}
	return nil
}

func checkFolderContainsTerraformCode(terragruntOptions *options.TerragruntOptions) error {
	files := []string{}
	hclFiles, err := zglob.Glob(fmt.Sprintf("%s/**/*.tf", terragruntOptions.WorkingDir))
	if err != nil {
		return errors.WithStackTrace(err)
	}
	files = append(files, hclFiles...)

	jsonFiles, err := zglob.Glob(fmt.Sprintf("%s/**/*.tf.json", terragruntOptions.WorkingDir))
	if err != nil {
		return errors.WithStackTrace(err)
	}
	files = append(files, jsonFiles...)

	if len(files) == 0 {
		return errors.WithStackTrace(NoTerraformFilesFound(terragruntOptions.WorkingDir))
	}

	return nil
}

// Check that the specified Terraform code defines a backend { ... } block and return an error if doesn't
func checkTerraformCodeDefinesBackend(terragruntOptions *options.TerragruntOptions, backendType string) error {
	terraformBackendRegexp, err := regexp.Compile(fmt.Sprintf(`backend[[:blank:]]+"%s"`, backendType))
	if err != nil {
		return errors.WithStackTrace(err)
	}

	definesBackend, err := util.Grep(terraformBackendRegexp, fmt.Sprintf("%s/**/*.tf", terragruntOptions.WorkingDir))
	if err != nil {
		return err
	}
	if definesBackend {
		return nil
	}

	terraformJSONBackendRegexp, err := regexp.Compile(fmt.Sprintf(`(?m)"backend":[[:space:]]*{[[:space:]]*"%s"`, backendType))
	if err != nil {
		return errors.WithStackTrace(err)
	}

	definesJSONBackend, err := util.Grep(terraformJSONBackendRegexp, fmt.Sprintf("%s/**/*.tf.json", terragruntOptions.WorkingDir))
	if err != nil {
		return err
	}
	if definesJSONBackend {
		return nil
	}

	return errors.WithStackTrace(BackendNotDefined{Opts: terragruntOptions, BackendType: backendType})
}

// Prepare for running any command other than 'terraform init' by running 'terraform init' if necessary
// This function takes in the "original" terragrunt options which has the unmodified 'WorkingDir' from before downloading the code from the source URL,
// and the "updated" terragrunt options that will contain the updated 'WorkingDir' into which the code has been downloaded
func prepareNonInitCommand(ctx context.Context, originalTerragruntOptions *options.TerragruntOptions, terragruntOptions *options.TerragruntOptions, terragruntConfig *config.TerragruntConfig) error {
	needsInit, err := needsInit(terragruntOptions, terragruntConfig)
	if err != nil {
		return err
	}

	if needsInit {
		if err := runTerraformInit(ctx, originalTerragruntOptions, terragruntOptions, terragruntConfig); err != nil {
			return err
		}
	}
	return nil
}

// Determines if 'terraform init' needs to be executed
func needsInit(terragruntOptions *options.TerragruntOptions, terragruntConfig *config.TerragruntConfig) (bool, error) {
	if util.ListContainsElement(TerraformCommandsThatDoNotNeedInit, util.FirstArg(terragruntOptions.TerraformCliArgs)) {
		return false, nil
	}

	if providersNeedInit(terragruntOptions) {
		return true, nil
	}

	modulesNeedsInit, err := modulesNeedInit(terragruntOptions)
	if err != nil {
		return false, err
	}
	if modulesNeedsInit {
		return true, nil
	}

	return remoteStateNeedsInit(terragruntConfig.RemoteState, terragruntOptions)
}

// Returns true if we need to run `terraform init` to download providers
func providersNeedInit(terragruntOptions *options.TerragruntOptions) bool {
	pluginsPath := util.JoinPath(terragruntOptions.DataDir(), "plugins")
	providersPath := util.JoinPath(terragruntOptions.DataDir(), "providers")
	terraformLockPath := util.JoinPath(terragruntOptions.WorkingDir, terraform.TerraformLockFile)

	return !(util.FileExists(pluginsPath) || util.FileExists(providersPath)) || !util.FileExists(terraformLockPath)
}

// Runs the terraform init command to perform what is referred to as Auto-Init in the README.md.
// This is intended to be run when the user runs another terragrunt command (e.g. 'terragrunt apply'),
// but terragrunt determines that 'terraform init' needs to be called prior to running
// the respective terraform command (e.g. 'terraform apply')
//
// The terragruntOptions are assumed to be the options for running the original terragrunt command.
//
// If terraformSource is specified, then arguments to download the terraform source will be appended to the init command.
//
// This method will return an error and NOT run terraform init if the user has disabled Auto-Init.
//
// This method takes in the "original" terragrunt options which has the unmodified 'WorkingDir' from before downloading the code from the source URL,
// and the "updated" terragrunt options that will contain the updated 'WorkingDir' into which the code has been downloaded
func runTerraformInit(ctx context.Context, originalTerragruntOptions *options.TerragruntOptions, terragruntOptions *options.TerragruntOptions, terragruntConfig *config.TerragruntConfig) error {
	// Prevent Auto-Init if the user has disabled it
	if util.FirstArg(terragruntOptions.TerraformCliArgs) != terraform.CommandNameInit && !terragruntOptions.AutoInit {
		terragruntOptions.Logger.Warnf("Detected that init is needed, but Auto-Init is disabled. Continuing with further actions, but subsequent terraform commands may fail.")
		return nil
	}

	initOptions := prepareInitOptions(terragruntOptions)

	err := runTerragruntWithConfig(ctx, originalTerragruntOptions, initOptions, terragruntConfig, new(Target))
	if err != nil {
		return err
	}

	moduleNeedInit := util.JoinPath(terragruntOptions.WorkingDir, moduleInitRequiredFile)
	if util.FileExists(moduleNeedInit) {
		return os.Remove(moduleNeedInit)
	}
	return nil
}

func prepareInitOptions(terragruntOptions *options.TerragruntOptions) *options.TerragruntOptions {
	// Need to clone the terragruntOptions, so the TerraformCliArgs can be configured to run the init command
	initOptions := terragruntOptions.Clone(terragruntOptions.TerragruntConfigPath)
	initOptions.TerraformCliArgs = []string{terraform.CommandNameInit}
	initOptions.WorkingDir = terragruntOptions.WorkingDir
	initOptions.TerraformCommand = terraform.CommandNameInit

	initOutputForCommands := []string{terraform.CommandNamePlan, terraform.CommandNameApply}
	terraformCommand := util.FirstArg(terragruntOptions.TerraformCliArgs)
	if !collections.ListContainsElement(initOutputForCommands, terraformCommand) {
		// Since some command can return a json string, it is necessary to suppress output to stdout of the `terraform init` command.
		initOptions.Writer = io.Discard
	}

	if collections.ListContainsElement(terragruntOptions.TerraformCliArgs, terraform.FlagNameNoColor) {
		initOptions.TerraformCliArgs = append(initOptions.TerraformCliArgs, terraform.FlagNameNoColor)
	}

	return initOptions
}

// Return true if modules aren't already downloaded and the Terraform templates in this project reference modules.
// Note that to keep the logic in this code very simple, this code ONLY detects the case where you haven't downloaded
// modules at all. Detecting if your downloaded modules are out of date (as opposed to missing entirely) is more
// complicated and not something we handle at the moment.
func modulesNeedInit(terragruntOptions *options.TerragruntOptions) (bool, error) {
	modulesPath := util.JoinPath(terragruntOptions.DataDir(), "modules")
	if util.FileExists(modulesPath) {
		return false, nil
	}
	moduleNeedInit := util.JoinPath(terragruntOptions.WorkingDir, moduleInitRequiredFile)
	if util.FileExists(moduleNeedInit) {
		return true, nil
	}

	return util.Grep(ModuleRegex, fmt.Sprintf("%s/%s", terragruntOptions.WorkingDir, TerraformExtensionGlob))
}

// If the user entered a Terraform command that uses state (e.g. plan, apply), make sure remote state is configured
// before running the command.
func remoteStateNeedsInit(remoteState *remote.RemoteState, terragruntOptions *options.TerragruntOptions) (bool, error) {

	// We only configure remote state for the commands that use the tfstate files. We do not configure it for
	// commands such as "get" or "version".
	if remoteState != nil && util.ListContainsElement(TerraformCommandsThatUseState, util.FirstArg(terragruntOptions.TerraformCliArgs)) {
		return remoteState.NeedsInit(terragruntOptions)
	}
	return false, nil
}

// runAll runs the provided terraform command against all the modules that are found in the directory tree.

// checkProtectedModule checks if module is protected via the "prevent_destroy" flag
func checkProtectedModule(terragruntOptions *options.TerragruntOptions, terragruntConfig *config.TerragruntConfig) error {
	var destroyFlag = false
	if util.FirstArg(terragruntOptions.TerraformCliArgs) == terraform.CommandNameDestroy {
		destroyFlag = true
	}
	if util.ListContainsElement(terragruntOptions.TerraformCliArgs, fmt.Sprintf("-%s", terraform.CommandNameDestroy)) {
		destroyFlag = true
	}
	if !destroyFlag {
		return nil
	}
	if terragruntConfig.PreventDestroy != nil && *terragruntConfig.PreventDestroy {
		return errors.WithStackTrace(ModuleIsProtected{Opts: terragruntOptions})
	}
	return nil
}

func filterTerraformExtraArgs(terragruntOptions *options.TerragruntOptions, terragruntConfig *config.TerragruntConfig) []string {
	out := []string{}
	cmd := util.FirstArg(terragruntOptions.TerraformCliArgs)

	for _, arg := range terragruntConfig.Terraform.ExtraArgs {
		for _, arg_cmd := range arg.Commands {
			if cmd == arg_cmd {
				lastArg := util.LastArg(terragruntOptions.TerraformCliArgs)
				skipVars := (cmd == terraform.CommandNameApply || cmd == terraform.CommandNameDestroy) && util.IsFile(lastArg)

				// The following is a fix for GH-493.
				// If the first argument is "apply" and the second argument is a file (plan),
				// we don't add any -var-file to the command.
				if arg.Arguments != nil {
					if skipVars {
						// If we have to skip vars, we need to iterate over all elements of array...
						for _, a := range *arg.Arguments {
							if !strings.HasPrefix(a, "-var") {
								out = append(out, a)
							}
						}
					} else {
						// ... Otherwise, let's add all the arguments
						out = append(out, *arg.Arguments...)
					}
				}

				if !skipVars {
					varFiles := arg.GetVarFiles(terragruntOptions.Logger)
					for _, file := range varFiles {
						out = append(out, fmt.Sprintf("-var-file=%s", file))
					}
				}
			}
		}
	}

	return out
}

func filterTerraformEnvVarsFromExtraArgs(terragruntOptions *options.TerragruntOptions, terragruntConfig *config.TerragruntConfig) map[string]string {
	out := map[string]string{}
	cmd := util.FirstArg(terragruntOptions.TerraformCliArgs)

	for _, arg := range terragruntConfig.Terraform.ExtraArgs {
		if arg.EnvVars == nil {
			continue
		}
		for _, argcmd := range arg.Commands {
			if cmd == argcmd {
				for k, v := range *arg.EnvVars {
					out[k] = v
				}
			}
		}
	}

	return out
}

// Convert the given variables to a map of environment variables that will expose those variables to Terraform. The
// keys will be of the format TF_VAR_xxx and the values will be converted to JSON, which Terraform knows how to read
// natively.
func toTerraformEnvVars(vars map[string]interface{}) (map[string]string, error) {
	out := map[string]string{}

	for varName, varValue := range vars {
		// skip variables with null values
		if varValue == nil {
			continue
		}
		envVarName := fmt.Sprintf(terraform.EnvNameTFVarFmt, varName)

		envVarValue, err := util.AsTerraformEnvVarJsonValue(varValue)
		if err != nil {
			return nil, err
		}

		out[envVarName] = envVarValue
	}

	return out, nil
}

// setTerragruntNullValues - Generate a .auto.tfvars.json file with variables which have null values.
func setTerragruntNullValues(terragruntOptions *options.TerragruntOptions, terragruntConfig *config.TerragruntConfig) (string, error) {
	jsonEmptyVars := make(map[string]interface{})
	for varName, varValue := range terragruntConfig.Inputs {
		if varValue == nil {
			jsonEmptyVars[varName] = nil
		}
	}
	// skip generation on empty file
	if len(jsonEmptyVars) == 0 {
		return "", nil
	}
	jsonContents, err := json.MarshalIndent(jsonEmptyVars, "", "  ")
	if err != nil {
		return "", errors.WithStackTrace(err)
	}
	varFile := filepath.Join(terragruntOptions.WorkingDir, NullTFVarsFile)
	if err := os.WriteFile(varFile, jsonContents, os.FileMode(0600)); err != nil {
		return "", errors.WithStackTrace(err)
	}

	return varFile, nil
}<|MERGE_RESOLUTION|>--- conflicted
+++ resolved
@@ -161,17 +161,13 @@
 	}
 
 	if sourceUrl != "" {
-<<<<<<< HEAD
-		updatedTerragruntOptions, err = downloadTerraformSource(ctx, sourceUrl, terragruntOptions, terragruntConfig)
-=======
 		err = telemetry.Telemetry(terragruntOptions, "download_terraform_source", map[string]interface{}{
 			"sourceUrl": sourceUrl,
 		}, func(childCtx context.Context) error {
-			updatedTerragruntOptions, err = downloadTerraformSource(sourceUrl, terragruntOptions, terragruntConfig)
+			updatedTerragruntOptions, err = downloadTerraformSource(ctx, sourceUrl, terragruntOptions, terragruntConfig)
 			return err
 		})
 
->>>>>>> c658e0c0
 		if err != nil {
 			return err
 		}
