--- conflicted
+++ resolved
@@ -815,11 +815,8 @@
 	for _, arg := range terragruntConfig.Terraform.ExtraArgs {
 		for _, argCmd := range arg.Commands {
 			if cmd == argCmd {
-<<<<<<< HEAD
 				lastArg := terragruntOptions.TerraformCliArgs.CommandNameN(1)
-=======
-				lastArg := opts.TerraformCliArgs.Last()
->>>>>>> 88838d8f
+
 				skipVars := (cmd == tf.CommandNameApply || cmd == tf.CommandNameDestroy) && util.IsFile(lastArg)
 
 				// The following is a fix for GH-493.
