package graph

import (
	"context"
	"sort"

	"github.com/gruntwork-io/terragrunt/cli/commands"
	awsproviderpatch "github.com/gruntwork-io/terragrunt/cli/commands/aws-provider-patch"
	graphdependencies "github.com/gruntwork-io/terragrunt/cli/commands/graph-dependencies"
	"github.com/gruntwork-io/terragrunt/cli/commands/hclfmt"
	renderjson "github.com/gruntwork-io/terragrunt/cli/commands/render-json"
	"github.com/gruntwork-io/terragrunt/cli/commands/terraform"
	terragruntinfo "github.com/gruntwork-io/terragrunt/cli/commands/terragrunt-info"
	validateinputs "github.com/gruntwork-io/terragrunt/cli/commands/validate-inputs"
	"github.com/gruntwork-io/terragrunt/options"
	"github.com/gruntwork-io/terragrunt/pkg/cli"
)

const (
	CommandName = "graph"
)

func NewFlags(opts *options.TerragruntOptions) cli.Flags {
	globalFlags := commands.NewGlobalFlags(opts)
	globalFlags.Add(
		&cli.GenericFlag[string]{
			Name:        "terragrunt-graph-root",
			Destination: &opts.GraphRoot,
			Usage:       "Root directory from where to build graph dependencies.",
		})
	return globalFlags
}

func NewCommand(opts *options.TerragruntOptions) *cli.Command {
	return &cli.Command{
		Name:                   CommandName,
		Usage:                  "Execute commands on the full graph of dependent modules for the current module, ensuring correct execution order.",
		DisallowUndefinedFlags: true,
		Flags:                  NewFlags(opts).Sort(),
		Subcommands:            subCommands(opts).SkipRunning(),
		Action:                 action(opts),
	}
}

<<<<<<< HEAD
func action(opts *options.TerragruntOptions) func(ctx *cli.Context) error {
=======
func action(opts *options.TerragruntOptions) cli.ActionFunc {
>>>>>>> 5e6dd700
	return func(cliCtx *cli.Context) error {
		opts.RunTerragrunt = func(ctx context.Context, opts *options.TerragruntOptions) error {
			if cmd := cliCtx.Command.Subcommand(opts.TerraformCommand); cmd != nil {
				cliCtx := cliCtx.WithValue(options.ContextKey, opts)

				return cmd.Action(cliCtx)
			}

			return terraform.Run(ctx, opts)
		}

		return Run(cliCtx.Context, opts.OptionsFromContext(cliCtx))
	}
}

func subCommands(opts *options.TerragruntOptions) cli.Commands {
	cmds := cli.Commands{
		terragruntinfo.NewCommand(opts),    // terragrunt-info
		validateinputs.NewCommand(opts),    // validate-inputs
		graphdependencies.NewCommand(opts), // graph-dependencies
		hclfmt.NewCommand(opts),            // hclfmt
		renderjson.NewCommand(opts),        // render-json
		awsproviderpatch.NewCommand(opts),  // aws-provider-patch
	}
	sort.Sort(cmds)
	cmds.Add(terraform.NewCommand(opts))

	return cmds
}<|MERGE_RESOLUTION|>--- conflicted
+++ resolved
@@ -42,11 +42,7 @@
 	}
 }
 
-<<<<<<< HEAD
-func action(opts *options.TerragruntOptions) func(ctx *cli.Context) error {
-=======
 func action(opts *options.TerragruntOptions) cli.ActionFunc {
->>>>>>> 5e6dd700
 	return func(cliCtx *cli.Context) error {
 		opts.RunTerragrunt = func(ctx context.Context, opts *options.TerragruntOptions) error {
 			if cmd := cliCtx.Command.Subcommand(opts.TerraformCommand); cmd != nil {
