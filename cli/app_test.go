--- conflicted
+++ resolved
@@ -453,14 +453,8 @@
 	app.Commands = append(
 		deprecatedCommands(opts),
 		terragruntCommands...)
-<<<<<<< HEAD
-	app.CommonBefore = initialSetup(opts)
-	app.DefaultCommand = terraformcmd.NewCommand(opts)
-	app.DefaultCommand.Action = nil
-=======
 	app.DefaultCommand = terraformcmd.NewCommand(opts)
 	app.DefaultCommand.Action = testAction
->>>>>>> 5e6dd700
 	app.OsExiter = osExiter
 
 	err := app.Run(append([]string{"--"}, args...))
