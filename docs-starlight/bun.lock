{
  "lockfileVersion": 1,
  "workspaces": {
    "": {
      "name": "docs-starlight",
      "dependencies": {
        "@astrojs/starlight": "^0.31.1",
<<<<<<< HEAD
        "@zachleat/table-saw": "^1.0.6",
=======
        "@astrojs/vercel": "^8.0.7",
>>>>>>> b782646d
        "astro": "^5.2.1",
        "sharp": "^0.32.5",
        "starlight-links-validator": "^0.14.2",
      },
    },
  },
  "patchedDependencies": {
    "@astrojs/starlight@0.31.1": "patches/@astrojs%2Fstarlight@0.31.1.patch",
  },
  "packages": {
    "@astrojs/compiler": ["@astrojs/compiler@2.10.3", "", {}, "sha512-bL/O7YBxsFt55YHU021oL+xz+B/9HvGNId3F9xURN16aeqDK9juHGktdkCSXz+U4nqFACq6ZFvWomOzhV+zfPw=="],

    "@astrojs/internal-helpers": ["@astrojs/internal-helpers@0.5.1", "", {}, "sha512-M7rAge1n2+aOSxNvKUFa0u/KFn0W+sZy7EW91KOSERotm2Ti8qs+1K0xx3zbOxtAVrmJb5/J98eohVvvEqtNkw=="],

    "@astrojs/markdown-remark": ["@astrojs/markdown-remark@6.1.0", "", { "dependencies": { "@astrojs/prism": "3.2.0", "github-slugger": "^2.0.0", "hast-util-from-html": "^2.0.3", "hast-util-to-text": "^4.0.2", "import-meta-resolve": "^4.1.0", "js-yaml": "^4.1.0", "mdast-util-definitions": "^6.0.0", "rehype-raw": "^7.0.0", "rehype-stringify": "^10.0.1", "remark-gfm": "^4.0.0", "remark-parse": "^11.0.0", "remark-rehype": "^11.1.1", "remark-smartypants": "^3.0.2", "shiki": "^1.29.1", "smol-toml": "^1.3.1", "unified": "^11.0.5", "unist-util-remove-position": "^5.0.0", "unist-util-visit": "^5.0.0", "unist-util-visit-parents": "^6.0.1", "vfile": "^6.0.3" } }, "sha512-emZNNSTPGgPc3V399Cazpp5+snogjaF04ocOSQn9vy3Kw/eIC4vTQjXOrWDEoSEy+AwPDZX9bQ4wd3bxhpmGgQ=="],

    "@astrojs/mdx": ["@astrojs/mdx@4.0.8", "", { "dependencies": { "@astrojs/markdown-remark": "6.1.0", "@mdx-js/mdx": "^3.1.0", "acorn": "^8.14.0", "es-module-lexer": "^1.6.0", "estree-util-visit": "^2.0.0", "hast-util-to-html": "^9.0.4", "kleur": "^4.1.5", "rehype-raw": "^7.0.0", "remark-gfm": "^4.0.0", "remark-smartypants": "^3.0.2", "source-map": "^0.7.4", "unist-util-visit": "^5.0.0", "vfile": "^6.0.3" }, "peerDependencies": { "astro": "^5.0.0" } }, "sha512-/aiLr2yQ55W9AbpyOgfMtFXk7g2t7XoWdC2Avps/NqxAx4aYONDLneX43D79QwgqdjFhin7o3cIPp/vVppMbaA=="],

    "@astrojs/prism": ["@astrojs/prism@3.2.0", "", { "dependencies": { "prismjs": "^1.29.0" } }, "sha512-GilTHKGCW6HMq7y3BUv9Ac7GMe/MO9gi9GW62GzKtth0SwukCu/qp2wLiGpEujhY+VVhaG9v7kv/5vFzvf4NYw=="],

    "@astrojs/sitemap": ["@astrojs/sitemap@3.2.1", "", { "dependencies": { "sitemap": "^8.0.0", "stream-replace-string": "^2.0.0", "zod": "^3.23.8" } }, "sha512-uxMfO8f7pALq0ADL6Lk68UV6dNYjJ2xGUzyjjVj60JLBs5a6smtlkBYv3tQ0DzoqwS7c9n4FUx5lgv0yPo/fgA=="],

    "@astrojs/starlight": ["@astrojs/starlight@0.31.1", "", { "dependencies": { "@astrojs/mdx": "^4.0.5", "@astrojs/sitemap": "^3.2.1", "@pagefind/default-ui": "^1.3.0", "@types/hast": "^3.0.4", "@types/js-yaml": "^4.0.9", "@types/mdast": "^4.0.4", "astro-expressive-code": "^0.40.0", "bcp-47": "^2.1.0", "hast-util-from-html": "^2.0.1", "hast-util-select": "^6.0.2", "hast-util-to-string": "^3.0.0", "hastscript": "^9.0.0", "i18next": "^23.11.5", "js-yaml": "^4.1.0", "mdast-util-directive": "^3.0.0", "mdast-util-to-markdown": "^2.1.0", "mdast-util-to-string": "^4.0.0", "pagefind": "^1.3.0", "rehype": "^13.0.1", "rehype-format": "^5.0.0", "remark-directive": "^3.0.0", "unified": "^11.0.5", "unist-util-visit": "^5.0.0", "vfile": "^6.0.2" }, "peerDependencies": { "astro": "^5.1.5" } }, "sha512-VIVkHugwgtEqJPiRH8+ouP0UqUfdmpBO9C64R+6QaQ2qmADNkI/BA3/YAJHTBZYlMQQGEEuLJwD9qpaUovi52Q=="],

    "@astrojs/telemetry": ["@astrojs/telemetry@3.2.0", "", { "dependencies": { "ci-info": "^4.1.0", "debug": "^4.3.7", "dlv": "^1.1.3", "dset": "^3.1.4", "is-docker": "^3.0.0", "is-wsl": "^3.1.0", "which-pm-runs": "^1.1.0" } }, "sha512-wxhSKRfKugLwLlr4OFfcqovk+LIFtKwLyGPqMsv+9/ibqqnW3Gv7tBhtKEb0gAyUAC4G9BTVQeQahqnQAhd6IQ=="],

    "@astrojs/vercel": ["@astrojs/vercel@8.0.7", "", { "dependencies": { "@astrojs/internal-helpers": "^0.5.1", "@vercel/analytics": "^1.4.1", "@vercel/edge": "^1.2.1", "@vercel/nft": "^0.29.0", "@vercel/routing-utils": "^5.0.4", "esbuild": "^0.24.0", "fast-glob": "^3.3.3" }, "peerDependencies": { "astro": "^5.0.0" } }, "sha512-2DPqPGZ/Et4afpJt8CAoIql2S649rzEmLBNJPHUGBysP0JklMaZ05HhQVKr+qEhZSm3NrVccxpkiIG/eLW3nPg=="],

    "@babel/helper-string-parser": ["@babel/helper-string-parser@7.25.9", "", {}, "sha512-4A/SCr/2KLd5jrtOMFzaKjVtAei3+2r/NChoBNoZ3EyP/+GlhoaEGoWOZUmFmoITP7zOJyHIMm+DYRd8o3PvHA=="],

    "@babel/helper-validator-identifier": ["@babel/helper-validator-identifier@7.25.9", "", {}, "sha512-Ed61U6XJc3CVRfkERJWDz4dJwKe7iLmmJsbOGu9wSloNSFttHV0I8g6UAgb7qnK5ly5bGLPd4oXZlxCdANBOWQ=="],

    "@babel/parser": ["@babel/parser@7.26.7", "", { "dependencies": { "@babel/types": "^7.26.7" }, "bin": "./bin/babel-parser.js" }, "sha512-kEvgGGgEjRUutvdVvZhbn/BxVt+5VSpwXz1j3WYXQbXDo8KzFOPNG2GQbdAiNq8g6wn1yKk7C/qrke03a84V+w=="],

    "@babel/runtime": ["@babel/runtime@7.26.7", "", { "dependencies": { "regenerator-runtime": "^0.14.0" } }, "sha512-AOPI3D+a8dXnja+iwsUqGRjr1BbZIe771sXdapOtYI531gSqpi92vXivKcq2asu/DFpdl1ceFAKZyRzK2PCVcQ=="],

    "@babel/types": ["@babel/types@7.26.7", "", { "dependencies": { "@babel/helper-string-parser": "^7.25.9", "@babel/helper-validator-identifier": "^7.25.9" } }, "sha512-t8kDRGrKXyp6+tjUh7hw2RLyclsW4TRoRvRHtSyAX9Bb5ldlFh+90YAYY6awRXrlB4G5G2izNeGySpATlFzmOg=="],

    "@ctrl/tinycolor": ["@ctrl/tinycolor@4.1.0", "", {}, "sha512-WyOx8cJQ+FQus4Mm4uPIZA64gbk3Wxh0so5Lcii0aJifqwoVOlfFtorjLE0Hen4OYyHZMXDWqMmaQemBhgxFRQ=="],

    "@emnapi/runtime": ["@emnapi/runtime@1.3.1", "", { "dependencies": { "tslib": "^2.4.0" } }, "sha512-kEBmG8KyqtxJZv+ygbEim+KCGtIq1fC22Ms3S4ziXmYKm8uyoLX0MHONVKwp+9opg390VaKRNt4a7A9NwmpNhw=="],

    "@esbuild/aix-ppc64": ["@esbuild/aix-ppc64@0.24.2", "", { "os": "aix", "cpu": "ppc64" }, "sha512-thpVCb/rhxE/BnMLQ7GReQLLN8q9qbHmI55F4489/ByVg2aQaQ6kbcLb6FHkocZzQhxc4gx0sCk0tJkKBFzDhA=="],

    "@esbuild/android-arm": ["@esbuild/android-arm@0.24.2", "", { "os": "android", "cpu": "arm" }, "sha512-tmwl4hJkCfNHwFB3nBa8z1Uy3ypZpxqxfTQOcHX+xRByyYgunVbZ9MzUUfb0RxaHIMnbHagwAxuTL+tnNM+1/Q=="],

    "@esbuild/android-arm64": ["@esbuild/android-arm64@0.24.2", "", { "os": "android", "cpu": "arm64" }, "sha512-cNLgeqCqV8WxfcTIOeL4OAtSmL8JjcN6m09XIgro1Wi7cF4t/THaWEa7eL5CMoMBdjoHOTh/vwTO/o2TRXIyzg=="],

    "@esbuild/android-x64": ["@esbuild/android-x64@0.24.2", "", { "os": "android", "cpu": "x64" }, "sha512-B6Q0YQDqMx9D7rvIcsXfmJfvUYLoP722bgfBlO5cGvNVb5V/+Y7nhBE3mHV9OpxBf4eAS2S68KZztiPaWq4XYw=="],

    "@esbuild/darwin-arm64": ["@esbuild/darwin-arm64@0.24.2", "", { "os": "darwin", "cpu": "arm64" }, "sha512-kj3AnYWc+CekmZnS5IPu9D+HWtUI49hbnyqk0FLEJDbzCIQt7hg7ucF1SQAilhtYpIujfaHr6O0UHlzzSPdOeA=="],

    "@esbuild/darwin-x64": ["@esbuild/darwin-x64@0.24.2", "", { "os": "darwin", "cpu": "x64" }, "sha512-WeSrmwwHaPkNR5H3yYfowhZcbriGqooyu3zI/3GGpF8AyUdsrrP0X6KumITGA9WOyiJavnGZUwPGvxvwfWPHIA=="],

    "@esbuild/freebsd-arm64": ["@esbuild/freebsd-arm64@0.24.2", "", { "os": "freebsd", "cpu": "arm64" }, "sha512-UN8HXjtJ0k/Mj6a9+5u6+2eZ2ERD7Edt1Q9IZiB5UZAIdPnVKDoG7mdTVGhHJIeEml60JteamR3qhsr1r8gXvg=="],

    "@esbuild/freebsd-x64": ["@esbuild/freebsd-x64@0.24.2", "", { "os": "freebsd", "cpu": "x64" }, "sha512-TvW7wE/89PYW+IevEJXZ5sF6gJRDY/14hyIGFXdIucxCsbRmLUcjseQu1SyTko+2idmCw94TgyaEZi9HUSOe3Q=="],

    "@esbuild/linux-arm": ["@esbuild/linux-arm@0.24.2", "", { "os": "linux", "cpu": "arm" }, "sha512-n0WRM/gWIdU29J57hJyUdIsk0WarGd6To0s+Y+LwvlC55wt+GT/OgkwoXCXvIue1i1sSNWblHEig00GBWiJgfA=="],

    "@esbuild/linux-arm64": ["@esbuild/linux-arm64@0.24.2", "", { "os": "linux", "cpu": "arm64" }, "sha512-7HnAD6074BW43YvvUmE/35Id9/NB7BeX5EoNkK9obndmZBUk8xmJJeU7DwmUeN7tkysslb2eSl6CTrYz6oEMQg=="],

    "@esbuild/linux-ia32": ["@esbuild/linux-ia32@0.24.2", "", { "os": "linux", "cpu": "ia32" }, "sha512-sfv0tGPQhcZOgTKO3oBE9xpHuUqguHvSo4jl+wjnKwFpapx+vUDcawbwPNuBIAYdRAvIDBfZVvXprIj3HA+Ugw=="],

    "@esbuild/linux-loong64": ["@esbuild/linux-loong64@0.24.2", "", { "os": "linux", "cpu": "none" }, "sha512-CN9AZr8kEndGooS35ntToZLTQLHEjtVB5n7dl8ZcTZMonJ7CCfStrYhrzF97eAecqVbVJ7APOEe18RPI4KLhwQ=="],

    "@esbuild/linux-mips64el": ["@esbuild/linux-mips64el@0.24.2", "", { "os": "linux", "cpu": "none" }, "sha512-iMkk7qr/wl3exJATwkISxI7kTcmHKE+BlymIAbHO8xanq/TjHaaVThFF6ipWzPHryoFsesNQJPE/3wFJw4+huw=="],

    "@esbuild/linux-ppc64": ["@esbuild/linux-ppc64@0.24.2", "", { "os": "linux", "cpu": "ppc64" }, "sha512-shsVrgCZ57Vr2L8mm39kO5PPIb+843FStGt7sGGoqiiWYconSxwTiuswC1VJZLCjNiMLAMh34jg4VSEQb+iEbw=="],

    "@esbuild/linux-riscv64": ["@esbuild/linux-riscv64@0.24.2", "", { "os": "linux", "cpu": "none" }, "sha512-4eSFWnU9Hhd68fW16GD0TINewo1L6dRrB+oLNNbYyMUAeOD2yCK5KXGK1GH4qD/kT+bTEXjsyTCiJGHPZ3eM9Q=="],

    "@esbuild/linux-s390x": ["@esbuild/linux-s390x@0.24.2", "", { "os": "linux", "cpu": "s390x" }, "sha512-S0Bh0A53b0YHL2XEXC20bHLuGMOhFDO6GN4b3YjRLK//Ep3ql3erpNcPlEFed93hsQAjAQDNsvcK+hV90FubSw=="],

    "@esbuild/linux-x64": ["@esbuild/linux-x64@0.24.2", "", { "os": "linux", "cpu": "x64" }, "sha512-8Qi4nQcCTbLnK9WoMjdC9NiTG6/E38RNICU6sUNqK0QFxCYgoARqVqxdFmWkdonVsvGqWhmm7MO0jyTqLqwj0Q=="],

    "@esbuild/netbsd-arm64": ["@esbuild/netbsd-arm64@0.24.2", "", { "os": "none", "cpu": "arm64" }, "sha512-wuLK/VztRRpMt9zyHSazyCVdCXlpHkKm34WUyinD2lzK07FAHTq0KQvZZlXikNWkDGoT6x3TD51jKQ7gMVpopw=="],

    "@esbuild/netbsd-x64": ["@esbuild/netbsd-x64@0.24.2", "", { "os": "none", "cpu": "x64" }, "sha512-VefFaQUc4FMmJuAxmIHgUmfNiLXY438XrL4GDNV1Y1H/RW3qow68xTwjZKfj/+Plp9NANmzbH5R40Meudu8mmw=="],

    "@esbuild/openbsd-arm64": ["@esbuild/openbsd-arm64@0.24.2", "", { "os": "openbsd", "cpu": "arm64" }, "sha512-YQbi46SBct6iKnszhSvdluqDmxCJA+Pu280Av9WICNwQmMxV7nLRHZfjQzwbPs3jeWnuAhE9Jy0NrnJ12Oz+0A=="],

    "@esbuild/openbsd-x64": ["@esbuild/openbsd-x64@0.24.2", "", { "os": "openbsd", "cpu": "x64" }, "sha512-+iDS6zpNM6EnJyWv0bMGLWSWeXGN/HTaF/LXHXHwejGsVi+ooqDfMCCTerNFxEkM3wYVcExkeGXNqshc9iMaOA=="],

    "@esbuild/sunos-x64": ["@esbuild/sunos-x64@0.24.2", "", { "os": "sunos", "cpu": "x64" }, "sha512-hTdsW27jcktEvpwNHJU4ZwWFGkz2zRJUz8pvddmXPtXDzVKTTINmlmga3ZzwcuMpUvLw7JkLy9QLKyGpD2Yxig=="],

    "@esbuild/win32-arm64": ["@esbuild/win32-arm64@0.24.2", "", { "os": "win32", "cpu": "arm64" }, "sha512-LihEQ2BBKVFLOC9ZItT9iFprsE9tqjDjnbulhHoFxYQtQfai7qfluVODIYxt1PgdoyQkz23+01rzwNwYfutxUQ=="],

    "@esbuild/win32-ia32": ["@esbuild/win32-ia32@0.24.2", "", { "os": "win32", "cpu": "ia32" }, "sha512-q+iGUwfs8tncmFC9pcnD5IvRHAzmbwQ3GPS5/ceCyHdjXubwQWI12MKWSNSMYLJMq23/IUCvJMS76PDqXe1fxA=="],

    "@esbuild/win32-x64": ["@esbuild/win32-x64@0.24.2", "", { "os": "win32", "cpu": "x64" }, "sha512-7VTgWzgMGvup6aSqDPLiW5zHaxYJGTO4OokMjIlrCtf+VpEL+cXKtCvg723iguPYI5oaUNdS+/V7OU2gvXVWEg=="],

    "@expressive-code/core": ["@expressive-code/core@0.40.1", "", { "dependencies": { "@ctrl/tinycolor": "^4.0.4", "hast-util-select": "^6.0.2", "hast-util-to-html": "^9.0.1", "hast-util-to-text": "^4.0.1", "hastscript": "^9.0.0", "postcss": "^8.4.38", "postcss-nested": "^6.0.1", "unist-util-visit": "^5.0.0", "unist-util-visit-parents": "^6.0.1" } }, "sha512-j71gxBepyzBgOtZomxzl8M90AjILf6hZarWFePDis7sTjqCwxWrtZEtTCafto8IOURG/ECZN0g7Ys4zExkNU7Q=="],

    "@expressive-code/plugin-frames": ["@expressive-code/plugin-frames@0.40.1", "", { "dependencies": { "@expressive-code/core": "^0.40.1" } }, "sha512-qV7BIdTQ9nJ/eLHaJlzMvUq5aqAoZKO3PLFzBVop/q0d0m5rWpwWncIQ8qkufQDabmq2m38PRRWxKgx5FkJ2Rg=="],

    "@expressive-code/plugin-shiki": ["@expressive-code/plugin-shiki@0.40.1", "", { "dependencies": { "@expressive-code/core": "^0.40.1", "shiki": "^1.26.1" } }, "sha512-N5oXhLv5DwLGXmLwJtwMzrfnZPWJl4pHRR5mfDoqK1+NxptdVaaQ0nEjgw13Y5ID/O5Bbze5YcOyph2K52BBrQ=="],

    "@expressive-code/plugin-text-markers": ["@expressive-code/plugin-text-markers@0.40.1", "", { "dependencies": { "@expressive-code/core": "^0.40.1" } }, "sha512-LsirF7M4F2yWgrFXEocD74F/MaVXsOsHVsRxBLhXQJemSSkWkDp/EZPt//OaqQ8ExnqWZ2lH7E1/KiN46unKjg=="],

    "@img/sharp-darwin-arm64": ["@img/sharp-darwin-arm64@0.33.5", "", { "optionalDependencies": { "@img/sharp-libvips-darwin-arm64": "1.0.4" }, "os": "darwin", "cpu": "arm64" }, "sha512-UT4p+iz/2H4twwAoLCqfA9UH5pI6DggwKEGuaPy7nCVQ8ZsiY5PIcrRvD1DzuY3qYL07NtIQcWnBSY/heikIFQ=="],

    "@img/sharp-darwin-x64": ["@img/sharp-darwin-x64@0.33.5", "", { "optionalDependencies": { "@img/sharp-libvips-darwin-x64": "1.0.4" }, "os": "darwin", "cpu": "x64" }, "sha512-fyHac4jIc1ANYGRDxtiqelIbdWkIuQaI84Mv45KvGRRxSAa7o7d1ZKAOBaYbnepLC1WqxfpimdeWfvqqSGwR2Q=="],

    "@img/sharp-libvips-darwin-arm64": ["@img/sharp-libvips-darwin-arm64@1.0.4", "", { "os": "darwin", "cpu": "arm64" }, "sha512-XblONe153h0O2zuFfTAbQYAX2JhYmDHeWikp1LM9Hul9gVPjFY427k6dFEcOL72O01QxQsWi761svJ/ev9xEDg=="],

    "@img/sharp-libvips-darwin-x64": ["@img/sharp-libvips-darwin-x64@1.0.4", "", { "os": "darwin", "cpu": "x64" }, "sha512-xnGR8YuZYfJGmWPvmlunFaWJsb9T/AO2ykoP3Fz/0X5XV2aoYBPkX6xqCQvUTKKiLddarLaxpzNe+b1hjeWHAQ=="],

    "@img/sharp-libvips-linux-arm": ["@img/sharp-libvips-linux-arm@1.0.5", "", { "os": "linux", "cpu": "arm" }, "sha512-gvcC4ACAOPRNATg/ov8/MnbxFDJqf/pDePbBnuBDcjsI8PssmjoKMAz4LtLaVi+OnSb5FK/yIOamqDwGmXW32g=="],

    "@img/sharp-libvips-linux-arm64": ["@img/sharp-libvips-linux-arm64@1.0.4", "", { "os": "linux", "cpu": "arm64" }, "sha512-9B+taZ8DlyyqzZQnoeIvDVR/2F4EbMepXMc/NdVbkzsJbzkUjhXv/70GQJ7tdLA4YJgNP25zukcxpX2/SueNrA=="],

    "@img/sharp-libvips-linux-s390x": ["@img/sharp-libvips-linux-s390x@1.0.4", "", { "os": "linux", "cpu": "s390x" }, "sha512-u7Wz6ntiSSgGSGcjZ55im6uvTrOxSIS8/dgoVMoiGE9I6JAfU50yH5BoDlYA1tcuGS7g/QNtetJnxA6QEsCVTA=="],

    "@img/sharp-libvips-linux-x64": ["@img/sharp-libvips-linux-x64@1.0.4", "", { "os": "linux", "cpu": "x64" }, "sha512-MmWmQ3iPFZr0Iev+BAgVMb3ZyC4KeFc3jFxnNbEPas60e1cIfevbtuyf9nDGIzOaW9PdnDciJm+wFFaTlj5xYw=="],

    "@img/sharp-libvips-linuxmusl-arm64": ["@img/sharp-libvips-linuxmusl-arm64@1.0.4", "", { "os": "linux", "cpu": "arm64" }, "sha512-9Ti+BbTYDcsbp4wfYib8Ctm1ilkugkA/uscUn6UXK1ldpC1JjiXbLfFZtRlBhjPZ5o1NCLiDbg8fhUPKStHoTA=="],

    "@img/sharp-libvips-linuxmusl-x64": ["@img/sharp-libvips-linuxmusl-x64@1.0.4", "", { "os": "linux", "cpu": "x64" }, "sha512-viYN1KX9m+/hGkJtvYYp+CCLgnJXwiQB39damAO7WMdKWlIhmYTfHjwSbQeUK/20vY154mwezd9HflVFM1wVSw=="],

    "@img/sharp-linux-arm": ["@img/sharp-linux-arm@0.33.5", "", { "optionalDependencies": { "@img/sharp-libvips-linux-arm": "1.0.5" }, "os": "linux", "cpu": "arm" }, "sha512-JTS1eldqZbJxjvKaAkxhZmBqPRGmxgu+qFKSInv8moZ2AmT5Yib3EQ1c6gp493HvrvV8QgdOXdyaIBrhvFhBMQ=="],

    "@img/sharp-linux-arm64": ["@img/sharp-linux-arm64@0.33.5", "", { "optionalDependencies": { "@img/sharp-libvips-linux-arm64": "1.0.4" }, "os": "linux", "cpu": "arm64" }, "sha512-JMVv+AMRyGOHtO1RFBiJy/MBsgz0x4AWrT6QoEVVTyh1E39TrCUpTRI7mx9VksGX4awWASxqCYLCV4wBZHAYxA=="],

    "@img/sharp-linux-s390x": ["@img/sharp-linux-s390x@0.33.5", "", { "optionalDependencies": { "@img/sharp-libvips-linux-s390x": "1.0.4" }, "os": "linux", "cpu": "s390x" }, "sha512-y/5PCd+mP4CA/sPDKl2961b+C9d+vPAveS33s6Z3zfASk2j5upL6fXVPZi7ztePZ5CuH+1kW8JtvxgbuXHRa4Q=="],

    "@img/sharp-linux-x64": ["@img/sharp-linux-x64@0.33.5", "", { "optionalDependencies": { "@img/sharp-libvips-linux-x64": "1.0.4" }, "os": "linux", "cpu": "x64" }, "sha512-opC+Ok5pRNAzuvq1AG0ar+1owsu842/Ab+4qvU879ippJBHvyY5n2mxF1izXqkPYlGuP/M556uh53jRLJmzTWA=="],

    "@img/sharp-linuxmusl-arm64": ["@img/sharp-linuxmusl-arm64@0.33.5", "", { "optionalDependencies": { "@img/sharp-libvips-linuxmusl-arm64": "1.0.4" }, "os": "linux", "cpu": "arm64" }, "sha512-XrHMZwGQGvJg2V/oRSUfSAfjfPxO+4DkiRh6p2AFjLQztWUuY/o8Mq0eMQVIY7HJ1CDQUJlxGGZRw1a5bqmd1g=="],

    "@img/sharp-linuxmusl-x64": ["@img/sharp-linuxmusl-x64@0.33.5", "", { "optionalDependencies": { "@img/sharp-libvips-linuxmusl-x64": "1.0.4" }, "os": "linux", "cpu": "x64" }, "sha512-WT+d/cgqKkkKySYmqoZ8y3pxx7lx9vVejxW/W4DOFMYVSkErR+w7mf2u8m/y4+xHe7yY9DAXQMWQhpnMuFfScw=="],

    "@img/sharp-wasm32": ["@img/sharp-wasm32@0.33.5", "", { "dependencies": { "@emnapi/runtime": "^1.2.0" }, "cpu": "none" }, "sha512-ykUW4LVGaMcU9lu9thv85CbRMAwfeadCJHRsg2GmeRa/cJxsVY9Rbd57JcMxBkKHag5U/x7TSBpScF4U8ElVzg=="],

    "@img/sharp-win32-ia32": ["@img/sharp-win32-ia32@0.33.5", "", { "os": "win32", "cpu": "ia32" }, "sha512-T36PblLaTwuVJ/zw/LaH0PdZkRz5rd3SmMHX8GSmR7vtNSP5Z6bQkExdSK7xGWyxLw4sUknBuugTelgw2faBbQ=="],

    "@img/sharp-win32-x64": ["@img/sharp-win32-x64@0.33.5", "", { "os": "win32", "cpu": "x64" }, "sha512-MpY/o8/8kj+EcnxwvrP4aTJSWw/aZ7JIGR4aBeZkZw5B7/Jn+tY9/VNwtcoGmdT7GfggGIU4kygOMSbYnOrAbg=="],

    "@isaacs/cliui": ["@isaacs/cliui@8.0.2", "", { "dependencies": { "string-width": "^5.1.2", "string-width-cjs": "npm:string-width@^4.2.0", "strip-ansi": "^7.0.1", "strip-ansi-cjs": "npm:strip-ansi@^6.0.1", "wrap-ansi": "^8.1.0", "wrap-ansi-cjs": "npm:wrap-ansi@^7.0.0" } }, "sha512-O8jcjabXaleOG9DQ0+ARXWZBTfnP4WNAqzuiJK7ll44AmxGKv/J2M4TPjxjY3znBCfvBXFzucm1twdyFybFqEA=="],

    "@isaacs/fs-minipass": ["@isaacs/fs-minipass@4.0.1", "", { "dependencies": { "minipass": "^7.0.4" } }, "sha512-wgm9Ehl2jpeqP3zw/7mo3kRHFp5MEDhqAdwy1fTGkHAwnkGOVsgpvQhL8B5n1qlb01jV3n/bI0ZfZp5lWA1k4w=="],

    "@jridgewell/sourcemap-codec": ["@jridgewell/sourcemap-codec@1.5.0", "", {}, "sha512-gv3ZRaISU3fjPAgNsriBRqGWQL6quFx04YMPW/zD8XMLsU32mhCCbfbO6KZFLjvYpCZ8zyDEgqsgf+PwPaM7GQ=="],

    "@mapbox/node-pre-gyp": ["@mapbox/node-pre-gyp@2.0.0", "", { "dependencies": { "consola": "^3.2.3", "detect-libc": "^2.0.0", "https-proxy-agent": "^7.0.5", "node-fetch": "^2.6.7", "nopt": "^8.0.0", "semver": "^7.5.3", "tar": "^7.4.0" }, "bin": { "node-pre-gyp": "bin/node-pre-gyp" } }, "sha512-llMXd39jtP0HpQLVI37Bf1m2ADlEb35GYSh1SDSLsBhR+5iCxiNGlT31yqbNtVHygHAtMy6dWFERpU2JgufhPg=="],

    "@mdx-js/mdx": ["@mdx-js/mdx@3.1.0", "", { "dependencies": { "@types/estree": "^1.0.0", "@types/estree-jsx": "^1.0.0", "@types/hast": "^3.0.0", "@types/mdx": "^2.0.0", "collapse-white-space": "^2.0.0", "devlop": "^1.0.0", "estree-util-is-identifier-name": "^3.0.0", "estree-util-scope": "^1.0.0", "estree-walker": "^3.0.0", "hast-util-to-jsx-runtime": "^2.0.0", "markdown-extensions": "^2.0.0", "recma-build-jsx": "^1.0.0", "recma-jsx": "^1.0.0", "recma-stringify": "^1.0.0", "rehype-recma": "^1.0.0", "remark-mdx": "^3.0.0", "remark-parse": "^11.0.0", "remark-rehype": "^11.0.0", "source-map": "^0.7.0", "unified": "^11.0.0", "unist-util-position-from-estree": "^2.0.0", "unist-util-stringify-position": "^4.0.0", "unist-util-visit": "^5.0.0", "vfile": "^6.0.0" } }, "sha512-/QxEhPAvGwbQmy1Px8F899L5Uc2KZ6JtXwlCgJmjSTBedwOZkByYcBG4GceIGPXRDsmfxhHazuS+hlOShRLeDw=="],

    "@nodelib/fs.scandir": ["@nodelib/fs.scandir@2.1.5", "", { "dependencies": { "@nodelib/fs.stat": "2.0.5", "run-parallel": "^1.1.9" } }, "sha512-vq24Bq3ym5HEQm2NKCr3yXDwjc7vTsEThRDnkp2DK9p1uqLR+DHurm/NOTo0KG7HYHU7eppKZj3MyqYuMBf62g=="],

    "@nodelib/fs.stat": ["@nodelib/fs.stat@2.0.5", "", {}, "sha512-RkhPPp2zrqDAQA/2jNhnztcPAlv64XdhIp7a7454A5ovI7Bukxgt7MX7udwAu3zg1DcpPU0rz3VV1SeaqvY4+A=="],

    "@nodelib/fs.walk": ["@nodelib/fs.walk@1.2.8", "", { "dependencies": { "@nodelib/fs.scandir": "2.1.5", "fastq": "^1.6.0" } }, "sha512-oGB+UxlgWcgQkgwo8GcEGwemoTFt3FIO9ababBmaGwXIoBKZ+GTy0pP185beGg7Llih/NSHSV2XAs1lnznocSg=="],

    "@oslojs/encoding": ["@oslojs/encoding@1.1.0", "", {}, "sha512-70wQhgYmndg4GCPxPPxPGevRKqTIJ2Nh4OkiMWmDAVYsTQ+Ta7Sq+rPevXyXGdzr30/qZBnyOalCszoMxlyldQ=="],

    "@pagefind/darwin-arm64": ["@pagefind/darwin-arm64@1.3.0", "", { "os": "darwin", "cpu": "arm64" }, "sha512-365BEGl6ChOsauRjyVpBjXybflXAOvoMROw3TucAROHIcdBvXk9/2AmEvGFU0r75+vdQI4LJdJdpH4Y6Yqaj4A=="],

    "@pagefind/darwin-x64": ["@pagefind/darwin-x64@1.3.0", "", { "os": "darwin", "cpu": "x64" }, "sha512-zlGHA23uuXmS8z3XxEGmbHpWDxXfPZ47QS06tGUq0HDcZjXjXHeLG+cboOy828QIV5FXsm9MjfkP5e4ZNbOkow=="],

    "@pagefind/default-ui": ["@pagefind/default-ui@1.3.0", "", {}, "sha512-CGKT9ccd3+oRK6STXGgfH+m0DbOKayX6QGlq38TfE1ZfUcPc5+ulTuzDbZUnMo+bubsEOIypm4Pl2iEyzZ1cNg=="],

    "@pagefind/linux-arm64": ["@pagefind/linux-arm64@1.3.0", "", { "os": "linux", "cpu": "arm64" }, "sha512-8lsxNAiBRUk72JvetSBXs4WRpYrQrVJXjlRRnOL6UCdBN9Nlsz0t7hWstRk36+JqHpGWOKYiuHLzGYqYAqoOnQ=="],

    "@pagefind/linux-x64": ["@pagefind/linux-x64@1.3.0", "", { "os": "linux", "cpu": "x64" }, "sha512-hAvqdPJv7A20Ucb6FQGE6jhjqy+vZ6pf+s2tFMNtMBG+fzcdc91uTw7aP/1Vo5plD0dAOHwdxfkyw0ugal4kcQ=="],

    "@pagefind/windows-x64": ["@pagefind/windows-x64@1.3.0", "", { "os": "win32", "cpu": "x64" }, "sha512-BR1bIRWOMqkf8IoU576YDhij1Wd/Zf2kX/kCI0b2qzCKC8wcc2GQJaaRMCpzvCCrmliO4vtJ6RITp/AnoYUUmQ=="],

    "@pkgjs/parseargs": ["@pkgjs/parseargs@0.11.0", "", {}, "sha512-+1VkjdD0QBLPodGrJUeqarH8VAIvQODIbwh9XpP5Syisf7YoQgsJKPNFoqqLQlu+VQ/tVSshMR6loPMn8U+dPg=="],

    "@rollup/pluginutils": ["@rollup/pluginutils@5.1.4", "", { "dependencies": { "@types/estree": "^1.0.0", "estree-walker": "^2.0.2", "picomatch": "^4.0.2" }, "peerDependencies": { "rollup": "^1.20.0||^2.0.0||^3.0.0||^4.0.0" }, "optionalPeers": ["rollup"] }, "sha512-USm05zrsFxYLPdWWq+K3STlWiT/3ELn3RcV5hJMghpeAIhxfsUIg6mt12CBJBInWMV4VneoV7SfGv8xIwo2qNQ=="],

    "@rollup/rollup-android-arm-eabi": ["@rollup/rollup-android-arm-eabi@4.34.4", "", { "os": "android", "cpu": "arm" }, "sha512-gGi5adZWvjtJU7Axs//CWaQbQd/vGy8KGcnEaCWiyCqxWYDxwIlAHFuSe6Guoxtd0SRvSfVTDMPd5H+4KE2kKA=="],

    "@rollup/rollup-android-arm64": ["@rollup/rollup-android-arm64@4.34.4", "", { "os": "android", "cpu": "arm64" }, "sha512-1aRlh1gqtF7vNPMnlf1vJKk72Yshw5zknR/ZAVh7zycRAGF2XBMVDAHmFQz/Zws5k++nux3LOq/Ejj1WrDR6xg=="],

    "@rollup/rollup-darwin-arm64": ["@rollup/rollup-darwin-arm64@4.34.4", "", { "os": "darwin", "cpu": "arm64" }, "sha512-drHl+4qhFj+PV/jrQ78p9ch6A0MfNVZScl/nBps5a7u01aGf/GuBRrHnRegA9bP222CBDfjYbFdjkIJ/FurvSQ=="],

    "@rollup/rollup-darwin-x64": ["@rollup/rollup-darwin-x64@4.34.4", "", { "os": "darwin", "cpu": "x64" }, "sha512-hQqq/8QALU6t1+fbNmm6dwYsa0PDD4L5r3TpHx9dNl+aSEMnIksHZkSO3AVH+hBMvZhpumIGrTFj8XCOGuIXjw=="],

    "@rollup/rollup-freebsd-arm64": ["@rollup/rollup-freebsd-arm64@4.34.4", "", { "os": "freebsd", "cpu": "arm64" }, "sha512-/L0LixBmbefkec1JTeAQJP0ETzGjFtNml2gpQXA8rpLo7Md+iXQzo9kwEgzyat5Q+OG/C//2B9Fx52UxsOXbzw=="],

    "@rollup/rollup-freebsd-x64": ["@rollup/rollup-freebsd-x64@4.34.4", "", { "os": "freebsd", "cpu": "x64" }, "sha512-6Rk3PLRK+b8L/M6m/x6Mfj60LhAUcLJ34oPaxufA+CfqkUrDoUPQYFdRrhqyOvtOKXLJZJwxlOLbQjNYQcRQfw=="],

    "@rollup/rollup-linux-arm-gnueabihf": ["@rollup/rollup-linux-arm-gnueabihf@4.34.4", "", { "os": "linux", "cpu": "arm" }, "sha512-kmT3x0IPRuXY/tNoABp2nDvI9EvdiS2JZsd4I9yOcLCCViKsP0gB38mVHOhluzx+SSVnM1KNn9k6osyXZhLoCA=="],

    "@rollup/rollup-linux-arm-musleabihf": ["@rollup/rollup-linux-arm-musleabihf@4.34.4", "", { "os": "linux", "cpu": "arm" }, "sha512-3iSA9tx+4PZcJH/Wnwsvx/BY4qHpit/u2YoZoXugWVfc36/4mRkgGEoRbRV7nzNBSCOgbWMeuQ27IQWgJ7tRzw=="],

    "@rollup/rollup-linux-arm64-gnu": ["@rollup/rollup-linux-arm64-gnu@4.34.4", "", { "os": "linux", "cpu": "arm64" }, "sha512-7CwSJW+sEhM9sESEk+pEREF2JL0BmyCro8UyTq0Kyh0nu1v0QPNY3yfLPFKChzVoUmaKj8zbdgBxUhBRR+xGxg=="],

    "@rollup/rollup-linux-arm64-musl": ["@rollup/rollup-linux-arm64-musl@4.34.4", "", { "os": "linux", "cpu": "arm64" }, "sha512-GZdafB41/4s12j8Ss2izofjeFXRAAM7sHCb+S4JsI9vaONX/zQ8cXd87B9MRU/igGAJkKvmFmJJBeeT9jJ5Cbw=="],

    "@rollup/rollup-linux-loongarch64-gnu": ["@rollup/rollup-linux-loongarch64-gnu@4.34.4", "", { "os": "linux", "cpu": "none" }, "sha512-uuphLuw1X6ur11675c2twC6YxbzyLSpWggvdawTUamlsoUv81aAXRMPBC1uvQllnBGls0Qt5Siw8reSIBnbdqQ=="],

    "@rollup/rollup-linux-powerpc64le-gnu": ["@rollup/rollup-linux-powerpc64le-gnu@4.34.4", "", { "os": "linux", "cpu": "ppc64" }, "sha512-KvLEw1os2gSmD6k6QPCQMm2T9P2GYvsMZMRpMz78QpSoEevHbV/KOUbI/46/JRalhtSAYZBYLAnT9YE4i/l4vg=="],

    "@rollup/rollup-linux-riscv64-gnu": ["@rollup/rollup-linux-riscv64-gnu@4.34.4", "", { "os": "linux", "cpu": "none" }, "sha512-wcpCLHGM9yv+3Dql/CI4zrY2mpQ4WFergD3c9cpRowltEh5I84pRT/EuHZsG0In4eBPPYthXnuR++HrFkeqwkA=="],

    "@rollup/rollup-linux-s390x-gnu": ["@rollup/rollup-linux-s390x-gnu@4.34.4", "", { "os": "linux", "cpu": "s390x" }, "sha512-nLbfQp2lbJYU8obhRQusXKbuiqm4jSJteLwfjnunDT5ugBKdxqw1X9KWwk8xp1OMC6P5d0WbzxzhWoznuVK6XA=="],

    "@rollup/rollup-linux-x64-gnu": ["@rollup/rollup-linux-x64-gnu@4.34.4", "", { "os": "linux", "cpu": "x64" }, "sha512-JGejzEfVzqc/XNiCKZj14eb6s5w8DdWlnQ5tWUbs99kkdvfq9btxxVX97AaxiUX7xJTKFA0LwoS0KU8C2faZRg=="],

    "@rollup/rollup-linux-x64-musl": ["@rollup/rollup-linux-x64-musl@4.34.4", "", { "os": "linux", "cpu": "x64" }, "sha512-/iFIbhzeyZZy49ozAWJ1ZR2KW6ZdYUbQXLT4O5n1cRZRoTpwExnHLjlurDXXPKEGxiAg0ujaR9JDYKljpr2fDg=="],

    "@rollup/rollup-win32-arm64-msvc": ["@rollup/rollup-win32-arm64-msvc@4.34.4", "", { "os": "win32", "cpu": "arm64" }, "sha512-qORc3UzoD5UUTneiP2Afg5n5Ti1GAW9Gp5vHPxzvAFFA3FBaum9WqGvYXGf+c7beFdOKNos31/41PRMUwh1tpA=="],

    "@rollup/rollup-win32-ia32-msvc": ["@rollup/rollup-win32-ia32-msvc@4.34.4", "", { "os": "win32", "cpu": "ia32" }, "sha512-5g7E2PHNK2uvoD5bASBD9aelm44nf1w4I5FEI7MPHLWcCSrR8JragXZWgKPXk5i2FU3JFfa6CGZLw2RrGBHs2Q=="],

    "@rollup/rollup-win32-x64-msvc": ["@rollup/rollup-win32-x64-msvc@4.34.4", "", { "os": "win32", "cpu": "x64" }, "sha512-p0scwGkR4kZ242xLPBuhSckrJ734frz6v9xZzD+kHVYRAkSUmdSLCIJRfql6H5//aF8Q10K+i7q8DiPfZp0b7A=="],

    "@shikijs/core": ["@shikijs/core@1.29.2", "", { "dependencies": { "@shikijs/engine-javascript": "1.29.2", "@shikijs/engine-oniguruma": "1.29.2", "@shikijs/types": "1.29.2", "@shikijs/vscode-textmate": "^10.0.1", "@types/hast": "^3.0.4", "hast-util-to-html": "^9.0.4" } }, "sha512-vju0lY9r27jJfOY4Z7+Rt/nIOjzJpZ3y+nYpqtUZInVoXQ/TJZcfGnNOGnKjFdVZb8qexiCuSlZRKcGfhhTTZQ=="],

    "@shikijs/engine-javascript": ["@shikijs/engine-javascript@1.29.2", "", { "dependencies": { "@shikijs/types": "1.29.2", "@shikijs/vscode-textmate": "^10.0.1", "oniguruma-to-es": "^2.2.0" } }, "sha512-iNEZv4IrLYPv64Q6k7EPpOCE/nuvGiKl7zxdq0WFuRPF5PAE9PRo2JGq/d8crLusM59BRemJ4eOqrFrC4wiQ+A=="],

    "@shikijs/engine-oniguruma": ["@shikijs/engine-oniguruma@1.29.2", "", { "dependencies": { "@shikijs/types": "1.29.2", "@shikijs/vscode-textmate": "^10.0.1" } }, "sha512-7iiOx3SG8+g1MnlzZVDYiaeHe7Ez2Kf2HrJzdmGwkRisT7r4rak0e655AcM/tF9JG/kg5fMNYlLLKglbN7gBqA=="],

    "@shikijs/langs": ["@shikijs/langs@1.29.2", "", { "dependencies": { "@shikijs/types": "1.29.2" } }, "sha512-FIBA7N3LZ+223U7cJDUYd5shmciFQlYkFXlkKVaHsCPgfVLiO+e12FmQE6Tf9vuyEsFe3dIl8qGWKXgEHL9wmQ=="],

    "@shikijs/themes": ["@shikijs/themes@1.29.2", "", { "dependencies": { "@shikijs/types": "1.29.2" } }, "sha512-i9TNZlsq4uoyqSbluIcZkmPL9Bfi3djVxRnofUHwvx/h6SRW3cwgBC5SML7vsDcWyukY0eCzVN980rqP6qNl9g=="],

    "@shikijs/types": ["@shikijs/types@1.29.2", "", { "dependencies": { "@shikijs/vscode-textmate": "^10.0.1", "@types/hast": "^3.0.4" } }, "sha512-VJjK0eIijTZf0QSTODEXCqinjBn0joAHQ+aPSBzrv4O2d/QSbsMw+ZeSRx03kV34Hy7NzUvV/7NqfYGRLrASmw=="],

    "@shikijs/vscode-textmate": ["@shikijs/vscode-textmate@10.0.1", "", {}, "sha512-fTIQwLF+Qhuws31iw7Ncl1R3HUDtGwIipiJ9iU+UsDUwMhegFcQKQHd51nZjb7CArq0MvON8rbgCGQYWHUKAdg=="],

    "@types/acorn": ["@types/acorn@4.0.6", "", { "dependencies": { "@types/estree": "*" } }, "sha512-veQTnWP+1D/xbxVrPC3zHnCZRjSrKfhbMUlEA43iMZLu7EsnTtkJklIuwrCPbOi8YkvDQAiW05VQQFvvz9oieQ=="],

    "@types/cookie": ["@types/cookie@0.6.0", "", {}, "sha512-4Kh9a6B2bQciAhf7FSuMRRkUWecJgJu9nPnx3yzpsfXX/c50REIqpHY4C82bXP90qrLtXtkDxTZosYO3UpOwlA=="],

    "@types/debug": ["@types/debug@4.1.12", "", { "dependencies": { "@types/ms": "*" } }, "sha512-vIChWdVG3LG1SMxEvI/AK+FWJthlrqlTu7fbrlywTkkaONwk/UAGaULXRlf8vkzFBLVm0zkMdCquhL5aOjhXPQ=="],

    "@types/estree": ["@types/estree@1.0.6", "", {}, "sha512-AYnb1nQyY49te+VRAVgmzfcgjYS91mY5P0TKUDCLEM+gNnA+3T6rWITXRLYCpahpqSQbN5cE+gHpnPyXjHWxcw=="],

    "@types/estree-jsx": ["@types/estree-jsx@1.0.5", "", { "dependencies": { "@types/estree": "*" } }, "sha512-52CcUVNFyfb1A2ALocQw/Dd1BQFNmSdkuC3BkZ6iqhdMfQz7JWOFRuJFloOzjk+6WijU56m9oKXFAXc7o3Towg=="],

    "@types/hast": ["@types/hast@3.0.4", "", { "dependencies": { "@types/unist": "*" } }, "sha512-WPs+bbQw5aCj+x6laNGWLH3wviHtoCv/P3+otBhbOhJgG8qtpdAMlTCxLtsTWA7LH1Oh/bFCHsBn0TPS5m30EQ=="],

    "@types/js-yaml": ["@types/js-yaml@4.0.9", "", {}, "sha512-k4MGaQl5TGo/iipqb2UDG2UwjXziSWkh0uysQelTlJpX1qGlpUZYm8PnO4DxG1qBomtJUdYJ6qR6xdIah10JLg=="],

    "@types/mdast": ["@types/mdast@4.0.4", "", { "dependencies": { "@types/unist": "*" } }, "sha512-kGaNbPh1k7AFzgpud/gMdvIm5xuECykRR+JnWKQno9TAXVa6WIVCGTPvYGekIDL4uwCZQSYbUxNBSb1aUo79oA=="],

    "@types/mdx": ["@types/mdx@2.0.13", "", {}, "sha512-+OWZQfAYyio6YkJb3HLxDrvnx6SWWDbC0zVPfBRzUk0/nqoDyf6dNxQi3eArPe8rJ473nobTMQ/8Zk+LxJ+Yuw=="],

    "@types/ms": ["@types/ms@2.1.0", "", {}, "sha512-GsCCIZDE/p3i96vtEqx+7dBUGXrc7zeSK3wwPHIaRThS+9OhWIXRqzs4d6k1SVU8g91DrNRWxWUGhp5KXQb2VA=="],

    "@types/nlcst": ["@types/nlcst@2.0.3", "", { "dependencies": { "@types/unist": "*" } }, "sha512-vSYNSDe6Ix3q+6Z7ri9lyWqgGhJTmzRjZRqyq15N0Z/1/UnVsno9G/N40NBijoYx2seFDIl0+B2mgAb9mezUCA=="],

    "@types/node": ["@types/node@17.0.45", "", {}, "sha512-w+tIMs3rq2afQdsPJlODhoUEKzFP1ayaoyl1CcnwtIlsVe7K7bA1NGm4s3PraqTLlXnbIN84zuBlxBWo1u9BLw=="],

    "@types/picomatch": ["@types/picomatch@3.0.2", "", {}, "sha512-n0i8TD3UDB7paoMMxA3Y65vUncFJXjcUf7lQY7YyKGl6031FNjfsLs6pdLFCy2GNFxItPJG8GvvpbZc2skH7WA=="],

    "@types/sax": ["@types/sax@1.2.7", "", { "dependencies": { "@types/node": "*" } }, "sha512-rO73L89PJxeYM3s3pPPjiPgVVcymqU490g0YO5n5By0k2Erzj6tay/4lr1CHAAU4JyOWd1rpQ8bCf6cZfHU96A=="],

    "@types/unist": ["@types/unist@3.0.3", "", {}, "sha512-ko/gIFJRv177XgZsZcBwnqJN5x/Gien8qNOn0D5bQU/zAzVf9Zt3BlcUiLqhV9y4ARk0GbT3tnUiPNgnTXzc/Q=="],

    "@ungap/structured-clone": ["@ungap/structured-clone@1.3.0", "", {}, "sha512-WmoN8qaIAo7WTYWbAZuG8PYEhn5fkz7dZrqTBZ7dtt//lL2Gwms1IcnQ5yHqjDfX8Ft5j4YzDM23f87zBfDe9g=="],

<<<<<<< HEAD
    "@zachleat/table-saw": ["@zachleat/table-saw@1.0.6", "", {}, "sha512-2nGcrjy+sMrQaLNChXaAcucNkQYcovMqVHCsF4M3dzIrOGocnuRFNRHaHFqjgN7Bcy45g62o/9TvvHyoZLdShg=="],
=======
    "@vercel/analytics": ["@vercel/analytics@1.5.0", "", { "peerDependencies": { "@remix-run/react": "^2", "@sveltejs/kit": "^1 || ^2", "next": ">= 13", "react": "^18 || ^19 || ^19.0.0-rc", "svelte": ">= 4", "vue": "^3", "vue-router": "^4" }, "optionalPeers": ["@remix-run/react", "@sveltejs/kit", "next", "react", "svelte", "vue", "vue-router"] }, "sha512-MYsBzfPki4gthY5HnYN7jgInhAZ7Ac1cYDoRWFomwGHWEX7odTEzbtg9kf/QSo7XEsEAqlQugA6gJ2WS2DEa3g=="],

    "@vercel/edge": ["@vercel/edge@1.2.1", "", {}, "sha512-1++yncEyIAi68D3UEOlytYb1IUcIulMWdoSzX2h9LuSeeyR7JtaIgR8DcTQ6+DmYOQn+5MCh6LY+UmK6QBByNA=="],

    "@vercel/nft": ["@vercel/nft@0.29.1", "", { "dependencies": { "@mapbox/node-pre-gyp": "^2.0.0", "@rollup/pluginutils": "^5.1.3", "acorn": "^8.6.0", "acorn-import-attributes": "^1.9.5", "async-sema": "^3.1.1", "bindings": "^1.4.0", "estree-walker": "2.0.2", "glob": "^7.1.3", "graceful-fs": "^4.2.9", "node-gyp-build": "^4.2.2", "picomatch": "^4.0.2", "resolve-from": "^5.0.0" }, "bin": { "nft": "out/cli.js" } }, "sha512-6239JJM1V9b3OjvZIjbe+47/hGxMr44FEzlbTErrqzebCaoKAHK+yvahn3gdNacybDUbTxVF8Zuh0vqaeM8aKQ=="],

    "@vercel/routing-utils": ["@vercel/routing-utils@5.0.4", "", { "dependencies": { "path-to-regexp": "6.1.0", "path-to-regexp-updated": "npm:path-to-regexp@6.3.0" }, "optionalDependencies": { "ajv": "^6.12.3" } }, "sha512-4ke67zkXVi2fRZdoYckABcsSkRC9CnrdadOGxoS/Bk22+ObHjGQWvUHExRSXh339anwu9YY7ZacNSGH4gUnTQA=="],

    "abbrev": ["abbrev@3.0.0", "", {}, "sha512-+/kfrslGQ7TNV2ecmQwMJj/B65g5KVq1/L3SGVZ3tCYGqlzFuFCGBZJtMP99wH3NpEUyAjn0zPdPUg0D+DwrOA=="],
>>>>>>> b782646d

    "acorn": ["acorn@8.14.0", "", { "bin": { "acorn": "bin/acorn" } }, "sha512-cl669nCJTZBsL97OF4kUQm5g5hC2uihk0NxY3WENAC0TYdILVkAyHymAntgxGkl7K+t0cXIrH5siy5S4XkFycA=="],

    "acorn-import-attributes": ["acorn-import-attributes@1.9.5", "", { "peerDependencies": { "acorn": "^8" } }, "sha512-n02Vykv5uA3eHGM/Z2dQrcD56kL8TyDb2p1+0P83PClMnC/nc+anbQRhIOWnSq4Ke/KvDPrY3C9hDtC/A3eHnQ=="],

    "acorn-jsx": ["acorn-jsx@5.3.2", "", { "peerDependencies": { "acorn": "^6.0.0 || ^7.0.0 || ^8.0.0" } }, "sha512-rq9s+JNhf0IChjtDXxllJ7g41oZk5SlXtp0LHwyA5cejwn7vKmKp4pPri6YEePv2PU65sAsegbXtIinmDFDXgQ=="],

    "agent-base": ["agent-base@7.1.3", "", {}, "sha512-jRR5wdylq8CkOe6hei19GGZnxM6rBGwFl3Bg0YItGDimvjGtAvdZk4Pu6Cl4u4Igsws4a1fd1Vq3ezrhn4KmFw=="],

    "ajv": ["ajv@6.12.6", "", { "dependencies": { "fast-deep-equal": "^3.1.1", "fast-json-stable-stringify": "^2.0.0", "json-schema-traverse": "^0.4.1", "uri-js": "^4.2.2" } }, "sha512-j3fVLgvTo527anyYyJOGTYJbG+vnnQYvE0m5mmkc1TK+nxAppkCLMIL0aZ4dblVCNoGShhm+kzE4ZUykBoMg4g=="],

    "ansi-align": ["ansi-align@3.0.1", "", { "dependencies": { "string-width": "^4.1.0" } }, "sha512-IOfwwBF5iczOjp/WeY4YxyjqAFMQoZufdQWDd19SEExbVLNXqvpzSJ/M7Za4/sCPmQ0+GRquoA7bGcINcxew6w=="],

    "ansi-regex": ["ansi-regex@6.1.0", "", {}, "sha512-7HSX4QQb4CspciLpVFwyRe79O3xsIZDDLER21kERQ71oaPodF8jL725AgJMFAYbooIqolJoRLuM81SpeUkpkvA=="],

    "ansi-styles": ["ansi-styles@6.2.1", "", {}, "sha512-bN798gFfQX+viw3R7yrGWRqnrN2oRkEkUjjl4JNn4E8GxxbjtG3FbrEIIY3l8/hrwUwIeCZvi4QuOTP4MErVug=="],

    "anymatch": ["anymatch@3.1.3", "", { "dependencies": { "normalize-path": "^3.0.0", "picomatch": "^2.0.4" } }, "sha512-KMReFUr0B4t+D+OBkjR3KYqvocp2XaSzO55UcB6mgQMd3KbcE+mWTyvVV7D/zsdEbNnV6acZUutkiHQXvTr1Rw=="],

    "arg": ["arg@5.0.2", "", {}, "sha512-PYjyFOLKQ9y57JvQ6QLo8dAgNqswh8M1RMJYdQduT6xbWSgK36P/Z/v+p888pM69jMMfS8Xd8F6I1kQ/I9HUGg=="],

    "argparse": ["argparse@2.0.1", "", {}, "sha512-8+9WqebbFzpX9OR+Wa6O29asIogeRMzcGtAINdpMHHyAg10f05aSFVBbcEqGf/PXw1EjAZ+q2/bEBg3DvurK3Q=="],

    "aria-query": ["aria-query@5.3.2", "", {}, "sha512-COROpnaoap1E2F000S62r6A60uHZnmlvomhfyT2DlTcrY1OrBKn2UhH7qn5wTC9zMvD0AY7csdPSNwKP+7WiQw=="],

    "array-iterate": ["array-iterate@2.0.1", "", {}, "sha512-I1jXZMjAgCMmxT4qxXfPXa6SthSoE8h6gkSI9BGGNv8mP8G/v0blc+qFnZu6K42vTOiuME596QaLO0TP3Lk0xg=="],

    "astring": ["astring@1.9.0", "", { "bin": { "astring": "bin/astring" } }, "sha512-LElXdjswlqjWrPpJFg1Fx4wpkOCxj1TDHlSV4PlaRxHGWko024xICaa97ZkMfs6DRKlCguiAI+rbXv5GWwXIkg=="],

    "astro": ["astro@5.2.5", "", { "dependencies": { "@astrojs/compiler": "^2.10.3", "@astrojs/internal-helpers": "0.5.1", "@astrojs/markdown-remark": "6.1.0", "@astrojs/telemetry": "3.2.0", "@oslojs/encoding": "^1.1.0", "@rollup/pluginutils": "^5.1.4", "@types/cookie": "^0.6.0", "acorn": "^8.14.0", "aria-query": "^5.3.2", "axobject-query": "^4.1.0", "boxen": "8.0.1", "ci-info": "^4.1.0", "clsx": "^2.1.1", "common-ancestor-path": "^1.0.1", "cookie": "^0.7.2", "cssesc": "^3.0.0", "debug": "^4.4.0", "deterministic-object-hash": "^2.0.2", "devalue": "^5.1.1", "diff": "^5.2.0", "dlv": "^1.1.3", "dset": "^3.1.4", "es-module-lexer": "^1.6.0", "esbuild": "^0.24.2", "estree-walker": "^3.0.3", "fast-glob": "^3.3.3", "flattie": "^1.1.1", "github-slugger": "^2.0.0", "html-escaper": "3.0.3", "http-cache-semantics": "^4.1.1", "js-yaml": "^4.1.0", "kleur": "^4.1.5", "magic-string": "^0.30.17", "magicast": "^0.3.5", "micromatch": "^4.0.8", "mrmime": "^2.0.0", "neotraverse": "^0.6.18", "p-limit": "^6.2.0", "p-queue": "^8.1.0", "preferred-pm": "^4.1.1", "prompts": "^2.4.2", "rehype": "^13.0.2", "semver": "^7.7.1", "shiki": "^1.29.2", "tinyexec": "^0.3.2", "tsconfck": "^3.1.4", "ultrahtml": "^1.5.3", "unist-util-visit": "^5.0.0", "unstorage": "^1.14.4", "vfile": "^6.0.3", "vite": "^6.0.11", "vitefu": "^1.0.5", "which-pm": "^3.0.1", "xxhash-wasm": "^1.1.0", "yargs-parser": "^21.1.1", "yocto-spinner": "^0.2.0", "zod": "^3.24.1", "zod-to-json-schema": "^3.24.1", "zod-to-ts": "^1.2.0" }, "optionalDependencies": { "sharp": "^0.33.3" }, "bin": { "astro": "astro.js" } }, "sha512-AYXyYkc+c5xbKTm48FyQA91y81nXyNPAaoyafR0LUugE4lAwuvIUcXDBfMzmbuP1lGRvsE33G2oypv6gbGaPFg=="],

    "astro-expressive-code": ["astro-expressive-code@0.40.1", "", { "dependencies": { "rehype-expressive-code": "^0.40.1" }, "peerDependencies": { "astro": "^4.0.0-beta || ^5.0.0-beta || ^3.3.0" } }, "sha512-dQ47XhgtxuRTiKQrZOJKdebMuxvvTBR89U439EHzLP6KR45IILFlGDihGQp3//1aUjj4nwpbINSzms1heJ7vmQ=="],

    "async-sema": ["async-sema@3.1.1", "", {}, "sha512-tLRNUXati5MFePdAk8dw7Qt7DpxPB60ofAgn8WRhW6a2rcimZnYBP9oxHiv0OHy+Wz7kPMG+t4LGdt31+4EmGg=="],

    "axobject-query": ["axobject-query@4.1.0", "", {}, "sha512-qIj0G9wZbMGNLjLmg1PT6v2mE9AH2zlnADJD/2tC6E00hgmhUOfEB6greHPAfLRSufHqROIUTkw6E+M3lH0PTQ=="],

    "b4a": ["b4a@1.6.7", "", {}, "sha512-OnAYlL5b7LEkALw87fUVafQw5rVR9RjwGd4KUwNQ6DrrNmaVaUCgLipfVlzrPQ4tWOR9P0IXGNOx50jYCCdSJg=="],

    "bail": ["bail@2.0.2", "", {}, "sha512-0xO6mYd7JB2YesxDKplafRpsiOzPt9V02ddPCLbY1xYGPOX24NTyN50qnUxgCPcSoYMhKpAuBTjQoRZCAkUDRw=="],

    "balanced-match": ["balanced-match@1.0.2", "", {}, "sha512-3oSeUO0TMV67hN1AmbXsK4yaqU7tjiHlbxRDZOpH0KW9+CeX4bRAaX0Anxt0tx2MrpRpWwQaPwIlISEJhYU5Pw=="],

    "bare-events": ["bare-events@2.5.4", "", {}, "sha512-+gFfDkR8pj4/TrWCGUGWmJIkBwuxPS5F+a5yWjOHQt2hHvNZd5YLzadjmDUtFmMM4y429bnKLa8bYBMHcYdnQA=="],

    "bare-fs": ["bare-fs@4.0.1", "", { "dependencies": { "bare-events": "^2.0.0", "bare-path": "^3.0.0", "bare-stream": "^2.0.0" } }, "sha512-ilQs4fm/l9eMfWY2dY0WCIUplSUp7U0CT1vrqMg1MUdeZl4fypu5UP0XcDBK5WBQPJAKP1b7XEodISmekH/CEg=="],

    "bare-os": ["bare-os@3.4.0", "", {}, "sha512-9Ous7UlnKbe3fMi7Y+qh0DwAup6A1JkYgPnjvMDNOlmnxNRQvQ/7Nst+OnUQKzk0iAT0m9BisbDVp9gCv8+ETA=="],

    "bare-path": ["bare-path@3.0.0", "", { "dependencies": { "bare-os": "^3.0.1" } }, "sha512-tyfW2cQcB5NN8Saijrhqn0Zh7AnFNsnczRcuWODH0eYAXBsJ5gVxAUuNr7tsHSC6IZ77cA0SitzT+s47kot8Mw=="],

    "bare-stream": ["bare-stream@2.6.5", "", { "dependencies": { "streamx": "^2.21.0" }, "peerDependencies": { "bare-buffer": "*", "bare-events": "*" }, "optionalPeers": ["bare-buffer", "bare-events"] }, "sha512-jSmxKJNJmHySi6hC42zlZnq00rga4jjxcgNZjY9N5WlOe/iOoGRtdwGsHzQv2RlH2KOYMwGUXhf2zXd32BA9RA=="],

    "base-64": ["base-64@1.0.0", "", {}, "sha512-kwDPIFCGx0NZHog36dj+tHiwP4QMzsZ3AgMViUBKI0+V5n4U0ufTCUMhnQ04diaRI8EX/QcPfql7zlhZ7j4zgg=="],

    "base64-js": ["base64-js@1.5.1", "", {}, "sha512-AKpaYlHn8t4SVbOHCy+b5+KKgvR4vrsD8vbvrbiQJps7fKDTkjkDry6ji0rUJjC0kzbNePLwzxq8iypo41qeWA=="],

    "bcp-47": ["bcp-47@2.1.0", "", { "dependencies": { "is-alphabetical": "^2.0.0", "is-alphanumerical": "^2.0.0", "is-decimal": "^2.0.0" } }, "sha512-9IIS3UPrvIa1Ej+lVDdDwO7zLehjqsaByECw0bu2RRGP73jALm6FYbzI5gWbgHLvNdkvfXB5YrSbocZdOS0c0w=="],

    "bcp-47-match": ["bcp-47-match@2.0.3", "", {}, "sha512-JtTezzbAibu8G0R9op9zb3vcWZd9JF6M0xOYGPn0fNCd7wOpRB1mU2mH9T8gaBGbAAyIIVgB2G7xG0GP98zMAQ=="],

    "binary-extensions": ["binary-extensions@2.3.0", "", {}, "sha512-Ceh+7ox5qe7LJuLHoY0feh3pHuUDHAcRUeyL2VYghZwfpkNIy/+8Ocg0a3UuSoYzavmylwuLWQOf3hl0jjMMIw=="],

    "bindings": ["bindings@1.5.0", "", { "dependencies": { "file-uri-to-path": "1.0.0" } }, "sha512-p2q/t/mhvuOj/UeLlV6566GD/guowlr0hHxClI0W9m7MWYkL1F0hLo+0Aexs9HSPCtR1SXQ0TD3MMKrXZajbiQ=="],

    "bl": ["bl@4.1.0", "", { "dependencies": { "buffer": "^5.5.0", "inherits": "^2.0.4", "readable-stream": "^3.4.0" } }, "sha512-1W07cM9gS6DcLperZfFSj+bWLtaPGSOHWhPiGzXmvVJbRLdG82sH/Kn8EtW1VqWVA54AKf2h5k5BbnIbwF3h6w=="],

    "boolbase": ["boolbase@1.0.0", "", {}, "sha512-JZOSA7Mo9sNGB8+UjSgzdLtokWAky1zbztM3WRLCbZ70/3cTANmQmOdR7y2g+J0e2WXywy1yS468tY+IruqEww=="],

    "boxen": ["boxen@8.0.1", "", { "dependencies": { "ansi-align": "^3.0.1", "camelcase": "^8.0.0", "chalk": "^5.3.0", "cli-boxes": "^3.0.0", "string-width": "^7.2.0", "type-fest": "^4.21.0", "widest-line": "^5.0.0", "wrap-ansi": "^9.0.0" } }, "sha512-F3PH5k5juxom4xktynS7MoFY+NUWH5LC4CnH11YB8NPew+HLpmBLCybSAEyb2F+4pRXhuhWqFesoQd6DAyc2hw=="],

    "brace-expansion": ["brace-expansion@1.1.11", "", { "dependencies": { "balanced-match": "^1.0.0", "concat-map": "0.0.1" } }, "sha512-iCuPHDFgrHX7H2vEI/5xpz07zSHB00TpugqhmYtVmMO6518mCuRMoOYFldEBl0g187ufozdaHgWKcYFb61qGiA=="],

    "braces": ["braces@3.0.3", "", { "dependencies": { "fill-range": "^7.1.1" } }, "sha512-yQbXgO/OSZVD2IsiLlro+7Hf6Q18EJrKSEsdoMzKePKXct3gvD8oLcOQdIzGupr5Fj+EDe8gO/lxc1BzfMpxvA=="],

    "buffer": ["buffer@5.7.1", "", { "dependencies": { "base64-js": "^1.3.1", "ieee754": "^1.1.13" } }, "sha512-EHcyIPBQ4BSGlvjB16k5KgAJ27CIsHY/2JBmCRReo48y9rQ3MaUzWX3KVlBa4U7MyX02HdVj0K7C3WaB3ju7FQ=="],

    "camelcase": ["camelcase@8.0.0", "", {}, "sha512-8WB3Jcas3swSvjIeA2yvCJ+Miyz5l1ZmB6HFb9R1317dt9LCQoswg/BGrmAmkWVEszSrrg4RwmO46qIm2OEnSA=="],

    "ccount": ["ccount@2.0.1", "", {}, "sha512-eyrF0jiFpY+3drT6383f1qhkbGsLSifNAjA61IUjZjmLCWjItY6LB9ft9YhoDgwfmclB2zhu51Lc7+95b8NRAg=="],

    "chalk": ["chalk@5.4.1", "", {}, "sha512-zgVZuo2WcZgfUEmsn6eO3kINexW8RAE4maiQ8QNs8CtpPCSyMiYsULR3HQYkm3w8FIA3SberyMJMSldGsW+U3w=="],

    "character-entities": ["character-entities@2.0.2", "", {}, "sha512-shx7oQ0Awen/BRIdkjkvz54PnEEI/EjwXDSIZp86/KKdbafHh1Df/RYGBhn4hbe2+uKC9FnT5UCEdyPz3ai9hQ=="],

    "character-entities-html4": ["character-entities-html4@2.1.0", "", {}, "sha512-1v7fgQRj6hnSwFpq1Eu0ynr/CDEw0rXo2B61qXrLNdHZmPKgb7fqS1a2JwF0rISo9q77jDI8VMEHoApn8qDoZA=="],

    "character-entities-legacy": ["character-entities-legacy@3.0.0", "", {}, "sha512-RpPp0asT/6ufRm//AJVwpViZbGM/MkjQFxJccQRHmISF/22NBtsHqAWmL+/pmkPWoIUJdWyeVleTl1wydHATVQ=="],

    "character-reference-invalid": ["character-reference-invalid@2.0.1", "", {}, "sha512-iBZ4F4wRbyORVsu0jPV7gXkOsGYjGHPmAyv+HiHG8gi5PtC9KI2j1+v8/tlibRvjoWX027ypmG/n0HtO5t7unw=="],

    "chokidar": ["chokidar@3.6.0", "", { "dependencies": { "anymatch": "~3.1.2", "braces": "~3.0.2", "glob-parent": "~5.1.2", "is-binary-path": "~2.1.0", "is-glob": "~4.0.1", "normalize-path": "~3.0.0", "readdirp": "~3.6.0" }, "optionalDependencies": { "fsevents": "~2.3.2" } }, "sha512-7VT13fmjotKpGipCW9JEQAusEPE+Ei8nl6/g4FBAmIm0GOOLMua9NDDo/DWp0ZAxCr3cPq5ZpBqmPAQgDda2Pw=="],

    "chownr": ["chownr@1.1.4", "", {}, "sha512-jJ0bqzaylmJtVnNgzTeSOs8DPavpbYgEr/b0YL8/2GO3xJEhInFmhKMUnEJQjZumK7KXGFhUy89PrsJWlakBVg=="],

    "ci-info": ["ci-info@4.1.0", "", {}, "sha512-HutrvTNsF48wnxkzERIXOe5/mlcfFcbfCmwcg6CJnizbSue78AbDt+1cgl26zwn61WFxhcPykPfZrbqjGmBb4A=="],

    "cli-boxes": ["cli-boxes@3.0.0", "", {}, "sha512-/lzGpEWL/8PfI0BmBOPRwp0c/wFNX1RdUML3jK/RcSBA9T8mZDdQpqYBKtCFTOfQbwPqWEOpjqW+Fnayc0969g=="],

    "clsx": ["clsx@2.1.1", "", {}, "sha512-eYm0QWBtUrBWZWG0d386OGAw16Z995PiOVo2B7bjWSbHedGl5e0ZWaq65kOGgUSNesEIDkB9ISbTg/JK9dhCZA=="],

    "collapse-white-space": ["collapse-white-space@2.1.0", "", {}, "sha512-loKTxY1zCOuG4j9f6EPnuyyYkf58RnhhWTvRoZEokgB+WbdXehfjFviyOVYkqzEWz1Q5kRiZdBYS5SwxbQYwzw=="],

    "color": ["color@4.2.3", "", { "dependencies": { "color-convert": "^2.0.1", "color-string": "^1.9.0" } }, "sha512-1rXeuUUiGGrykh+CeBdu5Ie7OJwinCgQY0bc7GCRxy5xVHy+moaqkpL/jqQq0MtQOeYcrqEz4abc5f0KtU7W4A=="],

    "color-convert": ["color-convert@2.0.1", "", { "dependencies": { "color-name": "~1.1.4" } }, "sha512-RRECPsj7iu/xb5oKYcsFHSppFNnsj/52OVTRKb4zP5onXwVF3zVmmToNcOfGC+CRDpfK/U584fMg38ZHCaElKQ=="],

    "color-name": ["color-name@1.1.4", "", {}, "sha512-dOy+3AuW3a2wNbZHIuMZpTcgjGuLU/uBL/ubcZF9OXbDo8ff4O8yVp5Bf0efS8uEoYo5q4Fx7dY9OgQGXgAsQA=="],

    "color-string": ["color-string@1.9.1", "", { "dependencies": { "color-name": "^1.0.0", "simple-swizzle": "^0.2.2" } }, "sha512-shrVawQFojnZv6xM40anx4CkoDP+fZsw/ZerEMsW/pyzsRbElpsL/DBVW7q3ExxwusdNXI3lXpuhEZkzs8p5Eg=="],

    "comma-separated-tokens": ["comma-separated-tokens@2.0.3", "", {}, "sha512-Fu4hJdvzeylCfQPp9SGWidpzrMs7tTrlu6Vb8XGaRGck8QSNZJJp538Wrb60Lax4fPwR64ViY468OIUTbRlGZg=="],

    "common-ancestor-path": ["common-ancestor-path@1.0.1", "", {}, "sha512-L3sHRo1pXXEqX8VU28kfgUY+YGsk09hPqZiZmLacNib6XNTCM8ubYeT7ryXQw8asB1sKgcU5lkB7ONug08aB8w=="],

    "concat-map": ["concat-map@0.0.1", "", {}, "sha512-/Srv4dswyQNBfohGpz9o6Yb3Gz3SrUDqBH5rTuhGR7ahtlbYKnVxw2bCFMRljaA7EXHaXZ8wsHdodFvbkhKmqg=="],

    "consola": ["consola@3.4.0", "", {}, "sha512-EiPU8G6dQG0GFHNR8ljnZFki/8a+cQwEQ+7wpxdChl02Q8HXlwEZWD5lqAF8vC2sEC3Tehr8hy7vErz88LHyUA=="],

    "cookie": ["cookie@0.7.2", "", {}, "sha512-yki5XnKuf750l50uGTllt6kKILY4nQ1eNIQatoXEByZ5dWgnKqbnqmTrBE5B4N7lrMJKQ2ytWMiTO2o0v6Ew/w=="],

    "cookie-es": ["cookie-es@1.2.2", "", {}, "sha512-+W7VmiVINB+ywl1HGXJXmrqkOhpKrIiVZV6tQuV54ZyQC7MMuBt81Vc336GMLoHBq5hV/F9eXgt5Mnx0Rha5Fg=="],

    "cross-spawn": ["cross-spawn@7.0.6", "", { "dependencies": { "path-key": "^3.1.0", "shebang-command": "^2.0.0", "which": "^2.0.1" } }, "sha512-uV2QOWP2nWzsy2aMp8aRibhi9dlzF5Hgh5SHaB9OiTGEyDTiJJyx0uy51QXdyWbtAHNua4XJzUKca3OzKUd3vA=="],

    "crossws": ["crossws@0.3.3", "", { "dependencies": { "uncrypto": "^0.1.3" } }, "sha512-/71DJT3xJlqSnBr83uGJesmVHSzZEvgxHt/fIKxBAAngqMHmnBWQNxCphVxxJ2XL3xleu5+hJD6IQ3TglBedcw=="],

    "css-selector-parser": ["css-selector-parser@3.0.5", "", {}, "sha512-3itoDFbKUNx1eKmVpYMFyqKX04Ww9osZ+dLgrk6GEv6KMVeXUhUnp4I5X+evw+u3ZxVU6RFXSSRxlTeMh8bA+g=="],

    "cssesc": ["cssesc@3.0.0", "", { "bin": { "cssesc": "bin/cssesc" } }, "sha512-/Tb/JcjK111nNScGob5MNtsntNM1aCNUDipB/TkwZFhyDrrE47SOx/18wF2bbjgc3ZzCSKW1T5nt5EbFoAz/Vg=="],

    "debug": ["debug@4.4.0", "", { "dependencies": { "ms": "^2.1.3" } }, "sha512-6WTZ/IxCY/T6BALoZHaE4ctp9xm+Z5kY/pzYaCHRFeyVhojxlrm+46y68HA6hr0TcwEssoxNiDEUJQjfPZ/RYA=="],

    "decode-named-character-reference": ["decode-named-character-reference@1.0.2", "", { "dependencies": { "character-entities": "^2.0.0" } }, "sha512-O8x12RzrUF8xyVcY0KJowWsmaJxQbmy0/EtnNtHRpsOcT7dFk5W598coHqBVpmWo1oQQfsCqfCmkZN5DJrZVdg=="],

    "decompress-response": ["decompress-response@6.0.0", "", { "dependencies": { "mimic-response": "^3.1.0" } }, "sha512-aW35yZM6Bb/4oJlZncMH2LCoZtJXTRxES17vE3hoRiowU2kWHaJKFkSBDnDR+cm9J+9QhXmREyIfv0pji9ejCQ=="],

    "deep-extend": ["deep-extend@0.6.0", "", {}, "sha512-LOHxIOaPYdHlJRtCQfDIVZtfw/ufM8+rVj649RIHzcm/vGwQRXFt6OPqIFWsm2XEMrNIEtWR64sY1LEKD2vAOA=="],

    "defu": ["defu@6.1.4", "", {}, "sha512-mEQCMmwJu317oSz8CwdIOdwf3xMif1ttiM8LTufzc3g6kR+9Pe236twL8j3IYT1F7GfRgGcW6MWxzZjLIkuHIg=="],

    "dequal": ["dequal@2.0.3", "", {}, "sha512-0je+qPKHEMohvfRTCEo3CrPG6cAzAYgmzKyxRiYSSDkS6eGJdyVJm7WaYA5ECaAD9wLB2T4EEeymA5aFVcYXCA=="],

    "destr": ["destr@2.0.3", "", {}, "sha512-2N3BOUU4gYMpTP24s5rF5iP7BDr7uNTCs4ozw3kf/eKfvWSIu93GEBi5m427YoyJoeOzQ5smuu4nNAPGb8idSQ=="],

    "detect-libc": ["detect-libc@2.0.3", "", {}, "sha512-bwy0MGW55bG41VqxxypOsdSdGqLwXPI/focwgTYCFMbdUiBAxLg9CFzG08sz2aqzknwiX7Hkl0bQENjg8iLByw=="],

    "deterministic-object-hash": ["deterministic-object-hash@2.0.2", "", { "dependencies": { "base-64": "^1.0.0" } }, "sha512-KxektNH63SrbfUyDiwXqRb1rLwKt33AmMv+5Nhsw1kqZ13SJBRTgZHtGbE+hH3a1mVW1cz+4pqSWVPAtLVXTzQ=="],

    "devalue": ["devalue@5.1.1", "", {}, "sha512-maua5KUiapvEwiEAe+XnlZ3Rh0GD+qI1J/nb9vrJc3muPXvcF/8gXYTWF76+5DAqHyDUtOIImEuo0YKE9mshVw=="],

    "devlop": ["devlop@1.1.0", "", { "dependencies": { "dequal": "^2.0.0" } }, "sha512-RWmIqhcFf1lRYBvNmr7qTNuyCt/7/ns2jbpp1+PalgE/rDQcBT0fioSMUpJ93irlUhC5hrg4cYqe6U+0ImW0rA=="],

    "diff": ["diff@5.2.0", "", {}, "sha512-uIFDxqpRZGZ6ThOk84hEfqWoHx2devRFvpTZcTHur85vImfaxUbTW9Ryh4CpCuDnToOP1CEtXKIgytHBPVff5A=="],

    "direction": ["direction@2.0.1", "", { "bin": { "direction": "cli.js" } }, "sha512-9S6m9Sukh1cZNknO1CWAr2QAWsbKLafQiyM5gZ7VgXHeuaoUwffKN4q6NC4A/Mf9iiPlOXQEKW/Mv/mh9/3YFA=="],

    "dlv": ["dlv@1.1.3", "", {}, "sha512-+HlytyjlPKnIG8XuRG8WvmBP8xs8P71y+SKKS6ZXWoEgLuePxtDoUEiH7WkdePWrQ5JBpE6aoVqfZfJUQkjXwA=="],

    "dset": ["dset@3.1.4", "", {}, "sha512-2QF/g9/zTaPDc3BjNcVTGoBbXBgYfMTTceLaYcFJ/W9kggFUkhxD/hMEeuLKbugyef9SqAx8cpgwlIP/jinUTA=="],

    "eastasianwidth": ["eastasianwidth@0.2.0", "", {}, "sha512-I88TYZWc9XiYHRQ4/3c5rjjfgkjhLyW2luGIheGERbNQ6OY7yTybanSpDXZa8y7VUP9YmDcYa+eyq4ca7iLqWA=="],

    "emoji-regex": ["emoji-regex@10.4.0", "", {}, "sha512-EC+0oUMY1Rqm4O6LLrgjtYDvcVYTy7chDnM4Q7030tP4Kwj3u/pR6gP9ygnp2CJMK5Gq+9Q2oqmrFJAz01DXjw=="],

    "emoji-regex-xs": ["emoji-regex-xs@1.0.0", "", {}, "sha512-LRlerrMYoIDrT6jgpeZ2YYl/L8EulRTt5hQcYjy5AInh7HWXKimpqx68aknBFpGL2+/IcogTcaydJEgaTmOpDg=="],

    "end-of-stream": ["end-of-stream@1.4.4", "", { "dependencies": { "once": "^1.4.0" } }, "sha512-+uw1inIHVPQoaVuHzRyXd21icM+cnt4CzD5rW+NC1wjOUSTOs+Te7FOv7AhN7vS9x/oIyhLP5PR1H+phQAHu5Q=="],

    "entities": ["entities@4.5.0", "", {}, "sha512-V0hjH4dGPh9Ao5p0MoRY6BVqtwCjhz6vI5LT8AJ55H+4g9/4vbHx1I54fS0XuclLhDHArPQCiMjDxjaL8fPxhw=="],

    "es-module-lexer": ["es-module-lexer@1.6.0", "", {}, "sha512-qqnD1yMU6tk/jnaMosogGySTZP8YtUgAffA9nMN+E/rjxcfRQ6IEk7IiozUjgxKoFHBGjTLnrHB/YC45r/59EQ=="],

    "esast-util-from-estree": ["esast-util-from-estree@2.0.0", "", { "dependencies": { "@types/estree-jsx": "^1.0.0", "devlop": "^1.0.0", "estree-util-visit": "^2.0.0", "unist-util-position-from-estree": "^2.0.0" } }, "sha512-4CyanoAudUSBAn5K13H4JhsMH6L9ZP7XbLVe/dKybkxMO7eDyLsT8UHl9TRNrU2Gr9nz+FovfSIjuXWJ81uVwQ=="],

    "esast-util-from-js": ["esast-util-from-js@2.0.1", "", { "dependencies": { "@types/estree-jsx": "^1.0.0", "acorn": "^8.0.0", "esast-util-from-estree": "^2.0.0", "vfile-message": "^4.0.0" } }, "sha512-8Ja+rNJ0Lt56Pcf3TAmpBZjmx8ZcK5Ts4cAzIOjsjevg9oSXJnl6SUQ2EevU8tv3h6ZLWmoKL5H4fgWvdvfETw=="],

    "esbuild": ["esbuild@0.24.2", "", { "optionalDependencies": { "@esbuild/aix-ppc64": "0.24.2", "@esbuild/android-arm": "0.24.2", "@esbuild/android-arm64": "0.24.2", "@esbuild/android-x64": "0.24.2", "@esbuild/darwin-arm64": "0.24.2", "@esbuild/darwin-x64": "0.24.2", "@esbuild/freebsd-arm64": "0.24.2", "@esbuild/freebsd-x64": "0.24.2", "@esbuild/linux-arm": "0.24.2", "@esbuild/linux-arm64": "0.24.2", "@esbuild/linux-ia32": "0.24.2", "@esbuild/linux-loong64": "0.24.2", "@esbuild/linux-mips64el": "0.24.2", "@esbuild/linux-ppc64": "0.24.2", "@esbuild/linux-riscv64": "0.24.2", "@esbuild/linux-s390x": "0.24.2", "@esbuild/linux-x64": "0.24.2", "@esbuild/netbsd-arm64": "0.24.2", "@esbuild/netbsd-x64": "0.24.2", "@esbuild/openbsd-arm64": "0.24.2", "@esbuild/openbsd-x64": "0.24.2", "@esbuild/sunos-x64": "0.24.2", "@esbuild/win32-arm64": "0.24.2", "@esbuild/win32-ia32": "0.24.2", "@esbuild/win32-x64": "0.24.2" }, "bin": { "esbuild": "bin/esbuild" } }, "sha512-+9egpBW8I3CD5XPe0n6BfT5fxLzxrlDzqydF3aviG+9ni1lDC/OvMHcxqEFV0+LANZG5R1bFMWfUrjVsdwxJvA=="],

    "escape-string-regexp": ["escape-string-regexp@5.0.0", "", {}, "sha512-/veY75JbMK4j1yjvuUxuVsiS/hr/4iHs9FTT6cgTexxdE0Ly/glccBAkloH/DofkjRbZU3bnoj38mOmhkZ0lHw=="],

    "esprima": ["esprima@4.0.1", "", { "bin": { "esparse": "./bin/esparse.js", "esvalidate": "./bin/esvalidate.js" } }, "sha512-eGuFFw7Upda+g4p+QHvnW0RyTX/SVeJBDM/gCtMARO0cLuT2HcEKnTPvhjV6aGeqrCB/sbNop0Kszm0jsaWU4A=="],

    "estree-util-attach-comments": ["estree-util-attach-comments@3.0.0", "", { "dependencies": { "@types/estree": "^1.0.0" } }, "sha512-cKUwm/HUcTDsYh/9FgnuFqpfquUbwIqwKM26BVCGDPVgvaCl/nDCCjUfiLlx6lsEZ3Z4RFxNbOQ60pkaEwFxGw=="],

    "estree-util-build-jsx": ["estree-util-build-jsx@3.0.1", "", { "dependencies": { "@types/estree-jsx": "^1.0.0", "devlop": "^1.0.0", "estree-util-is-identifier-name": "^3.0.0", "estree-walker": "^3.0.0" } }, "sha512-8U5eiL6BTrPxp/CHbs2yMgP8ftMhR5ww1eIKoWRMlqvltHF8fZn5LRDvTKuxD3DUn+shRbLGqXemcP51oFCsGQ=="],

    "estree-util-is-identifier-name": ["estree-util-is-identifier-name@3.0.0", "", {}, "sha512-hFtqIDZTIUZ9BXLb8y4pYGyk6+wekIivNVTcmvk8NoOh+VeRn5y6cEHzbURrWbfp1fIqdVipilzj+lfaadNZmg=="],

    "estree-util-scope": ["estree-util-scope@1.0.0", "", { "dependencies": { "@types/estree": "^1.0.0", "devlop": "^1.0.0" } }, "sha512-2CAASclonf+JFWBNJPndcOpA8EMJwa0Q8LUFJEKqXLW6+qBvbFZuF5gItbQOs/umBUkjviCSDCbBwU2cXbmrhQ=="],

    "estree-util-to-js": ["estree-util-to-js@2.0.0", "", { "dependencies": { "@types/estree-jsx": "^1.0.0", "astring": "^1.8.0", "source-map": "^0.7.0" } }, "sha512-WDF+xj5rRWmD5tj6bIqRi6CkLIXbbNQUcxQHzGysQzvHmdYG2G7p/Tf0J0gpxGgkeMZNTIjT/AoSvC9Xehcgdg=="],

    "estree-util-visit": ["estree-util-visit@2.0.0", "", { "dependencies": { "@types/estree-jsx": "^1.0.0", "@types/unist": "^3.0.0" } }, "sha512-m5KgiH85xAhhW8Wta0vShLcUvOsh3LLPI2YVwcbio1l7E09NTLL1EyMZFM1OyWowoH0skScNbhOPl4kcBgzTww=="],

    "estree-walker": ["estree-walker@3.0.3", "", { "dependencies": { "@types/estree": "^1.0.0" } }, "sha512-7RUKfXgSMMkzt6ZuXmqapOurLGPPfgj6l9uRZ7lRGolvk0y2yocc35LdcxKC5PQZdn2DMqioAQ2NoWcrTKmm6g=="],

    "eventemitter3": ["eventemitter3@5.0.1", "", {}, "sha512-GWkBvjiSZK87ELrYOSESUYeVIc9mvLLf/nXalMOS5dYrgZq9o5OVkbZAVM06CVxYsCwH9BDZFPlQTlPA1j4ahA=="],

    "expand-template": ["expand-template@2.0.3", "", {}, "sha512-XYfuKMvj4O35f/pOXLObndIRvyQ+/+6AhODh+OKWj9S9498pHHn/IMszH+gt0fBCRWMNfk1ZSp5x3AifmnI2vg=="],

    "expressive-code": ["expressive-code@0.40.1", "", { "dependencies": { "@expressive-code/core": "^0.40.1", "@expressive-code/plugin-frames": "^0.40.1", "@expressive-code/plugin-shiki": "^0.40.1", "@expressive-code/plugin-text-markers": "^0.40.1" } }, "sha512-jBsTRX+MPsqiqYQsE9vRXMiAkUafU11j2zuWAaOX9vubLutNB0er8c0FJWeudVDH5D52V4Lf4vTIqbOE54PUcQ=="],

    "extend": ["extend@3.0.2", "", {}, "sha512-fjquC59cD7CyW6urNXK0FBufkZcoiGG80wTuPujX590cB5Ttln20E2UB4S/WARVqhXffZl2LNgS+gQdPIIim/g=="],

    "fast-deep-equal": ["fast-deep-equal@3.1.3", "", {}, "sha512-f3qQ9oQy9j2AhBe/H9VC91wLmKBCCU/gDOnKNAYG5hswO7BLKj09Hc5HYNz9cGI++xlpDCIgDaitVs03ATR84Q=="],

    "fast-fifo": ["fast-fifo@1.3.2", "", {}, "sha512-/d9sfos4yxzpwkDkuN7k2SqFKtYNmCTzgfEpz82x34IM9/zc8KGxQoXg1liNC/izpRM/MBdt44Nmx41ZWqk+FQ=="],

    "fast-glob": ["fast-glob@3.3.3", "", { "dependencies": { "@nodelib/fs.stat": "^2.0.2", "@nodelib/fs.walk": "^1.2.3", "glob-parent": "^5.1.2", "merge2": "^1.3.0", "micromatch": "^4.0.8" } }, "sha512-7MptL8U0cqcFdzIzwOTHoilX9x5BrNqye7Z/LuC7kCMRio1EMSyqRK3BEAUD7sXRq4iT4AzTVuZdhgQ2TCvYLg=="],

    "fast-json-stable-stringify": ["fast-json-stable-stringify@2.1.0", "", {}, "sha512-lhd/wF+Lk98HZoTCtlVraHtfh5XYijIjalXck7saUtuanSDyLMxnHhSXEDJqHxD7msR8D0uCmqlkwjCV8xvwHw=="],

    "fastq": ["fastq@1.19.0", "", { "dependencies": { "reusify": "^1.0.4" } }, "sha512-7SFSRCNjBQIZH/xZR3iy5iQYR8aGBE0h3VG6/cwlbrpdciNYBMotQav8c1XI3HjHH+NikUpP53nPdlZSdWmFzA=="],

    "file-uri-to-path": ["file-uri-to-path@1.0.0", "", {}, "sha512-0Zt+s3L7Vf1biwWZ29aARiVYLx7iMGnEUl9x33fbB/j3jR81u/O2LbqK+Bm1CDSNDKVtJ/YjwY7TUd5SkeLQLw=="],

    "fill-range": ["fill-range@7.1.1", "", { "dependencies": { "to-regex-range": "^5.0.1" } }, "sha512-YsGpe3WHLK8ZYi4tWDg2Jy3ebRz2rXowDxnld4bkQB00cc/1Zw9AWnC0i9ztDJitivtQvaI9KaLyKrc+hBW0yg=="],

    "find-up": ["find-up@4.1.0", "", { "dependencies": { "locate-path": "^5.0.0", "path-exists": "^4.0.0" } }, "sha512-PpOwAdQ/YlXQ2vj8a3h8IipDuYRi3wceVQQGYWxNINccq40Anw7BlsEXCMbt1Zt+OLA6Fq9suIpIWD0OsnISlw=="],

    "find-up-simple": ["find-up-simple@1.0.0", "", {}, "sha512-q7Us7kcjj2VMePAa02hDAF6d+MzsdsAWEwYyOpwUtlerRBkOEPBCRZrAV4XfcSN8fHAgaD0hP7miwoay6DCprw=="],

    "find-yarn-workspace-root2": ["find-yarn-workspace-root2@1.2.16", "", { "dependencies": { "micromatch": "^4.0.2", "pkg-dir": "^4.2.0" } }, "sha512-hr6hb1w8ePMpPVUK39S4RlwJzi+xPLuVuG8XlwXU3KD5Yn3qgBWVfy3AzNlDhWvE1EORCE65/Qm26rFQt3VLVA=="],

    "flattie": ["flattie@1.1.1", "", {}, "sha512-9UbaD6XdAL97+k/n+N7JwX46K/M6Zc6KcFYskrYL8wbBV/Uyk0CTAMY0VT+qiK5PM7AIc9aTWYtq65U7T+aCNQ=="],

    "foreground-child": ["foreground-child@3.3.0", "", { "dependencies": { "cross-spawn": "^7.0.0", "signal-exit": "^4.0.1" } }, "sha512-Ld2g8rrAyMYFXBhEqMz8ZAHBi4J4uS1i/CxGMDnjyFWddMXLVcDp051DZfu+t7+ab7Wv6SMqpWmyFIj5UbfFvg=="],

    "fs-constants": ["fs-constants@1.0.0", "", {}, "sha512-y6OAwoSIf7FyjMIv94u+b5rdheZEjzR63GTyZJm5qh4Bi+2YgwLCcI/fPFZkL5PSixOt6ZNKm+w+Hfp/Bciwow=="],

    "fs.realpath": ["fs.realpath@1.0.0", "", {}, "sha512-OO0pH2lK6a0hZnAdau5ItzHPI6pUlvI7jMVnxUQRtw4owF2wk8lOSabtGDCTP4Ggrg2MbGnWO9X8K1t4+fGMDw=="],

    "fsevents": ["fsevents@2.3.3", "", { "os": "darwin" }, "sha512-5xoDfX+fL7faATnagmWPpbFtwh/R77WmMMqqHGS65C3vvB0YHrgF+B1YmZ3441tMj5n63k0212XNoJwzlhffQw=="],

    "get-east-asian-width": ["get-east-asian-width@1.3.0", "", {}, "sha512-vpeMIQKxczTD/0s2CdEWHcb0eeJe6TFjxb+J5xgX7hScxqrGuyjmv4c1D4A/gelKfyox0gJJwIHF+fLjeaM8kQ=="],

    "github-from-package": ["github-from-package@0.0.0", "", {}, "sha512-SyHy3T1v2NUXn29OsWdxmK6RwHD+vkj3v8en8AOBZ1wBQ/hCAQ5bAQTD02kW4W9tUp/3Qh6J8r9EvntiyCmOOw=="],

    "github-slugger": ["github-slugger@2.0.0", "", {}, "sha512-IaOQ9puYtjrkq7Y0Ygl9KDZnrf/aiUJYUpVf89y8kyaxbRG7Y1SrX/jaumrv81vc61+kiMempujsM3Yw7w5qcw=="],

    "glob": ["glob@7.2.3", "", { "dependencies": { "fs.realpath": "^1.0.0", "inflight": "^1.0.4", "inherits": "2", "minimatch": "^3.1.1", "once": "^1.3.0", "path-is-absolute": "^1.0.0" } }, "sha512-nFR0zLpU2YCaRxwoCJvL6UvCH2JFyFVIvwTLsIf21AuHlMskA1hhTdk+LlYJtOlYt9v6dvszD2BGRqBL+iQK9Q=="],

    "glob-parent": ["glob-parent@5.1.2", "", { "dependencies": { "is-glob": "^4.0.1" } }, "sha512-AOIgSQCepiJYwP3ARnGx+5VnTu2HBYdzbGP45eLw1vr3zB3vZLeyed1sC9hnbcOc9/SrMyM5RPQrkGz4aS9Zow=="],

    "graceful-fs": ["graceful-fs@4.2.11", "", {}, "sha512-RbJ5/jmFcNNCcDV5o9eTnBLJ/HszWV0P73bc+Ff4nS/rJj+YaS6IGyiOL0VoBYX+l1Wrl3k63h/KrH+nhJ0XvQ=="],

    "h3": ["h3@1.15.0", "", { "dependencies": { "cookie-es": "^1.2.2", "crossws": "^0.3.3", "defu": "^6.1.4", "destr": "^2.0.3", "iron-webcrypto": "^1.2.1", "node-mock-http": "^1.0.0", "ohash": "^1.1.4", "radix3": "^1.1.2", "ufo": "^1.5.4", "uncrypto": "^0.1.3" } }, "sha512-OsjX4JW8J4XGgCgEcad20pepFQWnuKH+OwkCJjogF3C+9AZ1iYdtB4hX6vAb5DskBiu5ljEXqApINjR8CqoCMQ=="],

    "hast-util-embedded": ["hast-util-embedded@3.0.0", "", { "dependencies": { "@types/hast": "^3.0.0", "hast-util-is-element": "^3.0.0" } }, "sha512-naH8sld4Pe2ep03qqULEtvYr7EjrLK2QHY8KJR6RJkTUjPGObe1vnx585uzem2hGra+s1q08DZZpfgDVYRbaXA=="],

    "hast-util-format": ["hast-util-format@1.1.0", "", { "dependencies": { "@types/hast": "^3.0.0", "hast-util-embedded": "^3.0.0", "hast-util-minify-whitespace": "^1.0.0", "hast-util-phrasing": "^3.0.0", "hast-util-whitespace": "^3.0.0", "html-whitespace-sensitive-tag-names": "^3.0.0", "unist-util-visit-parents": "^6.0.0" } }, "sha512-yY1UDz6bC9rDvCWHpx12aIBGRG7krurX0p0Fm6pT547LwDIZZiNr8a+IHDogorAdreULSEzP82Nlv5SZkHZcjA=="],

    "hast-util-from-html": ["hast-util-from-html@2.0.3", "", { "dependencies": { "@types/hast": "^3.0.0", "devlop": "^1.1.0", "hast-util-from-parse5": "^8.0.0", "parse5": "^7.0.0", "vfile": "^6.0.0", "vfile-message": "^4.0.0" } }, "sha512-CUSRHXyKjzHov8yKsQjGOElXy/3EKpyX56ELnkHH34vDVw1N1XSQ1ZcAvTyAPtGqLTuKP/uxM+aLkSPqF/EtMw=="],

    "hast-util-from-parse5": ["hast-util-from-parse5@8.0.2", "", { "dependencies": { "@types/hast": "^3.0.0", "@types/unist": "^3.0.0", "devlop": "^1.0.0", "hastscript": "^9.0.0", "property-information": "^6.0.0", "vfile": "^6.0.0", "vfile-location": "^5.0.0", "web-namespaces": "^2.0.0" } }, "sha512-SfMzfdAi/zAoZ1KkFEyyeXBn7u/ShQrfd675ZEE9M3qj+PMFX05xubzRyF76CCSJu8au9jgVxDV1+okFvgZU4A=="],

    "hast-util-has-property": ["hast-util-has-property@3.0.0", "", { "dependencies": { "@types/hast": "^3.0.0" } }, "sha512-MNilsvEKLFpV604hwfhVStK0usFY/QmM5zX16bo7EjnAEGofr5YyI37kzopBlZJkHD4t887i+q/C8/tr5Q94cA=="],

    "hast-util-is-body-ok-link": ["hast-util-is-body-ok-link@3.0.1", "", { "dependencies": { "@types/hast": "^3.0.0" } }, "sha512-0qpnzOBLztXHbHQenVB8uNuxTnm/QBFUOmdOSsEn7GnBtyY07+ENTWVFBAnXd/zEgd9/SUG3lRY7hSIBWRgGpQ=="],

    "hast-util-is-element": ["hast-util-is-element@3.0.0", "", { "dependencies": { "@types/hast": "^3.0.0" } }, "sha512-Val9mnv2IWpLbNPqc/pUem+a7Ipj2aHacCwgNfTiK0vJKl0LF+4Ba4+v1oPHFpf3bLYmreq0/l3Gud9S5OH42g=="],

    "hast-util-minify-whitespace": ["hast-util-minify-whitespace@1.0.1", "", { "dependencies": { "@types/hast": "^3.0.0", "hast-util-embedded": "^3.0.0", "hast-util-is-element": "^3.0.0", "hast-util-whitespace": "^3.0.0", "unist-util-is": "^6.0.0" } }, "sha512-L96fPOVpnclQE0xzdWb/D12VT5FabA7SnZOUMtL1DbXmYiHJMXZvFkIZfiMmTCNJHUeO2K9UYNXoVyfz+QHuOw=="],

    "hast-util-parse-selector": ["hast-util-parse-selector@4.0.0", "", { "dependencies": { "@types/hast": "^3.0.0" } }, "sha512-wkQCkSYoOGCRKERFWcxMVMOcYE2K1AaNLU8DXS9arxnLOUEWbOXKXiJUNzEpqZ3JOKpnha3jkFrumEjVliDe7A=="],

    "hast-util-phrasing": ["hast-util-phrasing@3.0.1", "", { "dependencies": { "@types/hast": "^3.0.0", "hast-util-embedded": "^3.0.0", "hast-util-has-property": "^3.0.0", "hast-util-is-body-ok-link": "^3.0.0", "hast-util-is-element": "^3.0.0" } }, "sha512-6h60VfI3uBQUxHqTyMymMZnEbNl1XmEGtOxxKYL7stY2o601COo62AWAYBQR9lZbYXYSBoxag8UpPRXK+9fqSQ=="],

    "hast-util-raw": ["hast-util-raw@9.1.0", "", { "dependencies": { "@types/hast": "^3.0.0", "@types/unist": "^3.0.0", "@ungap/structured-clone": "^1.0.0", "hast-util-from-parse5": "^8.0.0", "hast-util-to-parse5": "^8.0.0", "html-void-elements": "^3.0.0", "mdast-util-to-hast": "^13.0.0", "parse5": "^7.0.0", "unist-util-position": "^5.0.0", "unist-util-visit": "^5.0.0", "vfile": "^6.0.0", "web-namespaces": "^2.0.0", "zwitch": "^2.0.0" } }, "sha512-Y8/SBAHkZGoNkpzqqfCldijcuUKh7/su31kEBp67cFY09Wy0mTRgtsLYsiIxMJxlu0f6AA5SUTbDR8K0rxnbUw=="],

    "hast-util-select": ["hast-util-select@6.0.3", "", { "dependencies": { "@types/hast": "^3.0.0", "@types/unist": "^3.0.0", "bcp-47-match": "^2.0.0", "comma-separated-tokens": "^2.0.0", "css-selector-parser": "^3.0.0", "devlop": "^1.0.0", "direction": "^2.0.0", "hast-util-has-property": "^3.0.0", "hast-util-to-string": "^3.0.0", "hast-util-whitespace": "^3.0.0", "nth-check": "^2.0.0", "property-information": "^6.0.0", "space-separated-tokens": "^2.0.0", "unist-util-visit": "^5.0.0", "zwitch": "^2.0.0" } }, "sha512-OVRQlQ1XuuLP8aFVLYmC2atrfWHS5UD3shonxpnyrjcCkwtvmt/+N6kYJdcY4mkMJhxp4kj2EFIxQ9kvkkt/eQ=="],

    "hast-util-to-estree": ["hast-util-to-estree@3.1.1", "", { "dependencies": { "@types/estree": "^1.0.0", "@types/estree-jsx": "^1.0.0", "@types/hast": "^3.0.0", "comma-separated-tokens": "^2.0.0", "devlop": "^1.0.0", "estree-util-attach-comments": "^3.0.0", "estree-util-is-identifier-name": "^3.0.0", "hast-util-whitespace": "^3.0.0", "mdast-util-mdx-expression": "^2.0.0", "mdast-util-mdx-jsx": "^3.0.0", "mdast-util-mdxjs-esm": "^2.0.0", "property-information": "^6.0.0", "space-separated-tokens": "^2.0.0", "style-to-object": "^1.0.0", "unist-util-position": "^5.0.0", "zwitch": "^2.0.0" } }, "sha512-IWtwwmPskfSmma9RpzCappDUitC8t5jhAynHhc1m2+5trOgsrp7txscUSavc5Ic8PATyAjfrCK1wgtxh2cICVQ=="],

    "hast-util-to-html": ["hast-util-to-html@9.0.4", "", { "dependencies": { "@types/hast": "^3.0.0", "@types/unist": "^3.0.0", "ccount": "^2.0.0", "comma-separated-tokens": "^2.0.0", "hast-util-whitespace": "^3.0.0", "html-void-elements": "^3.0.0", "mdast-util-to-hast": "^13.0.0", "property-information": "^6.0.0", "space-separated-tokens": "^2.0.0", "stringify-entities": "^4.0.0", "zwitch": "^2.0.4" } }, "sha512-wxQzXtdbhiwGAUKrnQJXlOPmHnEehzphwkK7aluUPQ+lEc1xefC8pblMgpp2w5ldBTEfveRIrADcrhGIWrlTDA=="],

    "hast-util-to-jsx-runtime": ["hast-util-to-jsx-runtime@2.3.2", "", { "dependencies": { "@types/estree": "^1.0.0", "@types/hast": "^3.0.0", "@types/unist": "^3.0.0", "comma-separated-tokens": "^2.0.0", "devlop": "^1.0.0", "estree-util-is-identifier-name": "^3.0.0", "hast-util-whitespace": "^3.0.0", "mdast-util-mdx-expression": "^2.0.0", "mdast-util-mdx-jsx": "^3.0.0", "mdast-util-mdxjs-esm": "^2.0.0", "property-information": "^6.0.0", "space-separated-tokens": "^2.0.0", "style-to-object": "^1.0.0", "unist-util-position": "^5.0.0", "vfile-message": "^4.0.0" } }, "sha512-1ngXYb+V9UT5h+PxNRa1O1FYguZK/XL+gkeqvp7EdHlB9oHUG0eYRo/vY5inBdcqo3RkPMC58/H94HvkbfGdyg=="],

    "hast-util-to-parse5": ["hast-util-to-parse5@8.0.0", "", { "dependencies": { "@types/hast": "^3.0.0", "comma-separated-tokens": "^2.0.0", "devlop": "^1.0.0", "property-information": "^6.0.0", "space-separated-tokens": "^2.0.0", "web-namespaces": "^2.0.0", "zwitch": "^2.0.0" } }, "sha512-3KKrV5ZVI8if87DVSi1vDeByYrkGzg4mEfeu4alwgmmIeARiBLKCZS2uw5Gb6nU9x9Yufyj3iudm6i7nl52PFw=="],

    "hast-util-to-string": ["hast-util-to-string@3.0.1", "", { "dependencies": { "@types/hast": "^3.0.0" } }, "sha512-XelQVTDWvqcl3axRfI0xSeoVKzyIFPwsAGSLIsKdJKQMXDYJS4WYrBNF/8J7RdhIcFI2BOHgAifggsvsxp/3+A=="],

    "hast-util-to-text": ["hast-util-to-text@4.0.2", "", { "dependencies": { "@types/hast": "^3.0.0", "@types/unist": "^3.0.0", "hast-util-is-element": "^3.0.0", "unist-util-find-after": "^5.0.0" } }, "sha512-KK6y/BN8lbaq654j7JgBydev7wuNMcID54lkRav1P0CaE1e47P72AWWPiGKXTJU271ooYzcvTAn/Zt0REnvc7A=="],

    "hast-util-whitespace": ["hast-util-whitespace@3.0.0", "", { "dependencies": { "@types/hast": "^3.0.0" } }, "sha512-88JUN06ipLwsnv+dVn+OIYOvAuvBMy/Qoi6O7mQHxdPXpjy+Cd6xRkWwux7DKO+4sYILtLBRIKgsdpS2gQc7qw=="],

    "hastscript": ["hastscript@9.0.0", "", { "dependencies": { "@types/hast": "^3.0.0", "comma-separated-tokens": "^2.0.0", "hast-util-parse-selector": "^4.0.0", "property-information": "^6.0.0", "space-separated-tokens": "^2.0.0" } }, "sha512-jzaLBGavEDKHrc5EfFImKN7nZKKBdSLIdGvCwDZ9TfzbF2ffXiov8CKE445L2Z1Ek2t/m4SKQ2j6Ipv7NyUolw=="],

    "html-escaper": ["html-escaper@3.0.3", "", {}, "sha512-RuMffC89BOWQoY0WKGpIhn5gX3iI54O6nRA0yC124NYVtzjmFWBIiFd8M0x+ZdX0P9R4lADg1mgP8C7PxGOWuQ=="],

    "html-void-elements": ["html-void-elements@3.0.0", "", {}, "sha512-bEqo66MRXsUGxWHV5IP0PUiAWwoEjba4VCzg0LjFJBpchPaTfyfCKTG6bc5F8ucKec3q5y6qOdGyYTSBEvhCrg=="],

    "html-whitespace-sensitive-tag-names": ["html-whitespace-sensitive-tag-names@3.0.1", "", {}, "sha512-q+310vW8zmymYHALr1da4HyXUQ0zgiIwIicEfotYPWGN0OJVEN/58IJ3A4GBYcEq3LGAZqKb+ugvP0GNB9CEAA=="],

    "http-cache-semantics": ["http-cache-semantics@4.1.1", "", {}, "sha512-er295DKPVsV82j5kw1Gjt+ADA/XYHsajl82cGNQG2eyoPkvgUhX+nDIyelzhIWbbsXP39EHcI6l5tYs2FYqYXQ=="],

    "https-proxy-agent": ["https-proxy-agent@7.0.6", "", { "dependencies": { "agent-base": "^7.1.2", "debug": "4" } }, "sha512-vK9P5/iUfdl95AI+JVyUuIcVtd4ofvtrOr3HNtM2yxC9bnMbEdp3x01OhQNnjb8IJYi38VlTE3mBXwcfvywuSw=="],

    "i18next": ["i18next@23.16.8", "", { "dependencies": { "@babel/runtime": "^7.23.2" } }, "sha512-06r/TitrM88Mg5FdUXAKL96dJMzgqLE5dv3ryBAra4KCwD9mJ4ndOTS95ZuymIGoE+2hzfdaMak2X11/es7ZWg=="],

    "ieee754": ["ieee754@1.2.1", "", {}, "sha512-dcyqhDvX1C46lXZcVqCpK+FtMRQVdIMN6/Df5js2zouUsqG7I6sFxitIC+7KYK29KdXOLHdu9zL4sFnoVQnqaA=="],

    "import-meta-resolve": ["import-meta-resolve@4.1.0", "", {}, "sha512-I6fiaX09Xivtk+THaMfAwnA3MVA5Big1WHF1Dfx9hFuvNIWpXnorlkzhcQf6ehrqQiiZECRt1poOAkPmer3ruw=="],

    "inflight": ["inflight@1.0.6", "", { "dependencies": { "once": "^1.3.0", "wrappy": "1" } }, "sha512-k92I/b08q4wvFscXCLvqfsHCrjrF7yiXsQuIVvVE7N82W3+aqpzuUdBbfhWcy/FZR3/4IgflMgKLOsvPDrGCJA=="],

    "inherits": ["inherits@2.0.4", "", {}, "sha512-k/vGaX4/Yla3WzyMCvTQOXYeIHvqOKtnqBduzTHpzpQZzAskKMhZ2K+EnBiSM9zGSoIFeMpXKxa4dYeZIQqewQ=="],

    "ini": ["ini@1.3.8", "", {}, "sha512-JV/yugV2uzW5iMRSiZAyDtQd+nxtUnjeLt0acNdw98kKLrvuRVyB80tsREOE7yvGVgalhZ6RNXCmEHkUKBKxew=="],

    "inline-style-parser": ["inline-style-parser@0.2.4", "", {}, "sha512-0aO8FkhNZlj/ZIbNi7Lxxr12obT7cL1moPfE4tg1LkX7LlLfC6DeX4l2ZEud1ukP9jNQyNnfzQVqwbwmAATY4Q=="],

    "iron-webcrypto": ["iron-webcrypto@1.2.1", "", {}, "sha512-feOM6FaSr6rEABp/eDfVseKyTMDt+KGpeB35SkVn9Tyn0CqvVsY3EwI0v5i8nMHyJnzCIQf7nsy3p41TPkJZhg=="],

    "is-absolute-url": ["is-absolute-url@4.0.1", "", {}, "sha512-/51/TKE88Lmm7Gc4/8btclNXWS+g50wXhYJq8HWIBAGUBnoAdRu1aXeh364t/O7wXDAcTJDP8PNuNKWUDWie+A=="],

    "is-alphabetical": ["is-alphabetical@2.0.1", "", {}, "sha512-FWyyY60MeTNyeSRpkM2Iry0G9hpr7/9kD40mD/cGQEuilcZYS4okz8SN2Q6rLCJ8gbCt6fN+rC+6tMGS99LaxQ=="],

    "is-alphanumerical": ["is-alphanumerical@2.0.1", "", { "dependencies": { "is-alphabetical": "^2.0.0", "is-decimal": "^2.0.0" } }, "sha512-hmbYhX/9MUMF5uh7tOXyK/n0ZvWpad5caBA17GsC6vyuCqaWliRG5K1qS9inmUhEMaOBIW7/whAnSwveW/LtZw=="],

    "is-arrayish": ["is-arrayish@0.3.2", "", {}, "sha512-eVRqCvVlZbuw3GrM63ovNSNAeA1K16kaR/LRY/92w0zxQ5/1YzwblUX652i4Xs9RwAGjW9d9y6X88t8OaAJfWQ=="],

    "is-binary-path": ["is-binary-path@2.1.0", "", { "dependencies": { "binary-extensions": "^2.0.0" } }, "sha512-ZMERYes6pDydyuGidse7OsHxtbI7WVeUEozgR/g7rd0xUimYNlvZRE/K2MgZTjWy725IfelLeVcEM97mmtRGXw=="],

    "is-decimal": ["is-decimal@2.0.1", "", {}, "sha512-AAB9hiomQs5DXWcRB1rqsxGUstbRroFOPPVAomNk/3XHR5JyEZChOyTWe2oayKnsSsr/kcGqF+z6yuH6HHpN0A=="],

    "is-docker": ["is-docker@3.0.0", "", { "bin": { "is-docker": "cli.js" } }, "sha512-eljcgEDlEns/7AXFosB5K/2nCM4P7FQPkGc/DWLy5rmFEWvZayGrik1d9/QIY5nJ4f9YsVvBkA6kJpHn9rISdQ=="],

    "is-extglob": ["is-extglob@2.1.1", "", {}, "sha512-SbKbANkN603Vi4jEZv49LeVJMn4yGwsbzZworEoyEiutsN3nJYdbO36zfhGJ6QEDpOZIFkDtnq5JRxmvl3jsoQ=="],

    "is-fullwidth-code-point": ["is-fullwidth-code-point@3.0.0", "", {}, "sha512-zymm5+u+sCsSWyD9qNaejV3DFvhCKclKdizYaJUuHA83RLjb7nSuGnddCHGv0hk+KY7BMAlsWeK4Ueg6EV6XQg=="],

    "is-glob": ["is-glob@4.0.3", "", { "dependencies": { "is-extglob": "^2.1.1" } }, "sha512-xelSayHH36ZgE7ZWhli7pW34hNbNl8Ojv5KVmkJD4hBdD3th8Tfk9vYasLM+mXWOZhFkgZfxhLSnrwRr4elSSg=="],

    "is-hexadecimal": ["is-hexadecimal@2.0.1", "", {}, "sha512-DgZQp241c8oO6cA1SbTEWiXeoxV42vlcJxgH+B3hi1AiqqKruZR3ZGF8In3fj4+/y/7rHvlOZLZtgJ/4ttYGZg=="],

    "is-inside-container": ["is-inside-container@1.0.0", "", { "dependencies": { "is-docker": "^3.0.0" }, "bin": { "is-inside-container": "cli.js" } }, "sha512-KIYLCCJghfHZxqjYBE7rEy0OBuTd5xCHS7tHVgvCLkx7StIoaxwNW3hCALgEUjFfeRk+MG/Qxmp/vtETEF3tRA=="],

    "is-number": ["is-number@7.0.0", "", {}, "sha512-41Cifkg6e8TylSpdtTpeLVMqvSBEVzTttHvERD741+pnZ8ANv0004MRL43QKPDlK9cGvNp6NZWZUBlbGXYxxng=="],

    "is-plain-obj": ["is-plain-obj@4.1.0", "", {}, "sha512-+Pgi+vMuUNkJyExiMBt5IlFoMyKnr5zhJ4Uspz58WOhBF5QoIZkFyNHIbBAtHwzVAgk5RtndVNsDRN61/mmDqg=="],

    "is-wsl": ["is-wsl@3.1.0", "", { "dependencies": { "is-inside-container": "^1.0.0" } }, "sha512-UcVfVfaK4Sc4m7X3dUSoHoozQGBEFeDC+zVo06t98xe8CzHSZZBekNXH+tu0NalHolcJ/QAGqS46Hef7QXBIMw=="],

    "isexe": ["isexe@2.0.0", "", {}, "sha512-RHxMLp9lnKHGHRng9QFhRCMbYAcVpn69smSGcq3f36xjgVVWThj4qqLbTLlq7Ssj8B+fIQ1EuCEGI2lKsyQeIw=="],

    "jackspeak": ["jackspeak@3.4.3", "", { "dependencies": { "@isaacs/cliui": "^8.0.2" }, "optionalDependencies": { "@pkgjs/parseargs": "^0.11.0" } }, "sha512-OGlZQpz2yfahA/Rd1Y8Cd9SIEsqvXkLVoSw/cgwhnhFMDbsQFeZYoJJ7bIZBS9BcamUW96asq/npPWugM+RQBw=="],

    "js-yaml": ["js-yaml@4.1.0", "", { "dependencies": { "argparse": "^2.0.1" }, "bin": { "js-yaml": "bin/js-yaml.js" } }, "sha512-wpxZs9NoxZaJESJGIZTyDEaYpl0FKSA+FB9aJiyemKhMwkxQg63h4T1KJgUGHpTqPDNRcmmYLugrRjJlBtWvRA=="],

    "json-schema-traverse": ["json-schema-traverse@0.4.1", "", {}, "sha512-xbbCH5dCYU5T8LcEhhuh7HJ88HXuW3qsI3Y0zOZFKfZEHcpWiHU/Jxzk629Brsab/mMiHQti9wMP+845RPe3Vg=="],

    "kleur": ["kleur@4.1.5", "", {}, "sha512-o+NO+8WrRiQEE4/7nwRJhN1HWpVmJm511pBHUxPLtp0BUISzlBplORYSmTclCnJvQq2tKu/sgl3xVpkc7ZWuQQ=="],

    "load-yaml-file": ["load-yaml-file@0.2.0", "", { "dependencies": { "graceful-fs": "^4.1.5", "js-yaml": "^3.13.0", "pify": "^4.0.1", "strip-bom": "^3.0.0" } }, "sha512-OfCBkGEw4nN6JLtgRidPX6QxjBQGQf72q3si2uvqyFEMbycSFFHwAZeXx6cJgFM9wmLrf9zBwCP3Ivqa+LLZPw=="],

    "locate-path": ["locate-path@5.0.0", "", { "dependencies": { "p-locate": "^4.1.0" } }, "sha512-t7hw9pI+WvuwNJXwk5zVHpyhIqzg2qTlklJOf0mVxGSbe3Fp2VieZcduNYjaLDoy6p9uGpQEGWG87WpMKlNq8g=="],

    "longest-streak": ["longest-streak@3.1.0", "", {}, "sha512-9Ri+o0JYgehTaVBBDoMqIl8GXtbWg711O3srftcHhZ0dqnETqLaoIK0x17fUw9rFSlK/0NlsKe0Ahhyl5pXE2g=="],

    "lru-cache": ["lru-cache@10.4.3", "", {}, "sha512-JNAzZcXrCt42VGLuYz0zfAzDfAvJWW6AfYlDBQyDV5DClI2m5sAmK+OIO7s59XfsRsWHp02jAJrRadPRGTt6SQ=="],

    "magic-string": ["magic-string@0.30.17", "", { "dependencies": { "@jridgewell/sourcemap-codec": "^1.5.0" } }, "sha512-sNPKHvyjVf7gyjwS4xGTaW/mCnF8wnjtifKBEhxfZ7E/S8tQ0rssrwGNn6q8JH/ohItJfSQp9mBtQYuTlH5QnA=="],

    "magicast": ["magicast@0.3.5", "", { "dependencies": { "@babel/parser": "^7.25.4", "@babel/types": "^7.25.4", "source-map-js": "^1.2.0" } }, "sha512-L0WhttDl+2BOsybvEOLK7fW3UA0OQ0IQ2d6Zl2x/a6vVRs3bAY0ECOSHHeL5jD+SbOpOCUEi0y1DgHEn9Qn1AQ=="],

    "markdown-extensions": ["markdown-extensions@2.0.0", "", {}, "sha512-o5vL7aDWatOTX8LzaS1WMoaoxIiLRQJuIKKe2wAw6IeULDHaqbiqiggmx+pKvZDb1Sj+pE46Sn1T7lCqfFtg1Q=="],

    "markdown-table": ["markdown-table@3.0.4", "", {}, "sha512-wiYz4+JrLyb/DqW2hkFJxP7Vd7JuTDm77fvbM8VfEQdmSMqcImWeeRbHwZjBjIFki/VaMK2BhFi7oUUZeM5bqw=="],

    "mdast-util-definitions": ["mdast-util-definitions@6.0.0", "", { "dependencies": { "@types/mdast": "^4.0.0", "@types/unist": "^3.0.0", "unist-util-visit": "^5.0.0" } }, "sha512-scTllyX6pnYNZH/AIp/0ePz6s4cZtARxImwoPJ7kS42n+MnVsI4XbnG6d4ibehRIldYMWM2LD7ImQblVhUejVQ=="],

    "mdast-util-directive": ["mdast-util-directive@3.1.0", "", { "dependencies": { "@types/mdast": "^4.0.0", "@types/unist": "^3.0.0", "ccount": "^2.0.0", "devlop": "^1.0.0", "mdast-util-from-markdown": "^2.0.0", "mdast-util-to-markdown": "^2.0.0", "parse-entities": "^4.0.0", "stringify-entities": "^4.0.0", "unist-util-visit-parents": "^6.0.0" } }, "sha512-I3fNFt+DHmpWCYAT7quoM6lHf9wuqtI+oCOfvILnoicNIqjh5E3dEJWiXuYME2gNe8vl1iMQwyUHa7bgFmak6Q=="],

    "mdast-util-find-and-replace": ["mdast-util-find-and-replace@3.0.2", "", { "dependencies": { "@types/mdast": "^4.0.0", "escape-string-regexp": "^5.0.0", "unist-util-is": "^6.0.0", "unist-util-visit-parents": "^6.0.0" } }, "sha512-Tmd1Vg/m3Xz43afeNxDIhWRtFZgM2VLyaf4vSTYwudTyeuTneoL3qtWMA5jeLyz/O1vDJmmV4QuScFCA2tBPwg=="],

    "mdast-util-from-markdown": ["mdast-util-from-markdown@2.0.2", "", { "dependencies": { "@types/mdast": "^4.0.0", "@types/unist": "^3.0.0", "decode-named-character-reference": "^1.0.0", "devlop": "^1.0.0", "mdast-util-to-string": "^4.0.0", "micromark": "^4.0.0", "micromark-util-decode-numeric-character-reference": "^2.0.0", "micromark-util-decode-string": "^2.0.0", "micromark-util-normalize-identifier": "^2.0.0", "micromark-util-symbol": "^2.0.0", "micromark-util-types": "^2.0.0", "unist-util-stringify-position": "^4.0.0" } }, "sha512-uZhTV/8NBuw0WHkPTrCqDOl0zVe1BIng5ZtHoDk49ME1qqcjYmmLmOf0gELgcRMxN4w2iuIeVso5/6QymSrgmA=="],

    "mdast-util-gfm": ["mdast-util-gfm@3.0.0", "", { "dependencies": { "mdast-util-from-markdown": "^2.0.0", "mdast-util-gfm-autolink-literal": "^2.0.0", "mdast-util-gfm-footnote": "^2.0.0", "mdast-util-gfm-strikethrough": "^2.0.0", "mdast-util-gfm-table": "^2.0.0", "mdast-util-gfm-task-list-item": "^2.0.0", "mdast-util-to-markdown": "^2.0.0" } }, "sha512-dgQEX5Amaq+DuUqf26jJqSK9qgixgd6rYDHAv4aTBuA92cTknZlKpPfa86Z/s8Dj8xsAQpFfBmPUHWJBWqS4Bw=="],

    "mdast-util-gfm-autolink-literal": ["mdast-util-gfm-autolink-literal@2.0.1", "", { "dependencies": { "@types/mdast": "^4.0.0", "ccount": "^2.0.0", "devlop": "^1.0.0", "mdast-util-find-and-replace": "^3.0.0", "micromark-util-character": "^2.0.0" } }, "sha512-5HVP2MKaP6L+G6YaxPNjuL0BPrq9orG3TsrZ9YXbA3vDw/ACI4MEsnoDpn6ZNm7GnZgtAcONJyPhOP8tNJQavQ=="],

    "mdast-util-gfm-footnote": ["mdast-util-gfm-footnote@2.0.0", "", { "dependencies": { "@types/mdast": "^4.0.0", "devlop": "^1.1.0", "mdast-util-from-markdown": "^2.0.0", "mdast-util-to-markdown": "^2.0.0", "micromark-util-normalize-identifier": "^2.0.0" } }, "sha512-5jOT2boTSVkMnQ7LTrd6n/18kqwjmuYqo7JUPe+tRCY6O7dAuTFMtTPauYYrMPpox9hlN0uOx/FL8XvEfG9/mQ=="],

    "mdast-util-gfm-strikethrough": ["mdast-util-gfm-strikethrough@2.0.0", "", { "dependencies": { "@types/mdast": "^4.0.0", "mdast-util-from-markdown": "^2.0.0", "mdast-util-to-markdown": "^2.0.0" } }, "sha512-mKKb915TF+OC5ptj5bJ7WFRPdYtuHv0yTRxK2tJvi+BDqbkiG7h7u/9SI89nRAYcmap2xHQL9D+QG/6wSrTtXg=="],

    "mdast-util-gfm-table": ["mdast-util-gfm-table@2.0.0", "", { "dependencies": { "@types/mdast": "^4.0.0", "devlop": "^1.0.0", "markdown-table": "^3.0.0", "mdast-util-from-markdown": "^2.0.0", "mdast-util-to-markdown": "^2.0.0" } }, "sha512-78UEvebzz/rJIxLvE7ZtDd/vIQ0RHv+3Mh5DR96p7cS7HsBhYIICDBCu8csTNWNO6tBWfqXPWekRuj2FNOGOZg=="],

    "mdast-util-gfm-task-list-item": ["mdast-util-gfm-task-list-item@2.0.0", "", { "dependencies": { "@types/mdast": "^4.0.0", "devlop": "^1.0.0", "mdast-util-from-markdown": "^2.0.0", "mdast-util-to-markdown": "^2.0.0" } }, "sha512-IrtvNvjxC1o06taBAVJznEnkiHxLFTzgonUdy8hzFVeDun0uTjxxrRGVaNFqkU1wJR3RBPEfsxmU6jDWPofrTQ=="],

    "mdast-util-mdx": ["mdast-util-mdx@3.0.0", "", { "dependencies": { "mdast-util-from-markdown": "^2.0.0", "mdast-util-mdx-expression": "^2.0.0", "mdast-util-mdx-jsx": "^3.0.0", "mdast-util-mdxjs-esm": "^2.0.0", "mdast-util-to-markdown": "^2.0.0" } }, "sha512-JfbYLAW7XnYTTbUsmpu0kdBUVe+yKVJZBItEjwyYJiDJuZ9w4eeaqks4HQO+R7objWgS2ymV60GYpI14Ug554w=="],

    "mdast-util-mdx-expression": ["mdast-util-mdx-expression@2.0.1", "", { "dependencies": { "@types/estree-jsx": "^1.0.0", "@types/hast": "^3.0.0", "@types/mdast": "^4.0.0", "devlop": "^1.0.0", "mdast-util-from-markdown": "^2.0.0", "mdast-util-to-markdown": "^2.0.0" } }, "sha512-J6f+9hUp+ldTZqKRSg7Vw5V6MqjATc+3E4gf3CFNcuZNWD8XdyI6zQ8GqH7f8169MM6P7hMBRDVGnn7oHB9kXQ=="],

    "mdast-util-mdx-jsx": ["mdast-util-mdx-jsx@3.2.0", "", { "dependencies": { "@types/estree-jsx": "^1.0.0", "@types/hast": "^3.0.0", "@types/mdast": "^4.0.0", "@types/unist": "^3.0.0", "ccount": "^2.0.0", "devlop": "^1.1.0", "mdast-util-from-markdown": "^2.0.0", "mdast-util-to-markdown": "^2.0.0", "parse-entities": "^4.0.0", "stringify-entities": "^4.0.0", "unist-util-stringify-position": "^4.0.0", "vfile-message": "^4.0.0" } }, "sha512-lj/z8v0r6ZtsN/cGNNtemmmfoLAFZnjMbNyLzBafjzikOM+glrjNHPlf6lQDOTccj9n5b0PPihEBbhneMyGs1Q=="],

    "mdast-util-mdxjs-esm": ["mdast-util-mdxjs-esm@2.0.1", "", { "dependencies": { "@types/estree-jsx": "^1.0.0", "@types/hast": "^3.0.0", "@types/mdast": "^4.0.0", "devlop": "^1.0.0", "mdast-util-from-markdown": "^2.0.0", "mdast-util-to-markdown": "^2.0.0" } }, "sha512-EcmOpxsZ96CvlP03NghtH1EsLtr0n9Tm4lPUJUBccV9RwUOneqSycg19n5HGzCf+10LozMRSObtVr3ee1WoHtg=="],

    "mdast-util-phrasing": ["mdast-util-phrasing@4.1.0", "", { "dependencies": { "@types/mdast": "^4.0.0", "unist-util-is": "^6.0.0" } }, "sha512-TqICwyvJJpBwvGAMZjj4J2n0X8QWp21b9l0o7eXyVJ25YNWYbJDVIyD1bZXE6WtV6RmKJVYmQAKWa0zWOABz2w=="],

    "mdast-util-to-hast": ["mdast-util-to-hast@13.2.0", "", { "dependencies": { "@types/hast": "^3.0.0", "@types/mdast": "^4.0.0", "@ungap/structured-clone": "^1.0.0", "devlop": "^1.0.0", "micromark-util-sanitize-uri": "^2.0.0", "trim-lines": "^3.0.0", "unist-util-position": "^5.0.0", "unist-util-visit": "^5.0.0", "vfile": "^6.0.0" } }, "sha512-QGYKEuUsYT9ykKBCMOEDLsU5JRObWQusAolFMeko/tYPufNkRffBAQjIE+99jbA87xv6FgmjLtwjh9wBWajwAA=="],

    "mdast-util-to-markdown": ["mdast-util-to-markdown@2.1.2", "", { "dependencies": { "@types/mdast": "^4.0.0", "@types/unist": "^3.0.0", "longest-streak": "^3.0.0", "mdast-util-phrasing": "^4.0.0", "mdast-util-to-string": "^4.0.0", "micromark-util-classify-character": "^2.0.0", "micromark-util-decode-string": "^2.0.0", "unist-util-visit": "^5.0.0", "zwitch": "^2.0.0" } }, "sha512-xj68wMTvGXVOKonmog6LwyJKrYXZPvlwabaryTjLh9LuvovB/KAH+kvi8Gjj+7rJjsFi23nkUxRQv1KqSroMqA=="],

    "mdast-util-to-string": ["mdast-util-to-string@4.0.0", "", { "dependencies": { "@types/mdast": "^4.0.0" } }, "sha512-0H44vDimn51F0YwvxSJSm0eCDOJTRlmN0R1yBh4HLj9wiV1Dn0QoXGbvFAWj2hSItVTlCmBF1hqKlIyUBVFLPg=="],

    "merge2": ["merge2@1.4.1", "", {}, "sha512-8q7VEgMJW4J8tcfVPy8g09NcQwZdbwFEqhe/WZkoIzjn/3TGDwtOCYtXGxA3O8tPzpczCCDgv+P2P5y00ZJOOg=="],

    "micromark": ["micromark@4.0.1", "", { "dependencies": { "@types/debug": "^4.0.0", "debug": "^4.0.0", "decode-named-character-reference": "^1.0.0", "devlop": "^1.0.0", "micromark-core-commonmark": "^2.0.0", "micromark-factory-space": "^2.0.0", "micromark-util-character": "^2.0.0", "micromark-util-chunked": "^2.0.0", "micromark-util-combine-extensions": "^2.0.0", "micromark-util-decode-numeric-character-reference": "^2.0.0", "micromark-util-encode": "^2.0.0", "micromark-util-normalize-identifier": "^2.0.0", "micromark-util-resolve-all": "^2.0.0", "micromark-util-sanitize-uri": "^2.0.0", "micromark-util-subtokenize": "^2.0.0", "micromark-util-symbol": "^2.0.0", "micromark-util-types": "^2.0.0" } }, "sha512-eBPdkcoCNvYcxQOAKAlceo5SNdzZWfF+FcSupREAzdAh9rRmE239CEQAiTwIgblwnoM8zzj35sZ5ZwvSEOF6Kw=="],

    "micromark-core-commonmark": ["micromark-core-commonmark@2.0.2", "", { "dependencies": { "decode-named-character-reference": "^1.0.0", "devlop": "^1.0.0", "micromark-factory-destination": "^2.0.0", "micromark-factory-label": "^2.0.0", "micromark-factory-space": "^2.0.0", "micromark-factory-title": "^2.0.0", "micromark-factory-whitespace": "^2.0.0", "micromark-util-character": "^2.0.0", "micromark-util-chunked": "^2.0.0", "micromark-util-classify-character": "^2.0.0", "micromark-util-html-tag-name": "^2.0.0", "micromark-util-normalize-identifier": "^2.0.0", "micromark-util-resolve-all": "^2.0.0", "micromark-util-subtokenize": "^2.0.0", "micromark-util-symbol": "^2.0.0", "micromark-util-types": "^2.0.0" } }, "sha512-FKjQKbxd1cibWMM1P9N+H8TwlgGgSkWZMmfuVucLCHaYqeSvJ0hFeHsIa65pA2nYbes0f8LDHPMrd9X7Ujxg9w=="],

    "micromark-extension-directive": ["micromark-extension-directive@3.0.2", "", { "dependencies": { "devlop": "^1.0.0", "micromark-factory-space": "^2.0.0", "micromark-factory-whitespace": "^2.0.0", "micromark-util-character": "^2.0.0", "micromark-util-symbol": "^2.0.0", "micromark-util-types": "^2.0.0", "parse-entities": "^4.0.0" } }, "sha512-wjcXHgk+PPdmvR58Le9d7zQYWy+vKEU9Se44p2CrCDPiLr2FMyiT4Fyb5UFKFC66wGB3kPlgD7q3TnoqPS7SZA=="],

    "micromark-extension-gfm": ["micromark-extension-gfm@3.0.0", "", { "dependencies": { "micromark-extension-gfm-autolink-literal": "^2.0.0", "micromark-extension-gfm-footnote": "^2.0.0", "micromark-extension-gfm-strikethrough": "^2.0.0", "micromark-extension-gfm-table": "^2.0.0", "micromark-extension-gfm-tagfilter": "^2.0.0", "micromark-extension-gfm-task-list-item": "^2.0.0", "micromark-util-combine-extensions": "^2.0.0", "micromark-util-types": "^2.0.0" } }, "sha512-vsKArQsicm7t0z2GugkCKtZehqUm31oeGBV/KVSorWSy8ZlNAv7ytjFhvaryUiCUJYqs+NoE6AFhpQvBTM6Q4w=="],

    "micromark-extension-gfm-autolink-literal": ["micromark-extension-gfm-autolink-literal@2.1.0", "", { "dependencies": { "micromark-util-character": "^2.0.0", "micromark-util-sanitize-uri": "^2.0.0", "micromark-util-symbol": "^2.0.0", "micromark-util-types": "^2.0.0" } }, "sha512-oOg7knzhicgQ3t4QCjCWgTmfNhvQbDDnJeVu9v81r7NltNCVmhPy1fJRX27pISafdjL+SVc4d3l48Gb6pbRypw=="],

    "micromark-extension-gfm-footnote": ["micromark-extension-gfm-footnote@2.1.0", "", { "dependencies": { "devlop": "^1.0.0", "micromark-core-commonmark": "^2.0.0", "micromark-factory-space": "^2.0.0", "micromark-util-character": "^2.0.0", "micromark-util-normalize-identifier": "^2.0.0", "micromark-util-sanitize-uri": "^2.0.0", "micromark-util-symbol": "^2.0.0", "micromark-util-types": "^2.0.0" } }, "sha512-/yPhxI1ntnDNsiHtzLKYnE3vf9JZ6cAisqVDauhp4CEHxlb4uoOTxOCJ+9s51bIB8U1N1FJ1RXOKTIlD5B/gqw=="],

    "micromark-extension-gfm-strikethrough": ["micromark-extension-gfm-strikethrough@2.1.0", "", { "dependencies": { "devlop": "^1.0.0", "micromark-util-chunked": "^2.0.0", "micromark-util-classify-character": "^2.0.0", "micromark-util-resolve-all": "^2.0.0", "micromark-util-symbol": "^2.0.0", "micromark-util-types": "^2.0.0" } }, "sha512-ADVjpOOkjz1hhkZLlBiYA9cR2Anf8F4HqZUO6e5eDcPQd0Txw5fxLzzxnEkSkfnD0wziSGiv7sYhk/ktvbf1uw=="],

    "micromark-extension-gfm-table": ["micromark-extension-gfm-table@2.1.1", "", { "dependencies": { "devlop": "^1.0.0", "micromark-factory-space": "^2.0.0", "micromark-util-character": "^2.0.0", "micromark-util-symbol": "^2.0.0", "micromark-util-types": "^2.0.0" } }, "sha512-t2OU/dXXioARrC6yWfJ4hqB7rct14e8f7m0cbI5hUmDyyIlwv5vEtooptH8INkbLzOatzKuVbQmAYcbWoyz6Dg=="],

    "micromark-extension-gfm-tagfilter": ["micromark-extension-gfm-tagfilter@2.0.0", "", { "dependencies": { "micromark-util-types": "^2.0.0" } }, "sha512-xHlTOmuCSotIA8TW1mDIM6X2O1SiX5P9IuDtqGonFhEK0qgRI4yeC6vMxEV2dgyr2TiD+2PQ10o+cOhdVAcwfg=="],

    "micromark-extension-gfm-task-list-item": ["micromark-extension-gfm-task-list-item@2.1.0", "", { "dependencies": { "devlop": "^1.0.0", "micromark-factory-space": "^2.0.0", "micromark-util-character": "^2.0.0", "micromark-util-symbol": "^2.0.0", "micromark-util-types": "^2.0.0" } }, "sha512-qIBZhqxqI6fjLDYFTBIa4eivDMnP+OZqsNwmQ3xNLE4Cxwc+zfQEfbs6tzAo2Hjq+bh6q5F+Z8/cksrLFYWQQw=="],

    "micromark-extension-mdx-expression": ["micromark-extension-mdx-expression@3.0.0", "", { "dependencies": { "@types/estree": "^1.0.0", "devlop": "^1.0.0", "micromark-factory-mdx-expression": "^2.0.0", "micromark-factory-space": "^2.0.0", "micromark-util-character": "^2.0.0", "micromark-util-events-to-acorn": "^2.0.0", "micromark-util-symbol": "^2.0.0", "micromark-util-types": "^2.0.0" } }, "sha512-sI0nwhUDz97xyzqJAbHQhp5TfaxEvZZZ2JDqUo+7NvyIYG6BZ5CPPqj2ogUoPJlmXHBnyZUzISg9+oUmU6tUjQ=="],

    "micromark-extension-mdx-jsx": ["micromark-extension-mdx-jsx@3.0.1", "", { "dependencies": { "@types/acorn": "^4.0.0", "@types/estree": "^1.0.0", "devlop": "^1.0.0", "estree-util-is-identifier-name": "^3.0.0", "micromark-factory-mdx-expression": "^2.0.0", "micromark-factory-space": "^2.0.0", "micromark-util-character": "^2.0.0", "micromark-util-events-to-acorn": "^2.0.0", "micromark-util-symbol": "^2.0.0", "micromark-util-types": "^2.0.0", "vfile-message": "^4.0.0" } }, "sha512-vNuFb9czP8QCtAQcEJn0UJQJZA8Dk6DXKBqx+bg/w0WGuSxDxNr7hErW89tHUY31dUW4NqEOWwmEUNhjTFmHkg=="],

    "micromark-extension-mdx-md": ["micromark-extension-mdx-md@2.0.0", "", { "dependencies": { "micromark-util-types": "^2.0.0" } }, "sha512-EpAiszsB3blw4Rpba7xTOUptcFeBFi+6PY8VnJ2hhimH+vCQDirWgsMpz7w1XcZE7LVrSAUGb9VJpG9ghlYvYQ=="],

    "micromark-extension-mdxjs": ["micromark-extension-mdxjs@3.0.0", "", { "dependencies": { "acorn": "^8.0.0", "acorn-jsx": "^5.0.0", "micromark-extension-mdx-expression": "^3.0.0", "micromark-extension-mdx-jsx": "^3.0.0", "micromark-extension-mdx-md": "^2.0.0", "micromark-extension-mdxjs-esm": "^3.0.0", "micromark-util-combine-extensions": "^2.0.0", "micromark-util-types": "^2.0.0" } }, "sha512-A873fJfhnJ2siZyUrJ31l34Uqwy4xIFmvPY1oj+Ean5PHcPBYzEsvqvWGaWcfEIr11O5Dlw3p2y0tZWpKHDejQ=="],

    "micromark-extension-mdxjs-esm": ["micromark-extension-mdxjs-esm@3.0.0", "", { "dependencies": { "@types/estree": "^1.0.0", "devlop": "^1.0.0", "micromark-core-commonmark": "^2.0.0", "micromark-util-character": "^2.0.0", "micromark-util-events-to-acorn": "^2.0.0", "micromark-util-symbol": "^2.0.0", "micromark-util-types": "^2.0.0", "unist-util-position-from-estree": "^2.0.0", "vfile-message": "^4.0.0" } }, "sha512-DJFl4ZqkErRpq/dAPyeWp15tGrcrrJho1hKK5uBS70BCtfrIFg81sqcTVu3Ta+KD1Tk5vAtBNElWxtAa+m8K9A=="],

    "micromark-factory-destination": ["micromark-factory-destination@2.0.1", "", { "dependencies": { "micromark-util-character": "^2.0.0", "micromark-util-symbol": "^2.0.0", "micromark-util-types": "^2.0.0" } }, "sha512-Xe6rDdJlkmbFRExpTOmRj9N3MaWmbAgdpSrBQvCFqhezUn4AHqJHbaEnfbVYYiexVSs//tqOdY/DxhjdCiJnIA=="],

    "micromark-factory-label": ["micromark-factory-label@2.0.1", "", { "dependencies": { "devlop": "^1.0.0", "micromark-util-character": "^2.0.0", "micromark-util-symbol": "^2.0.0", "micromark-util-types": "^2.0.0" } }, "sha512-VFMekyQExqIW7xIChcXn4ok29YE3rnuyveW3wZQWWqF4Nv9Wk5rgJ99KzPvHjkmPXF93FXIbBp6YdW3t71/7Vg=="],

    "micromark-factory-mdx-expression": ["micromark-factory-mdx-expression@2.0.2", "", { "dependencies": { "@types/estree": "^1.0.0", "devlop": "^1.0.0", "micromark-factory-space": "^2.0.0", "micromark-util-character": "^2.0.0", "micromark-util-events-to-acorn": "^2.0.0", "micromark-util-symbol": "^2.0.0", "micromark-util-types": "^2.0.0", "unist-util-position-from-estree": "^2.0.0", "vfile-message": "^4.0.0" } }, "sha512-5E5I2pFzJyg2CtemqAbcyCktpHXuJbABnsb32wX2U8IQKhhVFBqkcZR5LRm1WVoFqa4kTueZK4abep7wdo9nrw=="],

    "micromark-factory-space": ["micromark-factory-space@2.0.1", "", { "dependencies": { "micromark-util-character": "^2.0.0", "micromark-util-types": "^2.0.0" } }, "sha512-zRkxjtBxxLd2Sc0d+fbnEunsTj46SWXgXciZmHq0kDYGnck/ZSGj9/wULTV95uoeYiK5hRXP2mJ98Uo4cq/LQg=="],

    "micromark-factory-title": ["micromark-factory-title@2.0.1", "", { "dependencies": { "micromark-factory-space": "^2.0.0", "micromark-util-character": "^2.0.0", "micromark-util-symbol": "^2.0.0", "micromark-util-types": "^2.0.0" } }, "sha512-5bZ+3CjhAd9eChYTHsjy6TGxpOFSKgKKJPJxr293jTbfry2KDoWkhBb6TcPVB4NmzaPhMs1Frm9AZH7OD4Cjzw=="],

    "micromark-factory-whitespace": ["micromark-factory-whitespace@2.0.1", "", { "dependencies": { "micromark-factory-space": "^2.0.0", "micromark-util-character": "^2.0.0", "micromark-util-symbol": "^2.0.0", "micromark-util-types": "^2.0.0" } }, "sha512-Ob0nuZ3PKt/n0hORHyvoD9uZhr+Za8sFoP+OnMcnWK5lngSzALgQYKMr9RJVOWLqQYuyn6ulqGWSXdwf6F80lQ=="],

    "micromark-util-character": ["micromark-util-character@2.1.1", "", { "dependencies": { "micromark-util-symbol": "^2.0.0", "micromark-util-types": "^2.0.0" } }, "sha512-wv8tdUTJ3thSFFFJKtpYKOYiGP2+v96Hvk4Tu8KpCAsTMs6yi+nVmGh1syvSCsaxz45J6Jbw+9DD6g97+NV67Q=="],

    "micromark-util-chunked": ["micromark-util-chunked@2.0.1", "", { "dependencies": { "micromark-util-symbol": "^2.0.0" } }, "sha512-QUNFEOPELfmvv+4xiNg2sRYeS/P84pTW0TCgP5zc9FpXetHY0ab7SxKyAQCNCc1eK0459uoLI1y5oO5Vc1dbhA=="],

    "micromark-util-classify-character": ["micromark-util-classify-character@2.0.1", "", { "dependencies": { "micromark-util-character": "^2.0.0", "micromark-util-symbol": "^2.0.0", "micromark-util-types": "^2.0.0" } }, "sha512-K0kHzM6afW/MbeWYWLjoHQv1sgg2Q9EccHEDzSkxiP/EaagNzCm7T/WMKZ3rjMbvIpvBiZgwR3dKMygtA4mG1Q=="],

    "micromark-util-combine-extensions": ["micromark-util-combine-extensions@2.0.1", "", { "dependencies": { "micromark-util-chunked": "^2.0.0", "micromark-util-types": "^2.0.0" } }, "sha512-OnAnH8Ujmy59JcyZw8JSbK9cGpdVY44NKgSM7E9Eh7DiLS2E9RNQf0dONaGDzEG9yjEl5hcqeIsj4hfRkLH/Bg=="],

    "micromark-util-decode-numeric-character-reference": ["micromark-util-decode-numeric-character-reference@2.0.2", "", { "dependencies": { "micromark-util-symbol": "^2.0.0" } }, "sha512-ccUbYk6CwVdkmCQMyr64dXz42EfHGkPQlBj5p7YVGzq8I7CtjXZJrubAYezf7Rp+bjPseiROqe7G6foFd+lEuw=="],

    "micromark-util-decode-string": ["micromark-util-decode-string@2.0.1", "", { "dependencies": { "decode-named-character-reference": "^1.0.0", "micromark-util-character": "^2.0.0", "micromark-util-decode-numeric-character-reference": "^2.0.0", "micromark-util-symbol": "^2.0.0" } }, "sha512-nDV/77Fj6eH1ynwscYTOsbK7rR//Uj0bZXBwJZRfaLEJ1iGBR6kIfNmlNqaqJf649EP0F3NWNdeJi03elllNUQ=="],

    "micromark-util-encode": ["micromark-util-encode@2.0.1", "", {}, "sha512-c3cVx2y4KqUnwopcO9b/SCdo2O67LwJJ/UyqGfbigahfegL9myoEFoDYZgkT7f36T0bLrM9hZTAaAyH+PCAXjw=="],

    "micromark-util-events-to-acorn": ["micromark-util-events-to-acorn@2.0.2", "", { "dependencies": { "@types/acorn": "^4.0.0", "@types/estree": "^1.0.0", "@types/unist": "^3.0.0", "devlop": "^1.0.0", "estree-util-visit": "^2.0.0", "micromark-util-symbol": "^2.0.0", "micromark-util-types": "^2.0.0", "vfile-message": "^4.0.0" } }, "sha512-Fk+xmBrOv9QZnEDguL9OI9/NQQp6Hz4FuQ4YmCb/5V7+9eAh1s6AYSvL20kHkD67YIg7EpE54TiSlcsf3vyZgA=="],

    "micromark-util-html-tag-name": ["micromark-util-html-tag-name@2.0.1", "", {}, "sha512-2cNEiYDhCWKI+Gs9T0Tiysk136SnR13hhO8yW6BGNyhOC4qYFnwF1nKfD3HFAIXA5c45RrIG1ub11GiXeYd1xA=="],

    "micromark-util-normalize-identifier": ["micromark-util-normalize-identifier@2.0.1", "", { "dependencies": { "micromark-util-symbol": "^2.0.0" } }, "sha512-sxPqmo70LyARJs0w2UclACPUUEqltCkJ6PhKdMIDuJ3gSf/Q+/GIe3WKl0Ijb/GyH9lOpUkRAO2wp0GVkLvS9Q=="],

    "micromark-util-resolve-all": ["micromark-util-resolve-all@2.0.1", "", { "dependencies": { "micromark-util-types": "^2.0.0" } }, "sha512-VdQyxFWFT2/FGJgwQnJYbe1jjQoNTS4RjglmSjTUlpUMa95Htx9NHeYW4rGDJzbjvCsl9eLjMQwGeElsqmzcHg=="],

    "micromark-util-sanitize-uri": ["micromark-util-sanitize-uri@2.0.1", "", { "dependencies": { "micromark-util-character": "^2.0.0", "micromark-util-encode": "^2.0.0", "micromark-util-symbol": "^2.0.0" } }, "sha512-9N9IomZ/YuGGZZmQec1MbgxtlgougxTodVwDzzEouPKo3qFWvymFHWcnDi2vzV1ff6kas9ucW+o3yzJK9YB1AQ=="],

    "micromark-util-subtokenize": ["micromark-util-subtokenize@2.0.4", "", { "dependencies": { "devlop": "^1.0.0", "micromark-util-chunked": "^2.0.0", "micromark-util-symbol": "^2.0.0", "micromark-util-types": "^2.0.0" } }, "sha512-N6hXjrin2GTJDe3MVjf5FuXpm12PGm80BrUAeub9XFXca8JZbP+oIwY4LJSVwFUCL1IPm/WwSVUN7goFHmSGGQ=="],

    "micromark-util-symbol": ["micromark-util-symbol@2.0.1", "", {}, "sha512-vs5t8Apaud9N28kgCrRUdEed4UJ+wWNvicHLPxCa9ENlYuAY31M0ETy5y1vA33YoNPDFTghEbnh6efaE8h4x0Q=="],

    "micromark-util-types": ["micromark-util-types@2.0.1", "", {}, "sha512-534m2WhVTddrcKVepwmVEVnUAmtrx9bfIjNoQHRqfnvdaHQiFytEhJoTgpWJvDEXCO5gLTQh3wYC1PgOJA4NSQ=="],

    "micromatch": ["micromatch@4.0.8", "", { "dependencies": { "braces": "^3.0.3", "picomatch": "^2.3.1" } }, "sha512-PXwfBhYu0hBCPw8Dn0E+WDYb7af3dSLVWKi3HGv84IdF4TyFoC0ysxFd0Goxw7nSv4T/PzEJQxsYsEiFCKo2BA=="],

    "mimic-response": ["mimic-response@3.1.0", "", {}, "sha512-z0yWI+4FDrrweS8Zmt4Ej5HdJmky15+L2e6Wgn3+iK5fWzb6T3fhNFq2+MeTRb064c6Wr4N/wv0DzQTjNzHNGQ=="],

    "minimatch": ["minimatch@3.1.2", "", { "dependencies": { "brace-expansion": "^1.1.7" } }, "sha512-J7p63hRiAjw1NDEww1W7i37+ByIrOWO5XQQAzZ3VOcL0PNybwpfmV/N05zFAzwQ9USyEcX6t3UO+K5aqBQOIHw=="],

    "minimist": ["minimist@1.2.8", "", {}, "sha512-2yyAR8qBkN3YuheJanUpWC5U3bb5osDywNB8RzDVlDwDHbocAJveqqj1u8+SVD7jkWT4yvsHCpWqqWqAxb0zCA=="],

    "minipass": ["minipass@7.1.2", "", {}, "sha512-qOOzS1cBTWYF4BH8fVePDBOO9iptMnGUEZwNc/cMWnTV2nVLZ7VoNWEPHkYczZA0pdoA7dl6e7FL659nX9S2aw=="],

    "minizlib": ["minizlib@3.0.1", "", { "dependencies": { "minipass": "^7.0.4", "rimraf": "^5.0.5" } }, "sha512-umcy022ILvb5/3Djuu8LWeqUa8D68JaBzlttKeMWen48SjabqS3iY5w/vzeMzMUNhLDifyhbOwKDSznB1vvrwg=="],

    "mkdirp": ["mkdirp@3.0.1", "", { "bin": { "mkdirp": "dist/cjs/src/bin.js" } }, "sha512-+NsyUUAZDmo6YVHzL/stxSu3t9YS1iljliy3BSDrXJ/dkn1KYdmtZODGGjLcc9XLgVVpH4KshHB8XmZgMhaBXg=="],

    "mkdirp-classic": ["mkdirp-classic@0.5.3", "", {}, "sha512-gKLcREMhtuZRwRAfqP3RFW+TK4JqApVBtOIftVgjuABpAtpxhPGaDcfvbhNvD0B8iD1oUr/txX35NjcaY6Ns/A=="],

    "mrmime": ["mrmime@2.0.0", "", {}, "sha512-eu38+hdgojoyq63s+yTpN4XMBdt5l8HhMhc4VKLO9KM5caLIBvUm4thi7fFaxyTmCKeNnXZ5pAlBwCUnhA09uw=="],

    "ms": ["ms@2.1.3", "", {}, "sha512-6FlzubTLZG3J2a/NVCAleEhjzq5oxgHyaCU9yYXvcLsvoVaHJq/s5xXI6/XXP6tz7R9xAOtHnSO/tXtF3WRTlA=="],

    "nanoid": ["nanoid@3.3.8", "", { "bin": { "nanoid": "bin/nanoid.cjs" } }, "sha512-WNLf5Sd8oZxOm+TzppcYk8gVOgP+l58xNy58D0nbUnOxOWRWvlcCV4kUF7ltmI6PsrLl/BgKEyS4mqsGChFN0w=="],

    "napi-build-utils": ["napi-build-utils@2.0.0", "", {}, "sha512-GEbrYkbfF7MoNaoh2iGG84Mnf/WZfB0GdGEsM8wz7Expx/LlWf5U8t9nvJKXSp3qr5IsEbK04cBGhol/KwOsWA=="],

    "neotraverse": ["neotraverse@0.6.18", "", {}, "sha512-Z4SmBUweYa09+o6pG+eASabEpP6QkQ70yHj351pQoEXIs8uHbaU2DWVmzBANKgflPa47A50PtB2+NgRpQvr7vA=="],

    "nlcst-to-string": ["nlcst-to-string@4.0.0", "", { "dependencies": { "@types/nlcst": "^2.0.0" } }, "sha512-YKLBCcUYKAg0FNlOBT6aI91qFmSiFKiluk655WzPF+DDMA02qIyy8uiRqI8QXtcFpEvll12LpL5MXqEmAZ+dcA=="],

    "node-abi": ["node-abi@3.74.0", "", { "dependencies": { "semver": "^7.3.5" } }, "sha512-c5XK0MjkGBrQPGYG24GBADZud0NCbznxNx0ZkS+ebUTrmV1qTDxPxSL8zEAPURXSbLRWVexxmP4986BziahL5w=="],

    "node-addon-api": ["node-addon-api@6.1.0", "", {}, "sha512-+eawOlIgy680F0kBzPUNFhMZGtJ1YmqM6l4+Crf4IkImjYrO/mqPwRMh352g23uIaQKFItcQ64I7KMaJxHgAVA=="],

    "node-fetch": ["node-fetch@2.7.0", "", { "dependencies": { "whatwg-url": "^5.0.0" }, "peerDependencies": { "encoding": "^0.1.0" }, "optionalPeers": ["encoding"] }, "sha512-c4FRfUm/dbcWZ7U+1Wq0AwCyFL+3nt2bEw05wfxSz+DWpWsitgmSgYmy2dQdWyKC1694ELPqMs/YzUSNozLt8A=="],

    "node-fetch-native": ["node-fetch-native@1.6.6", "", {}, "sha512-8Mc2HhqPdlIfedsuZoc3yioPuzp6b+L5jRCRY1QzuWZh2EGJVQrGppC6V6cF0bLdbW0+O2YpqCA25aF/1lvipQ=="],

    "node-gyp-build": ["node-gyp-build@4.8.4", "", { "bin": { "node-gyp-build": "bin.js", "node-gyp-build-optional": "optional.js", "node-gyp-build-test": "build-test.js" } }, "sha512-LA4ZjwlnUblHVgq0oBF3Jl/6h/Nvs5fzBLwdEF4nuxnFdsfajde4WfxtJr3CaiH+F6ewcIB/q4jQ4UzPyid+CQ=="],

    "node-mock-http": ["node-mock-http@1.0.0", "", {}, "sha512-0uGYQ1WQL1M5kKvGRXWQ3uZCHtLTO8hln3oBjIusM75WoesZ909uQJs/Hb946i2SS+Gsrhkaa6iAO17jRIv6DQ=="],

    "nopt": ["nopt@8.1.0", "", { "dependencies": { "abbrev": "^3.0.0" }, "bin": { "nopt": "bin/nopt.js" } }, "sha512-ieGu42u/Qsa4TFktmaKEwM6MQH0pOWnaB3htzh0JRtx84+Mebc0cbZYN5bC+6WTZ4+77xrL9Pn5m7CV6VIkV7A=="],

    "normalize-path": ["normalize-path@3.0.0", "", {}, "sha512-6eZs5Ls3WtCisHWp9S2GUy8dqkpGi4BVSz3GaqiE6ezub0512ESztXUwUB6C6IKbQkY2Pnb/mD4WYojCRwcwLA=="],

    "nth-check": ["nth-check@2.1.1", "", { "dependencies": { "boolbase": "^1.0.0" } }, "sha512-lqjrjmaOoAnWfMmBPL+XNnynZh2+swxiX3WUE0s4yEHI6m+AwrK2UZOimIRl3X/4QctVqS8AiZjFqyOGrMXb/w=="],

    "ofetch": ["ofetch@1.4.1", "", { "dependencies": { "destr": "^2.0.3", "node-fetch-native": "^1.6.4", "ufo": "^1.5.4" } }, "sha512-QZj2DfGplQAr2oj9KzceK9Hwz6Whxazmn85yYeVuS3u9XTMOGMRx0kO95MQ+vLsj/S/NwBDMMLU5hpxvI6Tklw=="],

    "ohash": ["ohash@1.1.4", "", {}, "sha512-FlDryZAahJmEF3VR3w1KogSEdWX3WhA5GPakFx4J81kEAiHyLMpdLLElS8n8dfNadMgAne/MywcvmogzscVt4g=="],

    "once": ["once@1.4.0", "", { "dependencies": { "wrappy": "1" } }, "sha512-lNaJgI+2Q5URQBkccEKHTQOPaXdUxnZZElQTZY0MFUAuaEqe1E+Nyvgdz/aIyNi6Z9MzO5dv1H8n58/GELp3+w=="],

    "oniguruma-to-es": ["oniguruma-to-es@2.3.0", "", { "dependencies": { "emoji-regex-xs": "^1.0.0", "regex": "^5.1.1", "regex-recursion": "^5.1.1" } }, "sha512-bwALDxriqfKGfUufKGGepCzu9x7nJQuoRoAFp4AnwehhC2crqrDIAP/uN2qdlsAvSMpeRC3+Yzhqc7hLmle5+g=="],

    "p-limit": ["p-limit@6.2.0", "", { "dependencies": { "yocto-queue": "^1.1.1" } }, "sha512-kuUqqHNUqoIWp/c467RI4X6mmyuojY5jGutNU0wVTmEOOfcuwLqyMVoAi9MKi2Ak+5i9+nhmrK4ufZE8069kHA=="],

    "p-locate": ["p-locate@4.1.0", "", { "dependencies": { "p-limit": "^2.2.0" } }, "sha512-R79ZZ/0wAxKGu3oYMlz8jy/kbhsNrS7SKZ7PxEHBgJ5+F2mtFW2fK2cOtBh1cHYkQsbzFV7I+EoRKe6Yt0oK7A=="],

    "p-queue": ["p-queue@8.1.0", "", { "dependencies": { "eventemitter3": "^5.0.1", "p-timeout": "^6.1.2" } }, "sha512-mxLDbbGIBEXTJL0zEx8JIylaj3xQ7Z/7eEVjcF9fJX4DBiH9oqe+oahYnlKKxm0Ci9TlWTyhSHgygxMxjIB2jw=="],

    "p-timeout": ["p-timeout@6.1.4", "", {}, "sha512-MyIV3ZA/PmyBN/ud8vV9XzwTrNtR4jFrObymZYnZqMmW0zA8Z17vnT0rBgFE/TlohB+YCHqXMgZzb3Csp49vqg=="],

    "p-try": ["p-try@2.2.0", "", {}, "sha512-R4nPAVTAU0B9D35/Gk3uJf/7XYbQcyohSKdvAxIRSNghFl4e71hVoGnBNQz9cWaXxO2I10KTC+3jMdvvoKw6dQ=="],

    "package-json-from-dist": ["package-json-from-dist@1.0.1", "", {}, "sha512-UEZIS3/by4OC8vL3P2dTXRETpebLI2NiI5vIrjaD/5UtrkFX/tNbwjTSRAGC/+7CAo2pIcBaRgWmcBBHcsaCIw=="],

    "pagefind": ["pagefind@1.3.0", "", { "optionalDependencies": { "@pagefind/darwin-arm64": "1.3.0", "@pagefind/darwin-x64": "1.3.0", "@pagefind/linux-arm64": "1.3.0", "@pagefind/linux-x64": "1.3.0", "@pagefind/windows-x64": "1.3.0" }, "bin": { "pagefind": "lib/runner/bin.cjs" } }, "sha512-8KPLGT5g9s+olKMRTU9LFekLizkVIu9tes90O1/aigJ0T5LmyPqTzGJrETnSw3meSYg58YH7JTzhTTW/3z6VAw=="],

    "parse-entities": ["parse-entities@4.0.2", "", { "dependencies": { "@types/unist": "^2.0.0", "character-entities-legacy": "^3.0.0", "character-reference-invalid": "^2.0.0", "decode-named-character-reference": "^1.0.0", "is-alphanumerical": "^2.0.0", "is-decimal": "^2.0.0", "is-hexadecimal": "^2.0.0" } }, "sha512-GG2AQYWoLgL877gQIKeRPGO1xF9+eG1ujIb5soS5gPvLQ1y2o8FL90w2QWNdf9I361Mpp7726c+lj3U0qK1uGw=="],

    "parse-latin": ["parse-latin@7.0.0", "", { "dependencies": { "@types/nlcst": "^2.0.0", "@types/unist": "^3.0.0", "nlcst-to-string": "^4.0.0", "unist-util-modify-children": "^4.0.0", "unist-util-visit-children": "^3.0.0", "vfile": "^6.0.0" } }, "sha512-mhHgobPPua5kZ98EF4HWiH167JWBfl4pvAIXXdbaVohtK7a6YBOy56kvhCqduqyo/f3yrHFWmqmiMg/BkBkYYQ=="],

    "parse5": ["parse5@7.2.1", "", { "dependencies": { "entities": "^4.5.0" } }, "sha512-BuBYQYlv1ckiPdQi/ohiivi9Sagc9JG+Ozs0r7b/0iK3sKmrb0b9FdWdBbOdx6hBCM/F9Ir82ofnBhtZOjCRPQ=="],

    "path-exists": ["path-exists@4.0.0", "", {}, "sha512-ak9Qy5Q7jYb2Wwcey5Fpvg2KoAc/ZIhLSLOSBmRmygPsGwkVVt0fZa0qrtMz+m6tJTAHfZQ8FnmB4MG4LWy7/w=="],

    "path-is-absolute": ["path-is-absolute@1.0.1", "", {}, "sha512-AVbw3UJ2e9bq64vSaS9Am0fje1Pa8pbGqTTsmXfaIiMpnr5DlDhfJOuLj9Sf95ZPVDAUerDfEk88MPmPe7UCQg=="],

    "path-key": ["path-key@3.1.1", "", {}, "sha512-ojmeN0qd+y0jszEtoY48r0Peq5dwMEkIlCOu6Q5f41lfkswXuKtYrhgoTpLnyIcHm24Uhqx+5Tqm2InSwLhE6Q=="],

    "path-scurry": ["path-scurry@1.11.1", "", { "dependencies": { "lru-cache": "^10.2.0", "minipass": "^5.0.0 || ^6.0.2 || ^7.0.0" } }, "sha512-Xa4Nw17FS9ApQFJ9umLiJS4orGjm7ZzwUrwamcGQuHSzDyth9boKDaycYdDcZDuqYATXw4HFXgaqWTctW/v1HA=="],

    "path-to-regexp": ["path-to-regexp@6.1.0", "", {}, "sha512-h9DqehX3zZZDCEm+xbfU0ZmwCGFCAAraPJWMXJ4+v32NjZJilVg3k1TcKsRgIb8IQ/izZSaydDc1OhJCZvs2Dw=="],

    "path-to-regexp-updated": ["path-to-regexp@6.3.0", "", {}, "sha512-Yhpw4T9C6hPpgPeA28us07OJeqZ5EzQTkbfwuhsUg0c237RomFoETJgmp2sa3F/41gfLE6G5cqcYwznmeEeOlQ=="],

    "picocolors": ["picocolors@1.1.1", "", {}, "sha512-xceH2snhtb5M9liqDsmEw56le376mTZkEX/jEb/RxNFyegNul7eNslCXP9FDj/Lcu0X8KEyMceP2ntpaHrDEVA=="],

    "picomatch": ["picomatch@4.0.2", "", {}, "sha512-M7BAV6Rlcy5u+m6oPhAPFgJTzAioX/6B0DxyvDlo9l8+T3nLKbrczg2WLUyzd45L8RqfUMyGPzekbMvX2Ldkwg=="],

    "pify": ["pify@4.0.1", "", {}, "sha512-uB80kBFb/tfd68bVleG9T5GGsGPjJrLAUpR5PZIrhBnIaRTQRjqdJSsIKkOP6OAIFbj7GOrcudc5pNjZ+geV2g=="],

    "pkg-dir": ["pkg-dir@4.2.0", "", { "dependencies": { "find-up": "^4.0.0" } }, "sha512-HRDzbaKjC+AOWVXxAU/x54COGeIv9eb+6CkDSQoNTt4XyWoIJvuPsXizxu/Fr23EiekbtZwmh1IcIG/l/a10GQ=="],

    "postcss": ["postcss@8.5.1", "", { "dependencies": { "nanoid": "^3.3.8", "picocolors": "^1.1.1", "source-map-js": "^1.2.1" } }, "sha512-6oz2beyjc5VMn/KV1pPw8fliQkhBXrVn1Z3TVyqZxU8kZpzEKhBdmCFqI6ZbmGtamQvQGuU1sgPTk8ZrXDD7jQ=="],

    "postcss-nested": ["postcss-nested@6.2.0", "", { "dependencies": { "postcss-selector-parser": "^6.1.1" }, "peerDependencies": { "postcss": "^8.2.14" } }, "sha512-HQbt28KulC5AJzG+cZtj9kvKB93CFCdLvog1WFLf1D+xmMvPGlBstkpTEZfK5+AN9hfJocyBFCNiqyS48bpgzQ=="],

    "postcss-selector-parser": ["postcss-selector-parser@6.1.2", "", { "dependencies": { "cssesc": "^3.0.0", "util-deprecate": "^1.0.2" } }, "sha512-Q8qQfPiZ+THO/3ZrOrO0cJJKfpYCagtMUkXbnEfmgUjwXg6z/WBeOyS9APBBPCTSiDV+s4SwQGu8yFsiMRIudg=="],

    "prebuild-install": ["prebuild-install@7.1.3", "", { "dependencies": { "detect-libc": "^2.0.0", "expand-template": "^2.0.3", "github-from-package": "0.0.0", "minimist": "^1.2.3", "mkdirp-classic": "^0.5.3", "napi-build-utils": "^2.0.0", "node-abi": "^3.3.0", "pump": "^3.0.0", "rc": "^1.2.7", "simple-get": "^4.0.0", "tar-fs": "^2.0.0", "tunnel-agent": "^0.6.0" }, "bin": { "prebuild-install": "bin.js" } }, "sha512-8Mf2cbV7x1cXPUILADGI3wuhfqWvtiLA1iclTDbFRZkgRQS0NqsPZphna9V+HyTEadheuPmjaJMsbzKQFOzLug=="],

    "preferred-pm": ["preferred-pm@4.1.1", "", { "dependencies": { "find-up-simple": "^1.0.0", "find-yarn-workspace-root2": "1.2.16", "which-pm": "^3.0.1" } }, "sha512-rU+ZAv1Ur9jAUZtGPebQVQPzdGhNzaEiQ7VL9+cjsAWPHFYOccNXPNiev1CCDSOg/2j7UujM7ojNhpkuILEVNQ=="],

    "prismjs": ["prismjs@1.29.0", "", {}, "sha512-Kx/1w86q/epKcmte75LNrEoT+lX8pBpavuAbvJWRXar7Hz8jrtF+e3vY751p0R8H9HdArwaCTNDDzHg/ScJK1Q=="],

    "prompts": ["prompts@2.4.2", "", { "dependencies": { "kleur": "^3.0.3", "sisteransi": "^1.0.5" } }, "sha512-NxNv/kLguCA7p3jE8oL2aEBsrJWgAakBpgmgK6lpPWV+WuOmY6r2/zbAVnP+T8bQlA0nzHXSJSJW0Hq7ylaD2Q=="],

    "property-information": ["property-information@6.5.0", "", {}, "sha512-PgTgs/BlvHxOu8QuEN7wi5A0OmXaBcHpmCSTehcs6Uuu9IkDIEo13Hy7n898RHfrQ49vKCoGeWZSaAK01nwVig=="],

    "pump": ["pump@3.0.2", "", { "dependencies": { "end-of-stream": "^1.1.0", "once": "^1.3.1" } }, "sha512-tUPXtzlGM8FE3P0ZL6DVs/3P58k9nk8/jZeQCurTJylQA8qFYzHFfhBJkuqyE0FifOsQ0uKWekiZ5g8wtr28cw=="],

    "punycode": ["punycode@2.3.1", "", {}, "sha512-vYt7UD1U9Wg6138shLtLOvdAu+8DsC/ilFtEVHcH+wydcSpNE20AfSOduf6MkRFahL5FY7X1oU7nKVZFtfq8Fg=="],

    "queue-microtask": ["queue-microtask@1.2.3", "", {}, "sha512-NuaNSa6flKT5JaSYQzJok04JzTL1CA6aGhv5rfLW3PgqA+M2ChpZQnAC8h8i4ZFkBS8X5RqkDBHA7r4hej3K9A=="],

    "radix3": ["radix3@1.1.2", "", {}, "sha512-b484I/7b8rDEdSDKckSSBA8knMpcdsXudlE/LNL639wFoHKwLbEkQFZHWEYwDC0wa0FKUcCY+GAF73Z7wxNVFA=="],

    "rc": ["rc@1.2.8", "", { "dependencies": { "deep-extend": "^0.6.0", "ini": "~1.3.0", "minimist": "^1.2.0", "strip-json-comments": "~2.0.1" }, "bin": { "rc": "./cli.js" } }, "sha512-y3bGgqKj3QBdxLbLkomlohkvsA8gdAiUQlSBJnBhfn+BPxg4bc62d8TcBW15wavDfgexCgccckhcZvywyQYPOw=="],

    "readable-stream": ["readable-stream@3.6.2", "", { "dependencies": { "inherits": "^2.0.3", "string_decoder": "^1.1.1", "util-deprecate": "^1.0.1" } }, "sha512-9u/sniCrY3D5WdsERHzHE4G2YCXqoG5FTHUiCC4SIbr6XcLZBY05ya9EKjYek9O5xOAwjGq+1JdGBAS7Q9ScoA=="],

    "readdirp": ["readdirp@3.6.0", "", { "dependencies": { "picomatch": "^2.2.1" } }, "sha512-hOS089on8RduqdbhvQ5Z37A0ESjsqz6qnRcffsMU3495FuTdqSm+7bhJ29JvIOsBDEEnan5DPu9t3To9VRlMzA=="],

    "recma-build-jsx": ["recma-build-jsx@1.0.0", "", { "dependencies": { "@types/estree": "^1.0.0", "estree-util-build-jsx": "^3.0.0", "vfile": "^6.0.0" } }, "sha512-8GtdyqaBcDfva+GUKDr3nev3VpKAhup1+RvkMvUxURHpW7QyIvk9F5wz7Vzo06CEMSilw6uArgRqhpiUcWp8ew=="],

    "recma-jsx": ["recma-jsx@1.0.0", "", { "dependencies": { "acorn-jsx": "^5.0.0", "estree-util-to-js": "^2.0.0", "recma-parse": "^1.0.0", "recma-stringify": "^1.0.0", "unified": "^11.0.0" } }, "sha512-5vwkv65qWwYxg+Atz95acp8DMu1JDSqdGkA2Of1j6rCreyFUE/gp15fC8MnGEuG1W68UKjM6x6+YTWIh7hZM/Q=="],

    "recma-parse": ["recma-parse@1.0.0", "", { "dependencies": { "@types/estree": "^1.0.0", "esast-util-from-js": "^2.0.0", "unified": "^11.0.0", "vfile": "^6.0.0" } }, "sha512-OYLsIGBB5Y5wjnSnQW6t3Xg7q3fQ7FWbw/vcXtORTnyaSFscOtABg+7Pnz6YZ6c27fG1/aN8CjfwoUEUIdwqWQ=="],

    "recma-stringify": ["recma-stringify@1.0.0", "", { "dependencies": { "@types/estree": "^1.0.0", "estree-util-to-js": "^2.0.0", "unified": "^11.0.0", "vfile": "^6.0.0" } }, "sha512-cjwII1MdIIVloKvC9ErQ+OgAtwHBmcZ0Bg4ciz78FtbT8In39aAYbaA7zvxQ61xVMSPE8WxhLwLbhif4Js2C+g=="],

    "regenerator-runtime": ["regenerator-runtime@0.14.1", "", {}, "sha512-dYnhHh0nJoMfnkZs6GmmhFknAGRrLznOu5nc9ML+EJxGvrx6H7teuevqVqCuPcPK//3eDrrjQhehXVx9cnkGdw=="],

    "regex": ["regex@5.1.1", "", { "dependencies": { "regex-utilities": "^2.3.0" } }, "sha512-dN5I359AVGPnwzJm2jN1k0W9LPZ+ePvoOeVMMfqIMFz53sSwXkxaJoxr50ptnsC771lK95BnTrVSZxq0b9yCGw=="],

    "regex-recursion": ["regex-recursion@5.1.1", "", { "dependencies": { "regex": "^5.1.1", "regex-utilities": "^2.3.0" } }, "sha512-ae7SBCbzVNrIjgSbh7wMznPcQel1DNlDtzensnFxpiNpXt1U2ju/bHugH422r+4LAVS1FpW1YCwilmnNsjum9w=="],

    "regex-utilities": ["regex-utilities@2.3.0", "", {}, "sha512-8VhliFJAWRaUiVvREIiW2NXXTmHs4vMNnSzuJVhscgmGav3g9VDxLrQndI3dZZVVdp0ZO/5v0xmX516/7M9cng=="],

    "rehype": ["rehype@13.0.2", "", { "dependencies": { "@types/hast": "^3.0.0", "rehype-parse": "^9.0.0", "rehype-stringify": "^10.0.0", "unified": "^11.0.0" } }, "sha512-j31mdaRFrwFRUIlxGeuPXXKWQxet52RBQRvCmzl5eCefn/KGbomK5GMHNMsOJf55fgo3qw5tST5neDuarDYR2A=="],

    "rehype-expressive-code": ["rehype-expressive-code@0.40.1", "", { "dependencies": { "expressive-code": "^0.40.1" } }, "sha512-EjmhGHcgmcPoIsb4M6vm2FQQDUctdcgFFiKGCYtPJuMpzr1q+ChCNsc443MaE412MyAgL6Q/XUB7I56Mcl6bnw=="],

    "rehype-format": ["rehype-format@5.0.1", "", { "dependencies": { "@types/hast": "^3.0.0", "hast-util-format": "^1.0.0" } }, "sha512-zvmVru9uB0josBVpr946OR8ui7nJEdzZobwLOOqHb/OOD88W0Vk2SqLwoVOj0fM6IPCCO6TaV9CvQvJMWwukFQ=="],

    "rehype-parse": ["rehype-parse@9.0.1", "", { "dependencies": { "@types/hast": "^3.0.0", "hast-util-from-html": "^2.0.0", "unified": "^11.0.0" } }, "sha512-ksCzCD0Fgfh7trPDxr2rSylbwq9iYDkSn8TCDmEJ49ljEUBxDVCzCHv7QNzZOfODanX4+bWQ4WZqLCRWYLfhag=="],

    "rehype-raw": ["rehype-raw@7.0.0", "", { "dependencies": { "@types/hast": "^3.0.0", "hast-util-raw": "^9.0.0", "vfile": "^6.0.0" } }, "sha512-/aE8hCfKlQeA8LmyeyQvQF3eBiLRGNlfBJEvWH7ivp9sBqs7TNqBL5X3v157rM4IFETqDnIOO+z5M/biZbo9Ww=="],

    "rehype-recma": ["rehype-recma@1.0.0", "", { "dependencies": { "@types/estree": "^1.0.0", "@types/hast": "^3.0.0", "hast-util-to-estree": "^3.0.0" } }, "sha512-lqA4rGUf1JmacCNWWZx0Wv1dHqMwxzsDWYMTowuplHF3xH0N/MmrZ/G3BDZnzAkRmxDadujCjaKM2hqYdCBOGw=="],

    "rehype-stringify": ["rehype-stringify@10.0.1", "", { "dependencies": { "@types/hast": "^3.0.0", "hast-util-to-html": "^9.0.0", "unified": "^11.0.0" } }, "sha512-k9ecfXHmIPuFVI61B9DeLPN0qFHfawM6RsuX48hoqlaKSF61RskNjSm1lI8PhBEM0MRdLxVVm4WmTqJQccH9mA=="],

    "remark-directive": ["remark-directive@3.0.1", "", { "dependencies": { "@types/mdast": "^4.0.0", "mdast-util-directive": "^3.0.0", "micromark-extension-directive": "^3.0.0", "unified": "^11.0.0" } }, "sha512-gwglrEQEZcZYgVyG1tQuA+h58EZfq5CSULw7J90AFuCTyib1thgHPoqQ+h9iFvU6R+vnZ5oNFQR5QKgGpk741A=="],

    "remark-gfm": ["remark-gfm@4.0.0", "", { "dependencies": { "@types/mdast": "^4.0.0", "mdast-util-gfm": "^3.0.0", "micromark-extension-gfm": "^3.0.0", "remark-parse": "^11.0.0", "remark-stringify": "^11.0.0", "unified": "^11.0.0" } }, "sha512-U92vJgBPkbw4Zfu/IiW2oTZLSL3Zpv+uI7My2eq8JxKgqraFdU8YUGicEJCEgSbeaG+QDFqIcwwfMTOEelPxuA=="],

    "remark-mdx": ["remark-mdx@3.1.0", "", { "dependencies": { "mdast-util-mdx": "^3.0.0", "micromark-extension-mdxjs": "^3.0.0" } }, "sha512-Ngl/H3YXyBV9RcRNdlYsZujAmhsxwzxpDzpDEhFBVAGthS4GDgnctpDjgFl/ULx5UEDzqtW1cyBSNKqYYrqLBA=="],

    "remark-parse": ["remark-parse@11.0.0", "", { "dependencies": { "@types/mdast": "^4.0.0", "mdast-util-from-markdown": "^2.0.0", "micromark-util-types": "^2.0.0", "unified": "^11.0.0" } }, "sha512-FCxlKLNGknS5ba/1lmpYijMUzX2esxW5xQqjWxw2eHFfS2MSdaHVINFmhjo+qN1WhZhNimq0dZATN9pH0IDrpA=="],

    "remark-rehype": ["remark-rehype@11.1.1", "", { "dependencies": { "@types/hast": "^3.0.0", "@types/mdast": "^4.0.0", "mdast-util-to-hast": "^13.0.0", "unified": "^11.0.0", "vfile": "^6.0.0" } }, "sha512-g/osARvjkBXb6Wo0XvAeXQohVta8i84ACbenPpoSsxTOQH/Ae0/RGP4WZgnMH5pMLpsj4FG7OHmcIcXxpza8eQ=="],

    "remark-smartypants": ["remark-smartypants@3.0.2", "", { "dependencies": { "retext": "^9.0.0", "retext-smartypants": "^6.0.0", "unified": "^11.0.4", "unist-util-visit": "^5.0.0" } }, "sha512-ILTWeOriIluwEvPjv67v7Blgrcx+LZOkAUVtKI3putuhlZm84FnqDORNXPPm+HY3NdZOMhyDwZ1E+eZB/Df5dA=="],

    "remark-stringify": ["remark-stringify@11.0.0", "", { "dependencies": { "@types/mdast": "^4.0.0", "mdast-util-to-markdown": "^2.0.0", "unified": "^11.0.0" } }, "sha512-1OSmLd3awB/t8qdoEOMazZkNsfVTeY4fTsgzcQFdXNq8ToTN4ZGwrMnlda4K6smTFKD+GRV6O48i6Z4iKgPPpw=="],

    "resolve-from": ["resolve-from@5.0.0", "", {}, "sha512-qYg9KP24dD5qka9J47d0aVky0N+b4fTU89LN9iDnjB5waksiC49rvMB0PrUJQGoTmH50XPiqOvAjDfaijGxYZw=="],

    "retext": ["retext@9.0.0", "", { "dependencies": { "@types/nlcst": "^2.0.0", "retext-latin": "^4.0.0", "retext-stringify": "^4.0.0", "unified": "^11.0.0" } }, "sha512-sbMDcpHCNjvlheSgMfEcVrZko3cDzdbe1x/e7G66dFp0Ff7Mldvi2uv6JkJQzdRcvLYE8CA8Oe8siQx8ZOgTcA=="],

    "retext-latin": ["retext-latin@4.0.0", "", { "dependencies": { "@types/nlcst": "^2.0.0", "parse-latin": "^7.0.0", "unified": "^11.0.0" } }, "sha512-hv9woG7Fy0M9IlRQloq/N6atV82NxLGveq+3H2WOi79dtIYWN8OaxogDm77f8YnVXJL2VD3bbqowu5E3EMhBYA=="],

    "retext-smartypants": ["retext-smartypants@6.2.0", "", { "dependencies": { "@types/nlcst": "^2.0.0", "nlcst-to-string": "^4.0.0", "unist-util-visit": "^5.0.0" } }, "sha512-kk0jOU7+zGv//kfjXEBjdIryL1Acl4i9XNkHxtM7Tm5lFiCog576fjNC9hjoR7LTKQ0DsPWy09JummSsH1uqfQ=="],

    "retext-stringify": ["retext-stringify@4.0.0", "", { "dependencies": { "@types/nlcst": "^2.0.0", "nlcst-to-string": "^4.0.0", "unified": "^11.0.0" } }, "sha512-rtfN/0o8kL1e+78+uxPTqu1Klt0yPzKuQ2BfWwwfgIUSayyzxpM1PJzkKt4V8803uB9qSy32MvI7Xep9khTpiA=="],

    "reusify": ["reusify@1.0.4", "", {}, "sha512-U9nH88a3fc/ekCF1l0/UP1IosiuIjyTh7hBvXVMHYgVcfGvt897Xguj2UOLDeI5BG2m7/uwyaLVT6fbtCwTyzw=="],

    "rimraf": ["rimraf@5.0.10", "", { "dependencies": { "glob": "^10.3.7" }, "bin": { "rimraf": "dist/esm/bin.mjs" } }, "sha512-l0OE8wL34P4nJH/H2ffoaniAokM2qSmrtXHmlpvYr5AVVX8msAyW0l8NVJFDxlSK4u3Uh/f41cQheDVdnYijwQ=="],

    "rollup": ["rollup@4.34.4", "", { "dependencies": { "@types/estree": "1.0.6" }, "optionalDependencies": { "@rollup/rollup-android-arm-eabi": "4.34.4", "@rollup/rollup-android-arm64": "4.34.4", "@rollup/rollup-darwin-arm64": "4.34.4", "@rollup/rollup-darwin-x64": "4.34.4", "@rollup/rollup-freebsd-arm64": "4.34.4", "@rollup/rollup-freebsd-x64": "4.34.4", "@rollup/rollup-linux-arm-gnueabihf": "4.34.4", "@rollup/rollup-linux-arm-musleabihf": "4.34.4", "@rollup/rollup-linux-arm64-gnu": "4.34.4", "@rollup/rollup-linux-arm64-musl": "4.34.4", "@rollup/rollup-linux-loongarch64-gnu": "4.34.4", "@rollup/rollup-linux-powerpc64le-gnu": "4.34.4", "@rollup/rollup-linux-riscv64-gnu": "4.34.4", "@rollup/rollup-linux-s390x-gnu": "4.34.4", "@rollup/rollup-linux-x64-gnu": "4.34.4", "@rollup/rollup-linux-x64-musl": "4.34.4", "@rollup/rollup-win32-arm64-msvc": "4.34.4", "@rollup/rollup-win32-ia32-msvc": "4.34.4", "@rollup/rollup-win32-x64-msvc": "4.34.4", "fsevents": "~2.3.2" }, "bin": { "rollup": "dist/bin/rollup" } }, "sha512-spF66xoyD7rz3o08sHP7wogp1gZ6itSq22SGa/IZTcUDXDlOyrShwMwkVSB+BUxFRZZCUYqdb3KWDEOMVQZxuw=="],

    "run-parallel": ["run-parallel@1.2.0", "", { "dependencies": { "queue-microtask": "^1.2.2" } }, "sha512-5l4VyZR86LZ/lDxZTR6jqL8AFE2S0IFLMP26AbjsLVADxHdhB/c0GUsH+y39UfCi3dzz8OlQuPmnaJOMoDHQBA=="],

    "safe-buffer": ["safe-buffer@5.2.1", "", {}, "sha512-rp3So07KcdmmKbGvgaNxQSJr7bGVSVk5S9Eq1F+ppbRo70+YeaDxkw5Dd8NPN+GD6bjnYm2VuPuCXmpuYvmCXQ=="],

    "sax": ["sax@1.4.1", "", {}, "sha512-+aWOz7yVScEGoKNd4PA10LZ8sk0A/z5+nXQG5giUO5rprX9jgYsTdov9qCchZiPIZezbZH+jRut8nPodFAX4Jg=="],

    "semver": ["semver@7.7.1", "", { "bin": { "semver": "bin/semver.js" } }, "sha512-hlq8tAfn0m/61p4BVRcPzIGr6LKiMwo4VM6dGi6pt4qcRkmNzTcWq6eCEjEh+qXjkMDvPlOFFSGwQjoEa6gyMA=="],

    "sharp": ["sharp@0.32.6", "", { "dependencies": { "color": "^4.2.3", "detect-libc": "^2.0.2", "node-addon-api": "^6.1.0", "prebuild-install": "^7.1.1", "semver": "^7.5.4", "simple-get": "^4.0.1", "tar-fs": "^3.0.4", "tunnel-agent": "^0.6.0" } }, "sha512-KyLTWwgcR9Oe4d9HwCwNM2l7+J0dUQwn/yf7S0EnTtb0eVS4RxO0eUSvxPtzT4F3SY+C4K6fqdv/DO27sJ/v/w=="],

    "shebang-command": ["shebang-command@2.0.0", "", { "dependencies": { "shebang-regex": "^3.0.0" } }, "sha512-kHxr2zZpYtdmrN1qDjrrX/Z1rR1kG8Dx+gkpK1G4eXmvXswmcE1hTWBWYUzlraYw1/yZp6YuDY77YtvbN0dmDA=="],

    "shebang-regex": ["shebang-regex@3.0.0", "", {}, "sha512-7++dFhtcx3353uBaq8DDR4NuxBetBzC7ZQOhmTQInHEd6bSrXdiEyzCvG07Z44UYdLShWUyXt5M/yhz8ekcb1A=="],

    "shiki": ["shiki@1.29.2", "", { "dependencies": { "@shikijs/core": "1.29.2", "@shikijs/engine-javascript": "1.29.2", "@shikijs/engine-oniguruma": "1.29.2", "@shikijs/langs": "1.29.2", "@shikijs/themes": "1.29.2", "@shikijs/types": "1.29.2", "@shikijs/vscode-textmate": "^10.0.1", "@types/hast": "^3.0.4" } }, "sha512-njXuliz/cP+67jU2hukkxCNuH1yUi4QfdZZY+sMr5PPrIyXSu5iTb/qYC4BiWWB0vZ+7TbdvYUCeL23zpwCfbg=="],

    "signal-exit": ["signal-exit@4.1.0", "", {}, "sha512-bzyZ1e88w9O1iNJbKnOlvYTrWPDl46O1bG0D3XInv+9tkPrxrN8jUUTiFlDkkmKWgn1M6CfIA13SuGqOa9Korw=="],

    "simple-concat": ["simple-concat@1.0.1", "", {}, "sha512-cSFtAPtRhljv69IK0hTVZQ+OfE9nePi/rtJmw5UjHeVyVroEqJXP1sFztKUy1qU+xvz3u/sfYJLa947b7nAN2Q=="],

    "simple-get": ["simple-get@4.0.1", "", { "dependencies": { "decompress-response": "^6.0.0", "once": "^1.3.1", "simple-concat": "^1.0.0" } }, "sha512-brv7p5WgH0jmQJr1ZDDfKDOSeWWg+OVypG99A/5vYGPqJ6pxiaHLy8nxtFjBA7oMa01ebA9gfh1uMCFqOuXxvA=="],

    "simple-swizzle": ["simple-swizzle@0.2.2", "", { "dependencies": { "is-arrayish": "^0.3.1" } }, "sha512-JA//kQgZtbuY83m+xT+tXJkmJncGMTFT+C+g2h2R9uxkYIrE2yy9sgmcLhCnw57/WSD+Eh3J97FPEDFnbXnDUg=="],

    "sisteransi": ["sisteransi@1.0.5", "", {}, "sha512-bLGGlR1QxBcynn2d5YmDX4MGjlZvy2MRBDRNHLJ8VI6l6+9FUiyTFNJ0IveOSP0bcXgVDPRcfGqA0pjaqUpfVg=="],

    "sitemap": ["sitemap@8.0.0", "", { "dependencies": { "@types/node": "^17.0.5", "@types/sax": "^1.2.1", "arg": "^5.0.0", "sax": "^1.2.4" }, "bin": { "sitemap": "dist/cli.js" } }, "sha512-+AbdxhM9kJsHtruUF39bwS/B0Fytw6Fr1o4ZAIAEqA6cke2xcoO2GleBw9Zw7nRzILVEgz7zBM5GiTJjie1G9A=="],

    "smol-toml": ["smol-toml@1.3.1", "", {}, "sha512-tEYNll18pPKHroYSmLLrksq233j021G0giwW7P3D24jC54pQ5W5BXMsQ/Mvw1OJCmEYDgY+lrzT+3nNUtoNfXQ=="],

    "source-map": ["source-map@0.7.4", "", {}, "sha512-l3BikUxvPOcn5E74dZiq5BGsTb5yEwhaTSzccU6t4sDOH8NWJCstKO5QT2CvtFoK6F0saL7p9xHAqHOlCPJygA=="],

    "source-map-js": ["source-map-js@1.2.1", "", {}, "sha512-UXWMKhLOwVKb728IUtQPXxfYU+usdybtUrK/8uGE8CQMvrhOpwvzDBwj0QhSL7MQc7vIsISBG8VQ8+IDQxpfQA=="],

    "space-separated-tokens": ["space-separated-tokens@2.0.2", "", {}, "sha512-PEGlAwrG8yXGXRjW32fGbg66JAlOAwbObuqVoJpv/mRgoWDQfgH1wDPvtzWyUSNAXBGSk8h755YDbbcEy3SH2Q=="],

    "sprintf-js": ["sprintf-js@1.0.3", "", {}, "sha512-D9cPgkvLlV3t3IzL0D0YLvGA9Ahk4PcvVwUbN0dSGr1aP0Nrt4AEnTUbuGvquEC0mA64Gqt1fzirlRs5ibXx8g=="],

    "starlight-links-validator": ["starlight-links-validator@0.14.2", "", { "dependencies": { "@types/picomatch": "^3.0.1", "github-slugger": "^2.0.0", "hast-util-from-html": "^2.0.3", "hast-util-has-property": "^3.0.0", "is-absolute-url": "^4.0.1", "kleur": "^4.1.5", "mdast-util-to-string": "^4.0.0", "picomatch": "^4.0.2", "unist-util-visit": "^5.0.0" }, "peerDependencies": { "@astrojs/starlight": ">=0.15.0" } }, "sha512-OsPngajtW4kB/oxiW3Kt1Fd+rY3opdIWbD/n5pGQMzil03QujT6rAeHEBR4tXRdjQW4HnFZYIy/ANhBu4kUNfQ=="],

    "stream-replace-string": ["stream-replace-string@2.0.0", "", {}, "sha512-TlnjJ1C0QrmxRNrON00JvaFFlNh5TTG00APw23j74ET7gkQpTASi6/L2fuiav8pzK715HXtUeClpBTw2NPSn6w=="],

    "streamx": ["streamx@2.22.0", "", { "dependencies": { "fast-fifo": "^1.3.2", "text-decoder": "^1.1.0" }, "optionalDependencies": { "bare-events": "^2.2.0" } }, "sha512-sLh1evHOzBy/iWRiR6d1zRcLao4gGZr3C1kzNz4fopCOKJb6xD9ub8Mpi9Mr1R6id5o43S+d93fI48UC5uM9aw=="],

    "string-width": ["string-width@7.2.0", "", { "dependencies": { "emoji-regex": "^10.3.0", "get-east-asian-width": "^1.0.0", "strip-ansi": "^7.1.0" } }, "sha512-tsaTIkKW9b4N+AEj+SVA+WhJzV7/zMhcSu78mLKWSk7cXMOSHsBKFWUs0fWwq8QyK3MgJBQRX6Gbi4kYbdvGkQ=="],

    "string-width-cjs": ["string-width@4.2.3", "", { "dependencies": { "emoji-regex": "^8.0.0", "is-fullwidth-code-point": "^3.0.0", "strip-ansi": "^6.0.1" } }, "sha512-wKyQRQpjJ0sIp62ErSZdGsjMJWsap5oRNihHhu6G7JVO/9jIB6UyevL+tXuOqrng8j/cxKTWyWUwvSTriiZz/g=="],

    "string_decoder": ["string_decoder@1.3.0", "", { "dependencies": { "safe-buffer": "~5.2.0" } }, "sha512-hkRX8U1WjJFd8LsDJ2yQ/wWWxaopEsABU1XfkM8A+j0+85JAGppt16cr1Whg6KIbb4okU6Mql6BOj+uup/wKeA=="],

    "stringify-entities": ["stringify-entities@4.0.4", "", { "dependencies": { "character-entities-html4": "^2.0.0", "character-entities-legacy": "^3.0.0" } }, "sha512-IwfBptatlO+QCJUo19AqvrPNqlVMpW9YEL2LIVY+Rpv2qsjCGxaDLNRgeGsQWJhfItebuJhsGSLjaBbNSQ+ieg=="],

    "strip-ansi": ["strip-ansi@7.1.0", "", { "dependencies": { "ansi-regex": "^6.0.1" } }, "sha512-iq6eVVI64nQQTRYq2KtEg2d2uU7LElhTJwsH4YzIHZshxlgZms/wIc4VoDQTlG/IvVIrBKG06CrZnp0qv7hkcQ=="],

    "strip-ansi-cjs": ["strip-ansi@6.0.1", "", { "dependencies": { "ansi-regex": "^5.0.1" } }, "sha512-Y38VPSHcqkFrCpFnQ9vuSXmquuv5oXOKpGeT6aGrr3o3Gc9AlVa6JBfUSOCnbxGGZF+/0ooI7KrPuUSztUdU5A=="],

    "strip-bom": ["strip-bom@3.0.0", "", {}, "sha512-vavAMRXOgBVNF6nyEEmL3DBK19iRpDcoIwW+swQ+CbGiu7lju6t+JklA1MHweoWtadgt4ISVUsXLyDq34ddcwA=="],

    "strip-json-comments": ["strip-json-comments@2.0.1", "", {}, "sha512-4gB8na07fecVVkOI6Rs4e7T6NOTki5EmL7TUduTs6bu3EdnSycntVJ4re8kgZA+wx9IueI2Y11bfbgwtzuE0KQ=="],

    "style-to-object": ["style-to-object@1.0.8", "", { "dependencies": { "inline-style-parser": "0.2.4" } }, "sha512-xT47I/Eo0rwJmaXC4oilDGDWLohVhR6o/xAQcPQN8q6QBuZVL8qMYL85kLmST5cPjAorwvqIA4qXTRQoYHaL6g=="],

    "tar": ["tar@7.4.3", "", { "dependencies": { "@isaacs/fs-minipass": "^4.0.0", "chownr": "^3.0.0", "minipass": "^7.1.2", "minizlib": "^3.0.1", "mkdirp": "^3.0.1", "yallist": "^5.0.0" } }, "sha512-5S7Va8hKfV7W5U6g3aYxXmlPoZVAwUMy9AOKyF2fVuZa2UD3qZjg578OrLRt8PcNN1PleVaL/5/yYATNL0ICUw=="],

    "tar-fs": ["tar-fs@3.0.8", "", { "dependencies": { "pump": "^3.0.0", "tar-stream": "^3.1.5" }, "optionalDependencies": { "bare-fs": "^4.0.1", "bare-path": "^3.0.0" } }, "sha512-ZoROL70jptorGAlgAYiLoBLItEKw/fUxg9BSYK/dF/GAGYFJOJJJMvjPAKDJraCXFwadD456FCuvLWgfhMsPwg=="],

    "tar-stream": ["tar-stream@3.1.7", "", { "dependencies": { "b4a": "^1.6.4", "fast-fifo": "^1.2.0", "streamx": "^2.15.0" } }, "sha512-qJj60CXt7IU1Ffyc3NJMjh6EkuCFej46zUqJ4J7pqYlThyd9bO0XBTmcOIhSzZJVWfsLks0+nle/j538YAW9RQ=="],

    "text-decoder": ["text-decoder@1.2.3", "", { "dependencies": { "b4a": "^1.6.4" } }, "sha512-3/o9z3X0X0fTupwsYvR03pJ/DjWuqqrfwBgTQzdWDiQSm9KitAyz/9WqsT2JQW7KV2m+bC2ol/zqpW37NHxLaA=="],

    "tinyexec": ["tinyexec@0.3.2", "", {}, "sha512-KQQR9yN7R5+OSwaK0XQoj22pwHoTlgYqmUscPYoknOoWCWfj/5/ABTMRi69FrKU5ffPVh5QcFikpWJI/P1ocHA=="],

    "to-regex-range": ["to-regex-range@5.0.1", "", { "dependencies": { "is-number": "^7.0.0" } }, "sha512-65P7iz6X5yEr1cwcgvQxbbIw7Uk3gOy5dIdtZ4rDveLqhrdJP+Li/Hx6tyK0NEb+2GCyneCMJiGqrADCSNk8sQ=="],

    "tr46": ["tr46@0.0.3", "", {}, "sha512-N3WMsuqV66lT30CrXNbEjx4GEwlow3v6rr4mCcv6prnfwhS01rkgyFdjPNBYd9br7LpXV1+Emh01fHnq2Gdgrw=="],

    "trim-lines": ["trim-lines@3.0.1", "", {}, "sha512-kRj8B+YHZCc9kQYdWfJB2/oUl9rA99qbowYYBtr4ui4mZyAQ2JpvVBd/6U2YloATfqBhBTSMhTpgBHtU0Mf3Rg=="],

    "trough": ["trough@2.2.0", "", {}, "sha512-tmMpK00BjZiUyVyvrBK7knerNgmgvcV/KLVyuma/SC+TQN167GrMRciANTz09+k3zW8L8t60jWO1GpfkZdjTaw=="],

    "tsconfck": ["tsconfck@3.1.5", "", { "peerDependencies": { "typescript": "^5.0.0" }, "optionalPeers": ["typescript"], "bin": { "tsconfck": "bin/tsconfck.js" } }, "sha512-CLDfGgUp7XPswWnezWwsCRxNmgQjhYq3VXHM0/XIRxhVrKw0M1if9agzryh1QS3nxjCROvV+xWxoJO1YctzzWg=="],

    "tslib": ["tslib@2.8.1", "", {}, "sha512-oJFu94HQb+KVduSUQL7wnpmqnfmLsOA/nAh6b6EH0wCEoK0/mPeXU6c3wKDV83MkOuHPRHtSXKKU99IBazS/2w=="],

    "tunnel-agent": ["tunnel-agent@0.6.0", "", { "dependencies": { "safe-buffer": "^5.0.1" } }, "sha512-McnNiV1l8RYeY8tBgEpuodCC1mLUdbSN+CYBL7kJsJNInOP8UjDDEwdk6Mw60vdLLrr5NHKZhMAOSrR2NZuQ+w=="],

    "type-fest": ["type-fest@4.33.0", "", {}, "sha512-s6zVrxuyKbbAsSAD5ZPTB77q4YIdRctkTbJ2/Dqlinwz+8ooH2gd+YA7VA6Pa93KML9GockVvoxjZ2vHP+mu8g=="],

    "typescript": ["typescript@5.7.3", "", { "bin": { "tsc": "bin/tsc", "tsserver": "bin/tsserver" } }, "sha512-84MVSjMEHP+FQRPy3pX9sTVV/INIex71s9TL2Gm5FG/WG1SqXeKyZ0k7/blY/4FdOzI12CBy1vGc4og/eus0fw=="],

    "ufo": ["ufo@1.5.4", "", {}, "sha512-UsUk3byDzKd04EyoZ7U4DOlxQaD14JUKQl6/P7wiX4FNvUfm3XL246n9W5AmqwW5RSFJ27NAuM0iLscAOYUiGQ=="],

    "ultrahtml": ["ultrahtml@1.5.3", "", {}, "sha512-GykOvZwgDWZlTQMtp5jrD4BVL+gNn2NVlVafjcFUJ7taY20tqYdwdoWBFy6GBJsNTZe1GkGPkSl5knQAjtgceg=="],

    "uncrypto": ["uncrypto@0.1.3", "", {}, "sha512-Ql87qFHB3s/De2ClA9e0gsnS6zXG27SkTiSJwjCc9MebbfapQfuPzumMIUMi38ezPZVNFcHI9sUIepeQfw8J8Q=="],

    "unified": ["unified@11.0.5", "", { "dependencies": { "@types/unist": "^3.0.0", "bail": "^2.0.0", "devlop": "^1.0.0", "extend": "^3.0.0", "is-plain-obj": "^4.0.0", "trough": "^2.0.0", "vfile": "^6.0.0" } }, "sha512-xKvGhPWw3k84Qjh8bI3ZeJjqnyadK+GEFtazSfZv/rKeTkTjOJho6mFqh2SM96iIcZokxiOpg78GazTSg8+KHA=="],

    "unist-util-find-after": ["unist-util-find-after@5.0.0", "", { "dependencies": { "@types/unist": "^3.0.0", "unist-util-is": "^6.0.0" } }, "sha512-amQa0Ep2m6hE2g72AugUItjbuM8X8cGQnFoHk0pGfrFeT9GZhzN5SW8nRsiGKK7Aif4CrACPENkA6P/Lw6fHGQ=="],

    "unist-util-is": ["unist-util-is@6.0.0", "", { "dependencies": { "@types/unist": "^3.0.0" } }, "sha512-2qCTHimwdxLfz+YzdGfkqNlH0tLi9xjTnHddPmJwtIG9MGsdbutfTc4P+haPD7l7Cjxf/WZj+we5qfVPvvxfYw=="],

    "unist-util-modify-children": ["unist-util-modify-children@4.0.0", "", { "dependencies": { "@types/unist": "^3.0.0", "array-iterate": "^2.0.0" } }, "sha512-+tdN5fGNddvsQdIzUF3Xx82CU9sMM+fA0dLgR9vOmT0oPT2jH+P1nd5lSqfCfXAw+93NhcXNY2qqvTUtE4cQkw=="],

    "unist-util-position": ["unist-util-position@5.0.0", "", { "dependencies": { "@types/unist": "^3.0.0" } }, "sha512-fucsC7HjXvkB5R3kTCO7kUjRdrS0BJt3M/FPxmHMBOm8JQi2BsHAHFsy27E0EolP8rp0NzXsJ+jNPyDWvOJZPA=="],

    "unist-util-position-from-estree": ["unist-util-position-from-estree@2.0.0", "", { "dependencies": { "@types/unist": "^3.0.0" } }, "sha512-KaFVRjoqLyF6YXCbVLNad/eS4+OfPQQn2yOd7zF/h5T/CSL2v8NpN6a5TPvtbXthAGw5nG+PuTtq+DdIZr+cRQ=="],

    "unist-util-remove-position": ["unist-util-remove-position@5.0.0", "", { "dependencies": { "@types/unist": "^3.0.0", "unist-util-visit": "^5.0.0" } }, "sha512-Hp5Kh3wLxv0PHj9m2yZhhLt58KzPtEYKQQ4yxfYFEO7EvHwzyDYnduhHnY1mDxoqr7VUwVuHXk9RXKIiYS1N8Q=="],

    "unist-util-stringify-position": ["unist-util-stringify-position@4.0.0", "", { "dependencies": { "@types/unist": "^3.0.0" } }, "sha512-0ASV06AAoKCDkS2+xw5RXJywruurpbC4JZSm7nr7MOt1ojAzvyyaO+UxZf18j8FCF6kmzCZKcAgN/yu2gm2XgQ=="],

    "unist-util-visit": ["unist-util-visit@5.0.0", "", { "dependencies": { "@types/unist": "^3.0.0", "unist-util-is": "^6.0.0", "unist-util-visit-parents": "^6.0.0" } }, "sha512-MR04uvD+07cwl/yhVuVWAtw+3GOR/knlL55Nd/wAdblk27GCVt3lqpTivy/tkJcZoNPzTwS1Y+KMojlLDhoTzg=="],

    "unist-util-visit-children": ["unist-util-visit-children@3.0.0", "", { "dependencies": { "@types/unist": "^3.0.0" } }, "sha512-RgmdTfSBOg04sdPcpTSD1jzoNBjt9a80/ZCzp5cI9n1qPzLZWF9YdvWGN2zmTumP1HWhXKdUWexjy/Wy/lJ7tA=="],

    "unist-util-visit-parents": ["unist-util-visit-parents@6.0.1", "", { "dependencies": { "@types/unist": "^3.0.0", "unist-util-is": "^6.0.0" } }, "sha512-L/PqWzfTP9lzzEa6CKs0k2nARxTdZduw3zyh8d2NVBnsyvHjSX4TWse388YrrQKbvI8w20fGjGlhgT96WwKykw=="],

    "unstorage": ["unstorage@1.14.4", "", { "dependencies": { "anymatch": "^3.1.3", "chokidar": "^3.6.0", "destr": "^2.0.3", "h3": "^1.13.0", "lru-cache": "^10.4.3", "node-fetch-native": "^1.6.4", "ofetch": "^1.4.1", "ufo": "^1.5.4" }, "peerDependencies": { "@azure/app-configuration": "^1.8.0", "@azure/cosmos": "^4.2.0", "@azure/data-tables": "^13.3.0", "@azure/identity": "^4.5.0", "@azure/keyvault-secrets": "^4.9.0", "@azure/storage-blob": "^12.26.0", "@capacitor/preferences": "^6.0.3", "@deno/kv": ">=0.8.4", "@netlify/blobs": "^6.5.0 || ^7.0.0 || ^8.1.0", "@planetscale/database": "^1.19.0", "@upstash/redis": "^1.34.3", "@vercel/blob": ">=0.27.0", "@vercel/kv": "^1.0.1", "aws4fetch": "^1.0.20", "db0": ">=0.2.1", "idb-keyval": "^6.2.1", "ioredis": "^5.4.2", "uploadthing": "^7.4.1" }, "optionalPeers": ["@azure/app-configuration", "@azure/cosmos", "@azure/data-tables", "@azure/identity", "@azure/keyvault-secrets", "@azure/storage-blob", "@capacitor/preferences", "@deno/kv", "@netlify/blobs", "@planetscale/database", "@upstash/redis", "@vercel/blob", "@vercel/kv", "aws4fetch", "db0", "idb-keyval", "ioredis", "uploadthing"] }, "sha512-1SYeamwuYeQJtJ/USE1x4l17LkmQBzg7deBJ+U9qOBoHo15d1cDxG4jM31zKRgF7pG0kirZy4wVMX6WL6Zoscg=="],

    "uri-js": ["uri-js@4.4.1", "", { "dependencies": { "punycode": "^2.1.0" } }, "sha512-7rKUyy33Q1yc98pQ1DAmLtwX109F7TIfWlW1Ydo8Wl1ii1SeHieeh0HHfPeL2fMXK6z0s8ecKs9frCuLJvndBg=="],

    "util-deprecate": ["util-deprecate@1.0.2", "", {}, "sha512-EPD5q1uXyFxJpCrLnCc1nHnq3gOa6DZBocAIiI2TaSCA7VCJ1UJDMagCzIkXNsUYfD1daK//LTEQ8xiIbrHtcw=="],

    "vfile": ["vfile@6.0.3", "", { "dependencies": { "@types/unist": "^3.0.0", "vfile-message": "^4.0.0" } }, "sha512-KzIbH/9tXat2u30jf+smMwFCsno4wHVdNmzFyL+T/L3UGqqk6JKfVqOFOZEpZSHADH1k40ab6NUIXZq422ov3Q=="],

    "vfile-location": ["vfile-location@5.0.3", "", { "dependencies": { "@types/unist": "^3.0.0", "vfile": "^6.0.0" } }, "sha512-5yXvWDEgqeiYiBe1lbxYF7UMAIm/IcopxMHrMQDq3nvKcjPKIhZklUKL+AE7J7uApI4kwe2snsK+eI6UTj9EHg=="],

    "vfile-message": ["vfile-message@4.0.2", "", { "dependencies": { "@types/unist": "^3.0.0", "unist-util-stringify-position": "^4.0.0" } }, "sha512-jRDZ1IMLttGj41KcZvlrYAaI3CfqpLpfpf+Mfig13viT6NKvRzWZ+lXz0Y5D60w6uJIBAOGq9mSHf0gktF0duw=="],

    "vite": ["vite@6.1.0", "", { "dependencies": { "esbuild": "^0.24.2", "postcss": "^8.5.1", "rollup": "^4.30.1" }, "optionalDependencies": { "fsevents": "~2.3.3" }, "peerDependencies": { "@types/node": "^18.0.0 || ^20.0.0 || >=22.0.0", "jiti": ">=1.21.0", "less": "*", "lightningcss": "^1.21.0", "sass": "*", "sass-embedded": "*", "stylus": "*", "sugarss": "*", "terser": "^5.16.0", "tsx": "^4.8.1", "yaml": "^2.4.2" }, "optionalPeers": ["@types/node", "jiti", "less", "lightningcss", "sass", "sass-embedded", "stylus", "sugarss", "terser", "tsx", "yaml"], "bin": { "vite": "bin/vite.js" } }, "sha512-RjjMipCKVoR4hVfPY6GQTgveinjNuyLw+qruksLDvA5ktI1150VmcMBKmQaEWJhg/j6Uaf6dNCNA0AfdzUb/hQ=="],

    "vitefu": ["vitefu@1.0.5", "", { "peerDependencies": { "vite": "^3.0.0 || ^4.0.0 || ^5.0.0 || ^6.0.0" }, "optionalPeers": ["vite"] }, "sha512-h4Vflt9gxODPFNGPwp4zAMZRpZR7eslzwH2c5hn5kNZ5rhnKyRJ50U+yGCdc2IRaBs8O4haIgLNGrV5CrpMsCA=="],

    "web-namespaces": ["web-namespaces@2.0.1", "", {}, "sha512-bKr1DkiNa2krS7qxNtdrtHAmzuYGFQLiQ13TsorsdT6ULTkPLKuu5+GsFpDlg6JFjUTwX2DyhMPG2be8uPrqsQ=="],

    "webidl-conversions": ["webidl-conversions@3.0.1", "", {}, "sha512-2JAn3z8AR6rjK8Sm8orRC0h/bcl/DqL7tRPdGZ4I1CjdF+EaMLmYxBHyXuKL849eucPFhvBoxMsflfOb8kxaeQ=="],

    "whatwg-url": ["whatwg-url@5.0.0", "", { "dependencies": { "tr46": "~0.0.3", "webidl-conversions": "^3.0.0" } }, "sha512-saE57nupxk6v3HY35+jzBwYa0rKSy0XR8JSxZPwgLr7ys0IBzhGviA1/TUGJLmSVqs8pb9AnvICXEuOHLprYTw=="],

    "which": ["which@2.0.2", "", { "dependencies": { "isexe": "^2.0.0" }, "bin": { "node-which": "./bin/node-which" } }, "sha512-BLI3Tl1TW3Pvl70l3yq3Y64i+awpwXqsGBYWkkqMtnbXgrMD+yj7rhW0kuEDxzJaYXGjEW5ogapKNMEKNMjibA=="],

    "which-pm": ["which-pm@3.0.1", "", { "dependencies": { "load-yaml-file": "^0.2.0" } }, "sha512-v2JrMq0waAI4ju1xU5x3blsxBBMgdgZve580iYMN5frDaLGjbA24fok7wKCsya8KLVO19Ju4XDc5+zTZCJkQfg=="],

    "which-pm-runs": ["which-pm-runs@1.1.0", "", {}, "sha512-n1brCuqClxfFfq/Rb0ICg9giSZqCS+pLtccdag6C2HyufBrh3fBOiy9nb6ggRMvWOVH5GrdJskj5iGTZNxd7SA=="],

    "widest-line": ["widest-line@5.0.0", "", { "dependencies": { "string-width": "^7.0.0" } }, "sha512-c9bZp7b5YtRj2wOe6dlj32MK+Bx/M/d+9VB2SHM1OtsUHR0aV0tdP6DWh/iMt0kWi1t5g1Iudu6hQRNd1A4PVA=="],

    "wrap-ansi": ["wrap-ansi@9.0.0", "", { "dependencies": { "ansi-styles": "^6.2.1", "string-width": "^7.0.0", "strip-ansi": "^7.1.0" } }, "sha512-G8ura3S+3Z2G+mkgNRq8dqaFZAuxfsxpBB8OCTGRTCtp+l/v9nbFNmCUP1BZMts3G1142MsZfn6eeUKrr4PD1Q=="],

    "wrap-ansi-cjs": ["wrap-ansi@7.0.0", "", { "dependencies": { "ansi-styles": "^4.0.0", "string-width": "^4.1.0", "strip-ansi": "^6.0.0" } }, "sha512-YVGIj2kamLSTxw6NsZjoBxfSwsn0ycdesmc4p+Q21c5zPuZ1pl+NfxVdxPtdHvmNVOQ6XSYG4AUtyt/Fi7D16Q=="],

    "wrappy": ["wrappy@1.0.2", "", {}, "sha512-l4Sp/DRseor9wL6EvV2+TuQn63dMkPjZ/sp9XkghTEbV9KlPS1xUsZ3u7/IQO4wxtcFB4bgpQPRcR3QCvezPcQ=="],

    "xxhash-wasm": ["xxhash-wasm@1.1.0", "", {}, "sha512-147y/6YNh+tlp6nd/2pWq38i9h6mz/EuQ6njIrmW8D1BS5nCqs0P6DG+m6zTGnNz5I+uhZ0SHxBs9BsPrwcKDA=="],

    "yallist": ["yallist@5.0.0", "", {}, "sha512-YgvUTfwqyc7UXVMrB+SImsVYSmTS8X/tSrtdNZMImM+n7+QTriRXyXim0mBrTXNeqzVF0KWGgHPeiyViFFrNDw=="],

    "yargs-parser": ["yargs-parser@21.1.1", "", {}, "sha512-tVpsJW7DdjecAiFpbIB1e3qxIQsE6NoPc5/eTdrbbIC4h0LVsWhnoa3g+m2HclBIujHzsxZ4VJVA+GUuc2/LBw=="],

    "yocto-queue": ["yocto-queue@1.1.1", "", {}, "sha512-b4JR1PFR10y1mKjhHY9LaGo6tmrgjit7hxVIeAmyMw3jegXR4dhYqLaQF5zMXZxY7tLpMyJeLjr1C4rLmkVe8g=="],

    "yocto-spinner": ["yocto-spinner@0.2.0", "", { "dependencies": { "yoctocolors": "^2.1.1" } }, "sha512-Qu6WAqNLGleB687CCGcmgHIo8l+J19MX/32UrSMfbf/4L8gLoxjpOYoiHT1asiWyqvjRZbgvOhLlvne6E5Tbdw=="],

    "yoctocolors": ["yoctocolors@2.1.1", "", {}, "sha512-GQHQqAopRhwU8Kt1DDM8NjibDXHC8eoh1erhGAJPEyveY9qqVeXvVikNKrDz69sHowPMorbPUrH/mx8c50eiBQ=="],

    "zod": ["zod@3.24.1", "", {}, "sha512-muH7gBL9sI1nciMZV67X5fTKKBLtwpZ5VBp1vsOQzj1MhrBZ4wlVCm3gedKZWLp0Oyel8sIGfeiz54Su+OVT+A=="],

    "zod-to-json-schema": ["zod-to-json-schema@3.24.1", "", { "peerDependencies": { "zod": "^3.24.1" } }, "sha512-3h08nf3Vw3Wl3PK+q3ow/lIil81IT2Oa7YpQyUUDsEWbXveMesdfK1xBd2RhCkynwZndAxixji/7SYJJowr62w=="],

    "zod-to-ts": ["zod-to-ts@1.2.0", "", { "peerDependencies": { "typescript": "^4.9.4 || ^5.0.2", "zod": "^3" } }, "sha512-x30XE43V+InwGpvTySRNz9kB7qFU8DlyEy7BsSTCHPH1R0QasMmHWZDCzYm6bVXtj/9NNJAZF3jW8rzFvH5OFA=="],

    "zwitch": ["zwitch@2.0.4", "", {}, "sha512-bXE4cR/kVZhKZX/RjPEflHaKVhUVl85noU3v6b8apfQEc1x4A+zBxjZ4lN8LqGd6WZ3dl98pY4o717VFmoPp+A=="],

    "@isaacs/cliui/string-width": ["string-width@5.1.2", "", { "dependencies": { "eastasianwidth": "^0.2.0", "emoji-regex": "^9.2.2", "strip-ansi": "^7.0.1" } }, "sha512-HnLOCR3vjcY8beoNLtcjZ5/nxn2afmME6lhrDrebokqMap+XbeW8n9TXpPDOqdGK5qcI3oT0GKTW6wC7EMiVqA=="],

    "@isaacs/cliui/wrap-ansi": ["wrap-ansi@8.1.0", "", { "dependencies": { "ansi-styles": "^6.1.0", "string-width": "^5.0.1", "strip-ansi": "^7.0.1" } }, "sha512-si7QWI6zUMq56bESFvagtmzMdGOtoxfR+Sez11Mobfc7tm+VkUckk9bW2UeffTGVUbOksxmSw0AA2gs8g71NCQ=="],

    "@rollup/pluginutils/estree-walker": ["estree-walker@2.0.2", "", {}, "sha512-Rfkk/Mp/DL7JVje3u18FxFujQlTNR2q6QfMSMB7AvCBx91NGj/ba3kCfza0f6dVDbw7YlRf/nDrn7pQrCCyQ/w=="],

    "@vercel/nft/estree-walker": ["estree-walker@2.0.2", "", {}, "sha512-Rfkk/Mp/DL7JVje3u18FxFujQlTNR2q6QfMSMB7AvCBx91NGj/ba3kCfza0f6dVDbw7YlRf/nDrn7pQrCCyQ/w=="],

    "ansi-align/string-width": ["string-width@4.2.3", "", { "dependencies": { "emoji-regex": "^8.0.0", "is-fullwidth-code-point": "^3.0.0", "strip-ansi": "^6.0.1" } }, "sha512-wKyQRQpjJ0sIp62ErSZdGsjMJWsap5oRNihHhu6G7JVO/9jIB6UyevL+tXuOqrng8j/cxKTWyWUwvSTriiZz/g=="],

    "anymatch/picomatch": ["picomatch@2.3.1", "", {}, "sha512-JU3teHTNjmE2VCGFzuY8EXzCDVwEqB2a8fsIvwaStHhAWJEeVd1o1QD80CU6+ZdEXXSLbSsuLwJjkCBWqRQUVA=="],

    "astro/sharp": ["sharp@0.33.5", "", { "dependencies": { "color": "^4.2.3", "detect-libc": "^2.0.3", "semver": "^7.6.3" }, "optionalDependencies": { "@img/sharp-darwin-arm64": "0.33.5", "@img/sharp-darwin-x64": "0.33.5", "@img/sharp-libvips-darwin-arm64": "1.0.4", "@img/sharp-libvips-darwin-x64": "1.0.4", "@img/sharp-libvips-linux-arm": "1.0.5", "@img/sharp-libvips-linux-arm64": "1.0.4", "@img/sharp-libvips-linux-s390x": "1.0.4", "@img/sharp-libvips-linux-x64": "1.0.4", "@img/sharp-libvips-linuxmusl-arm64": "1.0.4", "@img/sharp-libvips-linuxmusl-x64": "1.0.4", "@img/sharp-linux-arm": "0.33.5", "@img/sharp-linux-arm64": "0.33.5", "@img/sharp-linux-s390x": "0.33.5", "@img/sharp-linux-x64": "0.33.5", "@img/sharp-linuxmusl-arm64": "0.33.5", "@img/sharp-linuxmusl-x64": "0.33.5", "@img/sharp-wasm32": "0.33.5", "@img/sharp-win32-ia32": "0.33.5", "@img/sharp-win32-x64": "0.33.5" } }, "sha512-haPVm1EkS9pgvHrQ/F3Xy+hgcuMV0Wm9vfIBSiwZ05k+xgb0PkBQpGsAA/oWdDobNaZTH5ppvHtzCFbnSEwHVw=="],

    "load-yaml-file/js-yaml": ["js-yaml@3.14.1", "", { "dependencies": { "argparse": "^1.0.7", "esprima": "^4.0.0" }, "bin": { "js-yaml": "bin/js-yaml.js" } }, "sha512-okMH7OXXJ7YrN9Ok3/SXrnu4iX9yOk+25nqX4imS2npuvTYDmo/QEZoqwZkYaIDk3jVvBOTOIEgEhaLOynBS9g=="],

    "micromatch/picomatch": ["picomatch@2.3.1", "", {}, "sha512-JU3teHTNjmE2VCGFzuY8EXzCDVwEqB2a8fsIvwaStHhAWJEeVd1o1QD80CU6+ZdEXXSLbSsuLwJjkCBWqRQUVA=="],

    "p-locate/p-limit": ["p-limit@2.3.0", "", { "dependencies": { "p-try": "^2.0.0" } }, "sha512-//88mFWSJx8lxCzwdAABTJL2MyWB12+eIY7MDL2SqLmAkeKU9qxRvWuSyTjm3FUmpBEMuFfckAIqEaVGUDxb6w=="],

    "parse-entities/@types/unist": ["@types/unist@2.0.11", "", {}, "sha512-CmBKiL6NNo/OqgmMn95Fk9Whlp2mtvIv+KNpQKN2F4SjvrEesubTRWGYSg+BnWZOnlCaSTU1sMpsBOzgbYhnsA=="],

    "prebuild-install/tar-fs": ["tar-fs@2.1.2", "", { "dependencies": { "chownr": "^1.1.1", "mkdirp-classic": "^0.5.2", "pump": "^3.0.0", "tar-stream": "^2.1.4" } }, "sha512-EsaAXwxmx8UB7FRKqeozqEPop69DXcmYwTQwXvyAPF352HJsPdkVhvTaDPYqfNgruveJIJy3TA2l+2zj8LJIJA=="],

    "prompts/kleur": ["kleur@3.0.3", "", {}, "sha512-eTIzlVOSUR+JxdDFepEYcBMtZ9Qqdef+rnzWdRZuMbOywu5tO2w2N7rqjoANZ5k9vywhL6Br1VRjUIgTQx4E8w=="],

    "readdirp/picomatch": ["picomatch@2.3.1", "", {}, "sha512-JU3teHTNjmE2VCGFzuY8EXzCDVwEqB2a8fsIvwaStHhAWJEeVd1o1QD80CU6+ZdEXXSLbSsuLwJjkCBWqRQUVA=="],

    "rimraf/glob": ["glob@10.4.5", "", { "dependencies": { "foreground-child": "^3.1.0", "jackspeak": "^3.1.2", "minimatch": "^9.0.4", "minipass": "^7.1.2", "package-json-from-dist": "^1.0.0", "path-scurry": "^1.11.1" }, "bin": { "glob": "dist/esm/bin.mjs" } }, "sha512-7Bv8RF0k6xjo7d4A/PxYLbUCfb6c+Vpd2/mB2yRDlew7Jb5hEXiCD9ibfO7wpk8i4sevK6DFny9h7EYbM3/sHg=="],

    "string-width-cjs/emoji-regex": ["emoji-regex@8.0.0", "", {}, "sha512-MSjYzcWNOA0ewAHpz0MxpYFvwg6yjy1NG3xteoqz644VCo/RPgnr1/GGt+ic3iJTzQ8Eu3TdM14SawnVUmGE6A=="],

    "string-width-cjs/strip-ansi": ["strip-ansi@6.0.1", "", { "dependencies": { "ansi-regex": "^5.0.1" } }, "sha512-Y38VPSHcqkFrCpFnQ9vuSXmquuv5oXOKpGeT6aGrr3o3Gc9AlVa6JBfUSOCnbxGGZF+/0ooI7KrPuUSztUdU5A=="],

    "strip-ansi-cjs/ansi-regex": ["ansi-regex@5.0.1", "", {}, "sha512-quJQXlTSUGL2LH9SUXo8VwsY4soanhgo6LNSm84E1LBcE8s3O0wpdiRzyR9z/ZZJMlMWv37qOOb9pdJlMUEKFQ=="],

    "tar/chownr": ["chownr@3.0.0", "", {}, "sha512-+IxzY9BZOQd/XuYPRmrvEVjF/nqj5kgT4kEq7VofrDoM1MxoRjEWkrCC3EtLi59TVawxTAn+orJwFQcrqEN1+g=="],

    "wrap-ansi-cjs/ansi-styles": ["ansi-styles@4.3.0", "", { "dependencies": { "color-convert": "^2.0.1" } }, "sha512-zbB9rCJAT1rbjiVDb2hqKFHNYLxgtk8NURxZ3IZwD3F6NtxbXZQCnnSi1Lkx+IDohdPlFp222wVALIheZJQSEg=="],

    "wrap-ansi-cjs/string-width": ["string-width@4.2.3", "", { "dependencies": { "emoji-regex": "^8.0.0", "is-fullwidth-code-point": "^3.0.0", "strip-ansi": "^6.0.1" } }, "sha512-wKyQRQpjJ0sIp62ErSZdGsjMJWsap5oRNihHhu6G7JVO/9jIB6UyevL+tXuOqrng8j/cxKTWyWUwvSTriiZz/g=="],

    "wrap-ansi-cjs/strip-ansi": ["strip-ansi@6.0.1", "", { "dependencies": { "ansi-regex": "^5.0.1" } }, "sha512-Y38VPSHcqkFrCpFnQ9vuSXmquuv5oXOKpGeT6aGrr3o3Gc9AlVa6JBfUSOCnbxGGZF+/0ooI7KrPuUSztUdU5A=="],

    "@isaacs/cliui/string-width/emoji-regex": ["emoji-regex@9.2.2", "", {}, "sha512-L18DaJsXSUk2+42pv8mLs5jJT2hqFkFE4j21wOmgbUqsZ2hL72NsUU785g9RXgo3s0ZNgVl42TiHp3ZtOv/Vyg=="],

    "ansi-align/string-width/emoji-regex": ["emoji-regex@8.0.0", "", {}, "sha512-MSjYzcWNOA0ewAHpz0MxpYFvwg6yjy1NG3xteoqz644VCo/RPgnr1/GGt+ic3iJTzQ8Eu3TdM14SawnVUmGE6A=="],

    "ansi-align/string-width/strip-ansi": ["strip-ansi@6.0.1", "", { "dependencies": { "ansi-regex": "^5.0.1" } }, "sha512-Y38VPSHcqkFrCpFnQ9vuSXmquuv5oXOKpGeT6aGrr3o3Gc9AlVa6JBfUSOCnbxGGZF+/0ooI7KrPuUSztUdU5A=="],

    "load-yaml-file/js-yaml/argparse": ["argparse@1.0.10", "", { "dependencies": { "sprintf-js": "~1.0.2" } }, "sha512-o5Roy6tNG4SL/FOkCAN6RzjiakZS25RLYFrcMttJqbdd8BWrnA+fGz57iN5Pb06pvBGvl5gQ0B48dJlslXvoTg=="],

    "prebuild-install/tar-fs/tar-stream": ["tar-stream@2.2.0", "", { "dependencies": { "bl": "^4.0.3", "end-of-stream": "^1.4.1", "fs-constants": "^1.0.0", "inherits": "^2.0.3", "readable-stream": "^3.1.1" } }, "sha512-ujeqbceABgwMZxEJnk2HDY2DlnUZ+9oEcb1KzTVfYHio0UE6dG71n60d8D2I4qNvleWrrXpmjpt7vZeF1LnMZQ=="],

    "rimraf/glob/minimatch": ["minimatch@9.0.5", "", { "dependencies": { "brace-expansion": "^2.0.1" } }, "sha512-G6T0ZX48xgozx7587koeX9Ys2NYy6Gmv//P89sEte9V9whIapMNF4idKxnW2QtCcLiTWlb/wfCabAtAFWhhBow=="],

    "string-width-cjs/strip-ansi/ansi-regex": ["ansi-regex@5.0.1", "", {}, "sha512-quJQXlTSUGL2LH9SUXo8VwsY4soanhgo6LNSm84E1LBcE8s3O0wpdiRzyR9z/ZZJMlMWv37qOOb9pdJlMUEKFQ=="],

    "wrap-ansi-cjs/string-width/emoji-regex": ["emoji-regex@8.0.0", "", {}, "sha512-MSjYzcWNOA0ewAHpz0MxpYFvwg6yjy1NG3xteoqz644VCo/RPgnr1/GGt+ic3iJTzQ8Eu3TdM14SawnVUmGE6A=="],

    "wrap-ansi-cjs/strip-ansi/ansi-regex": ["ansi-regex@5.0.1", "", {}, "sha512-quJQXlTSUGL2LH9SUXo8VwsY4soanhgo6LNSm84E1LBcE8s3O0wpdiRzyR9z/ZZJMlMWv37qOOb9pdJlMUEKFQ=="],

    "ansi-align/string-width/strip-ansi/ansi-regex": ["ansi-regex@5.0.1", "", {}, "sha512-quJQXlTSUGL2LH9SUXo8VwsY4soanhgo6LNSm84E1LBcE8s3O0wpdiRzyR9z/ZZJMlMWv37qOOb9pdJlMUEKFQ=="],

    "rimraf/glob/minimatch/brace-expansion": ["brace-expansion@2.0.1", "", { "dependencies": { "balanced-match": "^1.0.0" } }, "sha512-XnAIvQ8eM+kC6aULx6wuQiwVsnzsi9d3WxzV3FpWTGA19F621kwdbsAcFKXgKUHZWsy+mY6iL1sHTxWEFCytDA=="],
  }
}<|MERGE_RESOLUTION|>--- conflicted
+++ resolved
@@ -5,11 +5,8 @@
       "name": "docs-starlight",
       "dependencies": {
         "@astrojs/starlight": "^0.31.1",
-<<<<<<< HEAD
         "@zachleat/table-saw": "^1.0.6",
-=======
         "@astrojs/vercel": "^8.0.7",
->>>>>>> b782646d
         "astro": "^5.2.1",
         "sharp": "^0.32.5",
         "starlight-links-validator": "^0.14.2",
@@ -266,9 +263,7 @@
 
     "@ungap/structured-clone": ["@ungap/structured-clone@1.3.0", "", {}, "sha512-WmoN8qaIAo7WTYWbAZuG8PYEhn5fkz7dZrqTBZ7dtt//lL2Gwms1IcnQ5yHqjDfX8Ft5j4YzDM23f87zBfDe9g=="],
 
-<<<<<<< HEAD
     "@zachleat/table-saw": ["@zachleat/table-saw@1.0.6", "", {}, "sha512-2nGcrjy+sMrQaLNChXaAcucNkQYcovMqVHCsF4M3dzIrOGocnuRFNRHaHFqjgN7Bcy45g62o/9TvvHyoZLdShg=="],
-=======
     "@vercel/analytics": ["@vercel/analytics@1.5.0", "", { "peerDependencies": { "@remix-run/react": "^2", "@sveltejs/kit": "^1 || ^2", "next": ">= 13", "react": "^18 || ^19 || ^19.0.0-rc", "svelte": ">= 4", "vue": "^3", "vue-router": "^4" }, "optionalPeers": ["@remix-run/react", "@sveltejs/kit", "next", "react", "svelte", "vue", "vue-router"] }, "sha512-MYsBzfPki4gthY5HnYN7jgInhAZ7Ac1cYDoRWFomwGHWEX7odTEzbtg9kf/QSo7XEsEAqlQugA6gJ2WS2DEa3g=="],
 
     "@vercel/edge": ["@vercel/edge@1.2.1", "", {}, "sha512-1++yncEyIAi68D3UEOlytYb1IUcIulMWdoSzX2h9LuSeeyR7JtaIgR8DcTQ6+DmYOQn+5MCh6LY+UmK6QBByNA=="],
@@ -278,7 +273,6 @@
     "@vercel/routing-utils": ["@vercel/routing-utils@5.0.4", "", { "dependencies": { "path-to-regexp": "6.1.0", "path-to-regexp-updated": "npm:path-to-regexp@6.3.0" }, "optionalDependencies": { "ajv": "^6.12.3" } }, "sha512-4ke67zkXVi2fRZdoYckABcsSkRC9CnrdadOGxoS/Bk22+ObHjGQWvUHExRSXh339anwu9YY7ZacNSGH4gUnTQA=="],
 
     "abbrev": ["abbrev@3.0.0", "", {}, "sha512-+/kfrslGQ7TNV2ecmQwMJj/B65g5KVq1/L3SGVZ3tCYGqlzFuFCGBZJtMP99wH3NpEUyAjn0zPdPUg0D+DwrOA=="],
->>>>>>> b782646d
 
     "acorn": ["acorn@8.14.0", "", { "bin": { "acorn": "bin/acorn" } }, "sha512-cl669nCJTZBsL97OF4kUQm5g5hC2uihk0NxY3WENAC0TYdILVkAyHymAntgxGkl7K+t0cXIrH5siy5S4XkFycA=="],
 
