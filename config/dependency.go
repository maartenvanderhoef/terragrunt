package config

import (
	"bufio"
	"bytes"
	"encoding/json"
	"fmt"
	"io"
	"os"
	"path/filepath"
	"strings"
	"sync"

	"github.com/aws/aws-sdk-go/aws"
	"github.com/aws/aws-sdk-go/service/s3"
	"github.com/hashicorp/go-getter"
	"github.com/zclconf/go-cty/cty"
	"github.com/zclconf/go-cty/cty/gocty"
	ctyjson "github.com/zclconf/go-cty/cty/json"
	"golang.org/x/sync/errgroup"

	"github.com/gruntwork-io/go-commons/errors"
	"github.com/gruntwork-io/terragrunt/aws_helper"
	"github.com/gruntwork-io/terragrunt/codegen"
	"github.com/gruntwork-io/terragrunt/config/hclparse"
	"github.com/gruntwork-io/terragrunt/options"
	"github.com/gruntwork-io/terragrunt/remote"
	"github.com/gruntwork-io/terragrunt/shell"
	"github.com/gruntwork-io/terragrunt/terraform"
	terraformcmd "github.com/gruntwork-io/terragrunt/terraform"
	"github.com/gruntwork-io/terragrunt/util"
)

const renderJsonCommand = "render-json"

type Dependency struct {
	Name                                string     `hcl:",label" cty:"name"`
	Enabled                             *bool      `hcl:"enabled,attr" cty:"enabled"`
	ConfigPath                          string     `hcl:"config_path,attr" cty:"config_path"`
	SkipOutputs                         *bool      `hcl:"skip_outputs,attr" cty:"skip"`
	MockOutputs                         *cty.Value `hcl:"mock_outputs,attr" cty:"mock_outputs"`
	MockOutputsAllowedTerraformCommands *[]string  `hcl:"mock_outputs_allowed_terraform_commands,attr" cty:"mock_outputs_allowed_terraform_commands"`

	// MockOutputsMergeWithState is deprecated. Use MockOutputsMergeStrategyWithState
	MockOutputsMergeWithState         *bool              `hcl:"mock_outputs_merge_with_state,attr" cty:"mock_outputs_merge_with_state"`
	MockOutputsMergeStrategyWithState *MergeStrategyType `hcl:"mock_outputs_merge_strategy_with_state" cty:"mock_outputs_merge_strategy_with_state"`

	// Used to store the rendered outputs for use when the config is imported or read with `read_terragrunt_config`
	RenderedOutputs *cty.Value `cty:"outputs"`
	Inputs          *cty.Value `cty:"inputs"`
}

// DeepMerge will deep merge two Dependency configs, updating the target. Deep merge for Dependency configs is defined
// as follows:
//   - For simple attributes (bools and strings), the source will override the target.
//   - For MockOutputs, the two maps will be deeply merged together. This means that maps are recursively merged, while
//     lists are concatenated together.
//   - For MockOutputsAllowedTerraformCommands, the source will be concatenated to the target.
//
// Note that RenderedOutputs is ignored in the deep merge operation.
func (targetDepConfig *Dependency) DeepMerge(sourceDepConfig Dependency) error {
	if sourceDepConfig.ConfigPath != "" {
		targetDepConfig.ConfigPath = sourceDepConfig.ConfigPath
	}

	if sourceDepConfig.Enabled != nil {
		targetDepConfig.Enabled = sourceDepConfig.Enabled
	}

	if sourceDepConfig.SkipOutputs != nil {
		targetDepConfig.SkipOutputs = sourceDepConfig.SkipOutputs
	}

	if sourceDepConfig.MockOutputs != nil {
		if targetDepConfig.MockOutputs == nil {
			targetDepConfig.MockOutputs = sourceDepConfig.MockOutputs
		} else {
			newMockOutputs, err := deepMergeCtyMaps(*targetDepConfig.MockOutputs, *sourceDepConfig.MockOutputs)
			if err != nil {
				return err
			}
			targetDepConfig.MockOutputs = newMockOutputs
		}
	}

	if sourceDepConfig.MockOutputsAllowedTerraformCommands != nil {
		if targetDepConfig.MockOutputsAllowedTerraformCommands == nil {
			targetDepConfig.MockOutputsAllowedTerraformCommands = sourceDepConfig.MockOutputsAllowedTerraformCommands
		} else {
			mergedCmds := append(*targetDepConfig.MockOutputsAllowedTerraformCommands, *sourceDepConfig.MockOutputsAllowedTerraformCommands...)
			targetDepConfig.MockOutputsAllowedTerraformCommands = &mergedCmds
		}
	}

	return nil
}

// getMockOutputsMergeStrategy returns the MergeStrategyType following the deprecation of mock_outputs_merge_with_state
// - If mock_outputs_merge_strategy_with_state is not null. The value of mock_outputs_merge_strategy_with_state will be returned
// - If mock_outputs_merge_strategy_with_state is null and mock_outputs_merge_with_state is not null:
//   - mock_outputs_merge_with_state being true returns ShallowMerge
//   - mock_outputs_merge_with_state being false returns NoMerge
func (dependencyConfig Dependency) getMockOutputsMergeStrategy() MergeStrategyType {
	if dependencyConfig.MockOutputsMergeStrategyWithState == nil {
		if dependencyConfig.MockOutputsMergeWithState != nil && (*dependencyConfig.MockOutputsMergeWithState) {
			return ShallowMerge
		} else {
			return NoMerge
		}
	}
	return *dependencyConfig.MockOutputsMergeStrategyWithState
}

// Given a dependency config, we should only attempt to get the outputs if SkipOutputs is nil or false
func (dependencyConfig Dependency) shouldGetOutputs() bool {
	return dependencyConfig.isEnabled() && (dependencyConfig.SkipOutputs == nil || !*dependencyConfig.SkipOutputs)
}

// isEnabled returns true if the dependency is enabled
func (dependencyConfig Dependency) isEnabled() bool {
	if dependencyConfig.Enabled == nil {
		return true
	}
	return *dependencyConfig.Enabled
}

// isDisabled returns true if the dependency is disabled
func (dependencyConfig Dependency) isDisabled() bool {
	return !dependencyConfig.isEnabled()
}

// Given a dependency config, we should only attempt to merge mocks outputs with the outputs if MockOutputsMergeWithState is not nil or true
func (dependencyConfig Dependency) shouldMergeMockOutputsWithState(ctx *ParsingContext) bool {
	allowedCommand :=
		dependencyConfig.MockOutputsAllowedTerraformCommands == nil ||
			len(*dependencyConfig.MockOutputsAllowedTerraformCommands) == 0 ||
			util.ListContainsElement(*dependencyConfig.MockOutputsAllowedTerraformCommands, ctx.TerragruntOptions.OriginalTerraformCommand)
	return allowedCommand && dependencyConfig.getMockOutputsMergeStrategy() != NoMerge
}

func (dependencyConfig *Dependency) setRenderedOutputs(ctx *ParsingContext) error {
	if dependencyConfig == nil {
		return nil
	}

	if dependencyConfig.shouldGetOutputs() || dependencyConfig.shouldReturnMockOutputs(ctx) {
		outputVal, err := getTerragruntOutputIfAppliedElseConfiguredDefault(ctx, *dependencyConfig)
		if err != nil {
			return err
		}
		dependencyConfig.RenderedOutputs = outputVal
	}
	return nil
}

// jsonOutputCache is a map that maps config paths to the outputs so that they can be reused across calls for common
// modules. We use sync.Map to ensure atomic updates during concurrent access.
var jsonOutputCache = sync.Map{}

// outputLocks is a map that maps config paths to mutex locks to ensure we only have a single instance of terragrunt
// output running for a given dependent config. We use sync.Map to ensure atomic updates during concurrent access.
var outputLocks = sync.Map{}

// Decode the dependency blocks from the file, and then retrieve all the outputs from the remote state. Then encode the
// resulting map as a cty.Value object.
// TODO: In the future, consider allowing importing dependency blocks from included config
// NOTE FOR MAINTAINER: When implementing importation of other config blocks (e.g referencing inputs), carefully
//
//	consider whether or not the implementation of the cyclic dependency detection still makes sense.
func decodeAndRetrieveOutputs(ctx *ParsingContext, file *hclparse.File) (*cty.Value, error) {
	evalParsingContext, err := createTerragruntEvalContext(ctx, file.ConfigPath)
	if err != nil {
		return nil, err
	}

	decodedDependency := terragruntDependency{}
	if err := file.Decode(&decodedDependency, evalParsingContext); err != nil {
		return nil, err
	}

	if err := checkForDependencyBlockCycles(ctx, file.ConfigPath, decodedDependency); err != nil {
		return nil, err
	}

	// Mark skipped dependencies as disabled
	updatedDependencies := terragruntDependency{}
	for _, dep := range decodedDependency.Dependencies {
		depPath := getCleanedTargetConfigPath(dep.ConfigPath, ctx.TerragruntOptions.TerragruntConfigPath)
		if dep.isEnabled() && util.FileExists(depPath) {
			depCtx := ctx.
				WithDecodeList(TerragruntFlags, TerragruntInputs).
				WithTerragruntOptions(cloneTerragruntOptionsForDependency(ctx, depPath))

			if depConfig, err := PartialParseConfigFile(depCtx, depPath, nil); err == nil {
				if depConfig.Skip {
					ctx.TerragruntOptions.Logger.Debugf("Skipping outputs reading for disabled dependency %s", dep.Name)
					dep.Enabled = new(bool)
				}

				inputsCty, err := convertToCtyWithJson(depConfig.Inputs)
				if err != nil {
					return nil, err
				}
				dep.Inputs = &inputsCty

			} else {
				ctx.TerragruntOptions.Logger.Warnf("Error reading partial config for dependency %s: %v", dep.Name, err)
			}
		}

		updatedDependencies.Dependencies = append(updatedDependencies.Dependencies, dep)
	}
	decodedDependency = updatedDependencies

	// Merge in included dependencies
	if ctx.TrackInclude != nil {
		mergedDecodedDependency, err := handleIncludeForDependency(ctx, decodedDependency)
		if err != nil {
			return nil, err
		}
		decodedDependency = *mergedDecodedDependency
	}

	return dependencyBlocksToCtyValue(ctx, decodedDependency.Dependencies)
}

// Convert the list of parsed Dependency blocks into a list of module dependencies. Each output block should
// become a dependency of the current config, since that module has to be applied before we can read the output.
func dependencyBlocksToModuleDependencies(decodedDependencyBlocks []Dependency) *ModuleDependencies {
	if len(decodedDependencyBlocks) == 0 {
		return nil
	}

	paths := []string{}
	for _, decodedDependencyBlock := range decodedDependencyBlocks {
		// skip dependency if is not enabled
		if !decodedDependencyBlock.isEnabled() {
			continue
		}
		paths = append(paths, decodedDependencyBlock.ConfigPath)
	}

	return &ModuleDependencies{Paths: paths}
}

// Check for cyclic dependency blocks to avoid infinite `terragrunt output` loops. To avoid reparsing the config, we
// kickstart the initial loop using what we already decoded.
func checkForDependencyBlockCycles(ctx *ParsingContext, configPath string, decodedDependency terragruntDependency) error {
	visitedPaths := []string{}
	currentTraversalPaths := []string{configPath}
	for _, dependency := range decodedDependency.Dependencies {
		if dependency.isDisabled() {
			continue
		}
		dependencyPath := getCleanedTargetConfigPath(dependency.ConfigPath, configPath)
		dependencyConetxt := ctx.WithTerragruntOptions(cloneTerragruntOptionsForDependency(ctx, dependencyPath))

		if err := checkForDependencyBlockCyclesUsingDFS(dependencyConetxt, dependencyPath, &visitedPaths, &currentTraversalPaths); err != nil {
			return err
		}
	}
	return nil
}

// Helper function for checkForDependencyBlockCycles.
//
// Same implementation as configstack/graph.go:checkForCyclesUsingDepthFirstSearch, except walks the graph of
// dependencies by `dependency` blocks (which make explicit `terragrunt output` calls) instead of explicit dependencies.
func checkForDependencyBlockCyclesUsingDFS(
	ctx *ParsingContext,
	dependencyPath string,
	visitedPaths *[]string,
	currentTraversalPaths *[]string,
) error {
	if util.ListContainsElement(*visitedPaths, dependencyPath) {
		return nil
	}

	if util.ListContainsElement(*currentTraversalPaths, dependencyPath) {
		return errors.WithStackTrace(DependencyCycle(append(*currentTraversalPaths, dependencyPath)))
	}

	*currentTraversalPaths = append(*currentTraversalPaths, dependencyPath)
	dependencyPaths, err := getDependencyBlockConfigPathsByFilepath(ctx, dependencyPath)
	if err != nil {
		return err
	}
	for _, dependency := range dependencyPaths {
		dependencyPath := getCleanedTargetConfigPath(dependency, dependencyPath)
		dependencyConetxt := ctx.WithTerragruntOptions(cloneTerragruntOptionsForDependency(ctx, dependencyPath))

		if err := checkForDependencyBlockCyclesUsingDFS(dependencyConetxt, dependencyPath, visitedPaths, currentTraversalPaths); err != nil {
			return err
		}
	}

	*visitedPaths = append(*visitedPaths, dependencyPath)
	*currentTraversalPaths = util.RemoveElementFromList(*currentTraversalPaths, dependencyPath)

	return nil
}

// Given the config path, return the list of config paths that are specified as dependency blocks in the config
func getDependencyBlockConfigPathsByFilepath(ctx *ParsingContext, configPath string) ([]string, error) {
	// This will automatically parse everything needed to parse the dependency block configs, and load them as
	// TerragruntConfig.Dependencies. Note that since we aren't passing in `DependenciesBlock` to the
	// PartialDecodeSectionType list, the Dependencies attribute will not include any dependencies specified via the
	// dependencies block.
	tgConfig, err := PartialParseConfigFile(ctx.WithDecodeList(DependencyBlock), configPath, nil)
	if err != nil {
		return nil, err
	}
	if tgConfig.Dependencies == nil {
		return []string{}, nil
	}
	return tgConfig.Dependencies.Paths, nil
}

// Encode the list of dependency blocks into a single cty.Value object that maps the dependency block name to the
// encoded dependency mapping. The encoded dependency mapping should have the attributes:
//   - outputs: The map of outputs of the corresponding terraform module that lives at the target config of the
//     dependency.
//
// This routine will go through the process of obtaining the outputs using `terragrunt output` from the target config.
func dependencyBlocksToCtyValue(ctx *ParsingContext, dependencyConfigs []Dependency) (*cty.Value, error) {
	paths := []string{}

	// dependencyMap is the top level map that maps dependency block names to the encoded version, which includes
	// various attributes for accessing information about the target config (including the module outputs).
	dependencyMap := map[string]cty.Value{}
	lock := sync.Mutex{}
	dependencyErrGroup, _ := errgroup.WithContext(ctx)

	for _, dependencyConfig := range dependencyConfigs {
		dependencyConfig := dependencyConfig // https://golang.org/doc/faq#closures_and_goroutines
		dependencyErrGroup.Go(func() error {
			// Loose struct to hold the attributes of the dependency. This includes:
			// - outputs: The module outputs of the target config
			dependencyEncodingMap := map[string]cty.Value{}

			// Encode the outputs and nest under `outputs` attribute if we should get the outputs or the `mock_outputs`
			if err := dependencyConfig.setRenderedOutputs(ctx); err != nil {
				return err
			}
			if dependencyConfig.RenderedOutputs != nil {
				lock.Lock()
				paths = append(paths, dependencyConfig.ConfigPath)
				lock.Unlock()
				dependencyEncodingMap["outputs"] = *dependencyConfig.RenderedOutputs
			}

			if dependencyConfig.Inputs != nil {
				dependencyEncodingMap["inputs"] = *dependencyConfig.Inputs
			}

			// Once the dependency is encoded into a map, we need to convert to a cty.Value again so that it can be fed to
			// the higher order dependency map.
			dependencyEncodingMapEncoded, err := gocty.ToCtyValue(dependencyEncodingMap, generateTypeFromValuesMap(dependencyEncodingMap))
			if err != nil {
				err = TerragruntOutputListEncodingError{Paths: paths, Err: err}
				return err
			}

			// Lock the map as only one goroutine should be writing to the map at a time
			lock.Lock()
			defer lock.Unlock()

			// Finally, feed the encoded dependency into the higher order map under the block name
			dependencyMap[dependencyConfig.Name] = dependencyEncodingMapEncoded
			return nil
		})
	}

	if err := dependencyErrGroup.Wait(); err != nil {
		return nil, err
	}

	// We need to convert the value map to a single cty.Value at the end so that it can be used in the execution ctx
	convertedOutput, err := gocty.ToCtyValue(dependencyMap, generateTypeFromValuesMap(dependencyMap))
	if err != nil {
		err = TerragruntOutputListEncodingError{Paths: paths, Err: err}
	}
	return &convertedOutput, errors.WithStackTrace(err)
}

// This will attempt to get the outputs from the target terragrunt config if it is applied. If it is not applied, the
// behavior is different depending on the configuration of the dependency:
//   - If the dependency block indicates a mock_outputs attribute, this will return that.
//     If the dependency block indicates a mock_outputs_merge_strategy_with_state attribute, mock_outputs and state outputs will be merged following the merge strategy
//   - If the dependency block does NOT indicate a mock_outputs attribute, this will return an error.
func getTerragruntOutputIfAppliedElseConfiguredDefault(ctx *ParsingContext, dependencyConfig Dependency) (*cty.Value, error) {
	if dependencyConfig.isDisabled() {
		ctx.TerragruntOptions.Logger.Debugf("Skipping outputs reading for disabled dependency %s", dependencyConfig.Name)
		return dependencyConfig.MockOutputs, nil
	}
	if dependencyConfig.shouldGetOutputs() {
		outputVal, isEmpty, err := getTerragruntOutput(ctx, dependencyConfig)
		if err != nil {
			return nil, err
		}

		if !isEmpty && dependencyConfig.shouldMergeMockOutputsWithState(ctx) && dependencyConfig.MockOutputs != nil {
			mockMergeStrategy := dependencyConfig.getMockOutputsMergeStrategy()
			switch mockMergeStrategy {
			case NoMerge:
				return outputVal, nil
			case ShallowMerge:
				return shallowMergeCtyMaps(*outputVal, *dependencyConfig.MockOutputs)
			case DeepMergeMapOnly:
				return deepMergeCtyMapsMapOnly(*dependencyConfig.MockOutputs, *outputVal)
			default:
				return nil, errors.WithStackTrace(InvalidMergeStrategyTypeError(mockMergeStrategy))
			}

		} else if !isEmpty {
			return outputVal, err
		}
	}

	// When we get no output, it can be an indication that either the module has no outputs or the module is not
	// applied. In either case, check if there are default output values to return. If yes, return that. Else,
	// return error.
	targetConfig := getCleanedTargetConfigPath(dependencyConfig.ConfigPath, ctx.TerragruntOptions.TerragruntConfigPath)
	currentConfig := ctx.TerragruntOptions.TerragruntConfigPath
	if dependencyConfig.shouldReturnMockOutputs(ctx) {
		ctx.TerragruntOptions.Logger.Debugf("WARNING: config %s is a dependency of %s that has no outputs, but mock outputs provided and returning those in dependency output.",
			targetConfig,
			currentConfig,
		)
		return dependencyConfig.MockOutputs, nil
	}

	// At this point, we expect outputs to exist because there is a `dependency` block without skip_outputs = true, and
	// returning mocks is not allowed. So return a useful error message indicating that we expected outputs, but they
	// did not exist.
	err := TerragruntOutputTargetNoOutputs{
		targetConfig:  targetConfig,
		currentConfig: currentConfig,
	}
	return nil, err
}

// We should only return default outputs if the mock_outputs attribute is set, and if we are running one of the
// allowed commands when `mock_outputs_allowed_terraform_commands` is set as well.
func (dependencyConfig Dependency) shouldReturnMockOutputs(ctx *ParsingContext) bool {
	if dependencyConfig.isDisabled() {
		return true
	}
	defaultOutputsSet := dependencyConfig.MockOutputs != nil
	allowedCommand :=
		dependencyConfig.MockOutputsAllowedTerraformCommands == nil ||
			len(*dependencyConfig.MockOutputsAllowedTerraformCommands) == 0 ||
			util.ListContainsElement(*dependencyConfig.MockOutputsAllowedTerraformCommands, ctx.TerragruntOptions.OriginalTerraformCommand)
	return defaultOutputsSet && allowedCommand || isRenderJsonCommand(ctx)
}

// Return the output from the state of another module, managed by terragrunt. This function will parse the provided
// terragrunt config and extract the desired output from the remote state. Note that this will error if the targeted
// module hasn't been applied yet.
func getTerragruntOutput(ctx *ParsingContext, dependencyConfig Dependency) (*cty.Value, bool, error) {
	// target config check: make sure the target config exists
	targetConfigPath := getCleanedTargetConfigPath(dependencyConfig.ConfigPath, ctx.TerragruntOptions.TerragruntConfigPath)
	if !util.FileExists(targetConfigPath) {
		return nil, true, errors.WithStackTrace(DependencyConfigNotFound{Path: targetConfigPath})
	}

	jsonBytes, err := getOutputJsonWithCaching(ctx, targetConfigPath)
	if err != nil {
		if !isRenderJsonCommand(ctx) {
			return nil, true, err
		}
		ctx.TerragruntOptions.Logger.Warnf("Failed to read outputs from %s referenced in %s as %s, fallback to mock outputs. Error: %v", targetConfigPath, ctx.TerragruntOptions.TerragruntConfigPath, dependencyConfig.Name, err)
		jsonBytes, err = json.Marshal(dependencyConfig.MockOutputs)
		if err != nil {
			return nil, true, err
		}
	}
	isEmpty := string(jsonBytes) == "{}"

	outputMap, err := terraformOutputJsonToCtyValueMap(targetConfigPath, jsonBytes)
	if err != nil {
		return nil, isEmpty, err
	}

	// We need to convert the value map to a single cty.Value at the end for use in the terragrunt config.
	convertedOutput, err := gocty.ToCtyValue(outputMap, generateTypeFromValuesMap(outputMap))
	if err != nil {
		err = TerragruntOutputEncodingError{Path: targetConfigPath, Err: err}
	}
	return &convertedOutput, isEmpty, errors.WithStackTrace(err)
}

// isRenderJsonCommand This function will true if terragrunt was invoked with render-json
func isRenderJsonCommand(ctx *ParsingContext) bool {
	return util.ListContainsElement(ctx.TerragruntOptions.TerraformCliArgs, renderJsonCommand)
}

// getOutputJsonWithCaching will run terragrunt output on the target config if it is not already cached.
func getOutputJsonWithCaching(ctx *ParsingContext, targetConfig string) ([]byte, error) {
	// Acquire synchronization lock to ensure only one instance of output is called per config.
	rawActualLock, _ := outputLocks.LoadOrStore(targetConfig, &sync.Mutex{})
	actualLock := rawActualLock.(*sync.Mutex)
	defer actualLock.Unlock()
	actualLock.Lock()

	// This debug log is useful for validating if the locking mechanism is working. If the locking mechanism is working,
	// we should only see one pair of logs at a time that begin with this statement, and then the relevant "terraform
	// output" log for the dependency.
	ctx.TerragruntOptions.Logger.Debugf("Getting output of dependency %s for config %s", targetConfig, ctx.TerragruntOptions.TerragruntConfigPath)

	// Look up if we have already run terragrunt output for this target config
	rawJsonBytes, hasRun := jsonOutputCache.Load(targetConfig)
	if hasRun {
		// Cache hit, so return cached output
		ctx.TerragruntOptions.Logger.Debugf("%s was run before. Using cached output.", targetConfig)
		return rawJsonBytes.([]byte), nil
	}

	// Cache miss, so look up the output and store in cache
	newJsonBytes, err := getTerragruntOutputJson(ctx, targetConfig)
	if err != nil {
		return nil, err
	}

	// When AWS Client Side Monitoring (CSM) is enabled the aws-sdk-go displays log as a plaintext "Enabling CSM" to stdout, even if the `output -json` flag is specified. The final output looks like this: "2023/05/04 20:22:43 Enabling CSM{...omitted json string...}", and and prevents proper json parsing. Since there is no way to disable this log, the only way out is to filter.
	// Related AWS code: https://github.com/aws/aws-sdk-go/blob/81d1cbbc6a2028023aff7bcab0fe1be320cd39f7/aws/session/session.go#L444
	// Related issues: https://github.com/gruntwork-io/terragrunt/issues/2233 https://github.com/hashicorp/terraform-provider-aws/issues/23620
	if index := bytes.IndexByte(newJsonBytes, byte('{')); index > 0 {
		newJsonBytes = newJsonBytes[index:]
	}

	jsonOutputCache.Store(targetConfig, newJsonBytes)
	return newJsonBytes, nil
}

// Whenever executing a dependency module, we clone the original options, and reset:
//
// - The config path to the dependency module's config
// - The original config path to the dependency module's config
//
// That way, everything in that dependnecy happens within its own ctx.
func cloneTerragruntOptionsForDependency(ctx *ParsingContext, targetConfigPath string) *options.TerragruntOptions {
	targetOptions := ctx.TerragruntOptions.Clone(targetConfigPath)
	targetOptions.OriginalTerragruntConfigPath = targetConfigPath
	// Clear IAMRoleOptions in case if it is different from one passed through CLI to allow dependencies to define own iam roles
	// https://github.com/gruntwork-io/terragrunt/issues/1853#issuecomment-940102676
	if targetOptions.IAMRoleOptions != targetOptions.OriginalIAMRoleOptions {
		targetOptions.IAMRoleOptions = options.IAMRoleOptions{}
	}
	return targetOptions
}

// Clone terragrunt options and update ctx for dependency block so that the outputs can be read correctly
func cloneTerragruntOptionsForDependencyOutput(ctx *ParsingContext, targetConfig string) (*options.TerragruntOptions, error) {
	targetOptions := cloneTerragruntOptionsForDependency(ctx, targetConfig)
	targetOptions.IncludeModulePrefix = false
	// just read outputs, so no need to check for dependent modules
	targetOptions.CheckDependentModules = false
	targetOptions.TerraformCommand = "output"
	targetOptions.TerraformCliArgs = []string{"output", "-json"}

	// DownloadDir needs to be updated to be in the ctx of the new config, if using default
	_, originalDefaultDownloadDir, err := options.DefaultWorkingAndDownloadDirs(ctx.TerragruntOptions.TerragruntConfigPath)
	if err != nil {
		return nil, errors.WithStackTrace(err)
	}

	// Using default, so compute new download dir and update
	if ctx.TerragruntOptions.DownloadDir == originalDefaultDownloadDir {
		_, downloadDir, err := options.DefaultWorkingAndDownloadDirs(targetConfig)
		if err != nil {
			return nil, errors.WithStackTrace(err)
		}
		targetOptions.DownloadDir = downloadDir
	}

	targetParsingContext := ctx.WithTerragruntOptions(targetOptions)
	// Validate and use TerragruntVersionConstraints.TerraformBinary for dependency
	partialTerragruntConfig, err := PartialParseConfigFile(
		targetParsingContext.WithDecodeList(DependencyBlock),
		targetConfig,
		nil,
	)
	if err != nil {
		return nil, err
	}
	if partialTerragruntConfig.TerraformBinary != "" {
		targetOptions.TerraformPath = partialTerragruntConfig.TerraformBinary
	}

	// If the Source is set, then we need to recompute it in the ctx of the target config.
	if ctx.TerragruntOptions.Source != "" {
		// We need the terraform source of the target config to compute the actual source to use
		partialParseIncludedConfig, err := PartialParseConfigFile(
			targetParsingContext.WithDecodeList(TerraformBlock),
			targetConfig,
			nil,
		)
		if err != nil {
			return nil, err
		}
		// Update the source value to be everything before "//" so that it can be recomputed
		moduleUrl, _ := getter.SourceDirSubdir(ctx.TerragruntOptions.Source)

		// Finally, update the source to be the combined path between the terraform source in the target config, and the
		// value before "//" in the original terragrunt options.
		targetSource, err := GetTerragruntSourceForModule(moduleUrl, filepath.Dir(targetConfig), partialParseIncludedConfig)
		if err != nil {
			return nil, err
		}
		targetOptions.Source = targetSource
	}

	return targetOptions, nil
}

// Retrieve the outputs from the terraform state in the target configuration. This attempts to optimize the output
// retrieval if the following conditions are true:
// - State backends are managed with a `remote_state` block.
// - The `remote_state` block does not depend on any `dependency` outputs.
// If these conditions are met, terragrunt can optimize the retrieval to avoid recursively retrieving dependency outputs
// by directly pulling down the state file. Otherwise, terragrunt will fallback to running `terragrunt output` on the
// target module.
func getTerragruntOutputJson(ctx *ParsingContext, targetConfig string) ([]byte, error) {
	// Make a copy of the terragruntOptions so that we can reuse the same execution environment, but in the ctx of
	// the target config.
	targetTGOptions, err := cloneTerragruntOptionsForDependencyOutput(ctx, targetConfig)
	if err != nil {
		return nil, err
	}
	ctx = ctx.WithTerragruntOptions(targetTGOptions)

	// First attempt to parse the `remote_state` blocks without parsing/getting dependency outputs. If this is possible,
	// proceed to routine that fetches remote state directly. Otherwise, fallback to calling `terragrunt output`
	// directly.
	remoteStateTGConfig, err := PartialParseConfigFile(ctx.WithDecodeList(RemoteStateBlock, TerragruntFlags), targetConfig, nil)
	if err != nil || !canGetRemoteState(remoteStateTGConfig.RemoteState) {
		ctx.TerragruntOptions.Logger.Debugf("Could not parse remote_state block from target config %s", targetConfig)
		ctx.TerragruntOptions.Logger.Debugf("Falling back to terragrunt output.")
		return runTerragruntOutputJson(ctx, targetConfig)
	}

	// In optimization mode, see if there is already an init-ed folder that terragrunt can use, and if so, run
	// `terraform output` in the working directory.
	isInit, workingDir, err := terragruntAlreadyInit(targetTGOptions, targetConfig, ctx)
	if err != nil {
		return nil, err
	}
	if isInit {
		return getTerragruntOutputJsonFromInitFolder(ctx, workingDir, remoteStateTGConfig.GetIAMRoleOptions())
	}
	return getTerragruntOutputJsonFromRemoteState(ctx, targetConfig, remoteStateTGConfig.RemoteState, remoteStateTGConfig.GetIAMRoleOptions())
}

// canGetRemoteState returns true if the remote state block is not nil and dependency optimization is not disabled
func canGetRemoteState(remoteState *remote.RemoteState) bool {
	return remoteState != nil && !remoteState.DisableDependencyOptimization
}

// terragruntAlreadyInit returns true if it detects that the module specified by the given terragrunt configuration is
// already initialized with the terraform source. This will also return the working directory where you can run
// terraform.
func terragruntAlreadyInit(terragruntOptions *options.TerragruntOptions, configPath string, ctx *ParsingContext) (bool, string, error) {
	// We need to first determine the working directory where the terraform source should be located. This is dependent
	// on the source field of the terraform block in the config.
	terraformBlockTGConfig, err := PartialParseConfigFile(ctx.WithDecodeList(TerraformSource), configPath, nil)
	if err != nil {
		return false, "", err
	}
	var workingDir string
	sourceUrl, err := GetTerraformSourceUrl(terragruntOptions, terraformBlockTGConfig)
	if err != nil {
		return false, "", err
	}
	if sourceUrl == "" || sourceUrl == "." {
		// When there is no source URL, there is no download process and the working dir is the same as the directory
		// where the config is.
		if util.IsDir(configPath) {
			workingDir = configPath
		} else {
			workingDir = filepath.Dir(configPath)
		}
	} else {
		terraformSource, err := terraformcmd.NewSource(sourceUrl, terragruntOptions.DownloadDir, terragruntOptions.WorkingDir, terragruntOptions.Logger)
		if err != nil {
			return false, "", err
		}
		// We're only interested in the computed working dir.
		workingDir = terraformSource.WorkingDir
	}
	// Terragrunt is already init-ed if the terraform state dir (.terraform) exists in the working dir.
	// NOTE: if the ref changes, the workingDir would be different as the download dir includes a base64 encoded hash of
	// the source URL with ref. This would ensure that this routine would not return true if the new ref is not already
	// init-ed.
	return util.FileExists(filepath.Join(workingDir, ".terraform")), workingDir, nil
}

// getTerragruntOutputJsonFromInitFolder will retrieve the outputs directly from the module's working directory without
// running init.
func getTerragruntOutputJsonFromInitFolder(ctx *ParsingContext, terraformWorkingDir string, iamRoleOpts options.IAMRoleOptions) ([]byte, error) {
	targetConfigPath := ctx.TerragruntOptions.TerragruntConfigPath

	ctx.TerragruntOptions.Logger.Debugf("Detected module %s is already init-ed. Retrieving outputs directly from working directory.", targetConfigPath)

	targetTGOptions, err := setupTerragruntOptionsForBareTerraform(ctx, terraformWorkingDir, targetConfigPath, iamRoleOpts)
	if err != nil {
		return nil, err
	}

<<<<<<< HEAD
	out, err := shell.RunTerraformCommandWithOutput(targetTGOptions, terraform.CommandNameOutput, "-json")
=======
	out, err := shell.RunTerraformCommandWithOutput(ctx, targetTGOptions, terraform.CommandNameOutput, "-json")
>>>>>>> 5e6dd700
	if err != nil {
		return nil, err
	}
	jsonString := out.Stdout
	jsonBytes := []byte(strings.TrimSpace(jsonString))
	ctx.TerragruntOptions.Logger.Debugf("Retrieved output from %s as json: %s", targetConfigPath, jsonString)
	return jsonBytes, nil
}

// getTerragruntOutputJsonFromRemoteState will retrieve the outputs directly by using just the remote state block. This
// uses terraform's feature where `output` and `init` can work without the real source, as long as you have the
// `backend` configured.
// To do this, this function will:
// - Create a temporary folder
// - Generate the backend.tf file with the backend configuration from the remote_state block
// - Copy the provider lock file, if there is one in the dependency's working directory
// - Run terraform init and terraform output
// - Clean up folder once json file is generated
// NOTE: terragruntOptions should be in the ctx of the targetConfig already.
func getTerragruntOutputJsonFromRemoteState(
	ctx *ParsingContext,
	targetConfigPath string,
	remoteState *remote.RemoteState,
	iamRoleOpts options.IAMRoleOptions,
) ([]byte, error) {
	ctx.TerragruntOptions.Logger.Debugf("Detected remote state block with generate config. Resolving dependency by pulling remote state.")
	// Create working directory where we will run terraform in. We will create the temporary directory in the download
	// directory for consistency with other file generation capabilities of terragrunt. Make sure it is cleaned up
	// before the function returns.
	if err := util.EnsureDirectory(ctx.TerragruntOptions.DownloadDir); err != nil {
		return nil, err
	}
	tempWorkDir, err := os.MkdirTemp(ctx.TerragruntOptions.DownloadDir, "")
	if err != nil {
		return nil, err
	}
	defer func(path string) {
		err := os.RemoveAll(path)
		if err != nil {
			ctx.TerragruntOptions.Logger.Warnf("Failed to remove %s: %v", path, err)
		}
	}(tempWorkDir)
	ctx.TerragruntOptions.Logger.Debugf("Setting dependency working directory to %s", tempWorkDir)

	targetTGOptions, err := setupTerragruntOptionsForBareTerraform(ctx, tempWorkDir, targetConfigPath, iamRoleOpts)
	if err != nil {
		return nil, err
	}
	ctx = ctx.WithTerragruntOptions(targetTGOptions)

	// To speed up dependencies processing it is possible to retrieve its output directly from the backend without init dependencies
	if ctx.TerragruntOptions.FetchDependencyOutputFromState {
		switch backend := remoteState.Backend; backend {
		case "s3":
			jsonBytes, err := getTerragruntOutputJsonFromRemoteStateS3(
				targetTGOptions,
				remoteState,
			)
			if err != nil {
				return nil, err
			}
			ctx.TerragruntOptions.Logger.Debugf("Retrieved output from %s as json: %s using s3 bucket", targetConfigPath, jsonBytes)
			return jsonBytes, nil
		default:
			ctx.TerragruntOptions.Logger.Errorf("FetchDependencyOutputFromState is not supported for backend %s, falling back to normal method", backend)
		}
	}

	// Generate the backend configuration in the working dir. If no generate config is set on the remote state block,
	// set a temporary generate config so we can generate the backend code.
	if remoteState.Generate == nil {
		remoteState.Generate = &remote.RemoteStateGenerate{
			Path:     "backend.tf",
			IfExists: codegen.ExistsOverwriteTerragruntStr,
		}
	}
	if err := remoteState.GenerateTerraformCode(targetTGOptions); err != nil {
		return nil, err
	}
	ctx.TerragruntOptions.Logger.Debugf("Generated remote state configuration in working dir %s", tempWorkDir)

	// Check for a provider lock file and copy it to the working dir if it exists.
	terragruntDir := filepath.Dir(ctx.TerragruntOptions.TerragruntConfigPath)
	if err := util.CopyLockFile(terragruntDir, tempWorkDir, ctx.TerragruntOptions.Logger); err != nil {
		return nil, err
	}

	// The working directory is now set up to interact with the state, so pull it down to get the json output.

	// First run init to setup the backend configuration so that we can run output.
	runTerraformInitForDependencyOutput(ctx, tempWorkDir, targetConfigPath)

	// Now that the backend is initialized, run terraform output to get the data and return it.
<<<<<<< HEAD
	out, err := shell.RunTerraformCommandWithOutput(targetTGOptions, terraform.CommandNameOutput, "-json")
=======
	out, err := shell.RunTerraformCommandWithOutput(ctx, targetTGOptions, terraform.CommandNameOutput, "-json")
>>>>>>> 5e6dd700
	if err != nil {
		return nil, err
	}
	jsonString := out.Stdout
	jsonBytes := []byte(strings.TrimSpace(jsonString))
	ctx.TerragruntOptions.Logger.Debugf("Retrieved output from %s as json: %s", targetConfigPath, jsonString)

	return jsonBytes, nil

}

// getTerragruntOutputJsonFromRemoteStateS3 pulls the output directly from an S3 bucket without calling Terraform
func getTerragruntOutputJsonFromRemoteStateS3(terragruntOptions *options.TerragruntOptions, remoteState *remote.RemoteState) ([]byte, error) {
	terragruntOptions.Logger.Debugf("Fetching outputs directly from s3://%s/%s", remoteState.Config["bucket"], remoteState.Config["key"])

	s3ConfigExtended, err := remote.ParseExtendedS3Config(remoteState.Config)
	if err != nil {
		return nil, err
	}

	sessionConfig := s3ConfigExtended.GetAwsSessionConfig()

	s3Client, err := remote.CreateS3Client(sessionConfig, terragruntOptions)
	if err != nil {
		return nil, err
	}

	result, err := s3Client.GetObject(&s3.GetObjectInput{
		Bucket: aws.String(fmt.Sprintf("%s", remoteState.Config["bucket"])),
		Key:    aws.String(fmt.Sprintf("%s", remoteState.Config["key"])),
	})

	if err != nil {
		return nil, err
	}

	defer func(Body io.ReadCloser) {
		err := Body.Close()
		if err != nil {
			terragruntOptions.Logger.Warnf("Failed to close remote state response %v", err)
		}
	}(result.Body)
	steateBody, err := io.ReadAll(result.Body)
	if err != nil {
		return nil, err
	}
	jsonState := string(steateBody)
	jsonMap := make(map[string]interface{})
	err = json.Unmarshal([]byte(jsonState), &jsonMap)
	if err != nil {
		return nil, err
	}
	jsonOutputs, err := json.Marshal(jsonMap["outputs"])
	if err != nil {
		return nil, err
	}
	return jsonOutputs, nil
}

// setupTerragruntOptionsForBareTerraform sets up a new TerragruntOptions struct that can be used to run terraform
// without going through the full RunTerragrunt operation.
func setupTerragruntOptionsForBareTerraform(ctx *ParsingContext, workingDir string, configPath string, iamRoleOpts options.IAMRoleOptions) (*options.TerragruntOptions, error) {
	// Here we clone the terragrunt options again since we need to make further modifications to it to allow running
	// terraform directly.
	// Set the terraform working dir to the tempdir, and set stdout writer to io.Discard so that output content is
	// not logged.
	targetTGOptions := cloneTerragruntOptionsForDependency(ctx, configPath)
	targetTGOptions.WorkingDir = workingDir
	targetTGOptions.Writer = io.Discard

	// If the target config has an IAM role directive and it was not set on the command line, set it to
	// the one we retrieved from the config.
	targetTGOptions.IAMRoleOptions = options.MergeIAMRoleOptions(iamRoleOpts, targetTGOptions.OriginalIAMRoleOptions)

	// Make sure to assume any roles set by TERRAGRUNT_IAM_ROLE
	if err := aws_helper.AssumeRoleAndUpdateEnvIfNecessary(targetTGOptions); err != nil {
		return nil, err
	}
	return targetTGOptions, nil
}

// runTerragruntOutputJson uses terragrunt running functions to extract the json output from the target config.
// NOTE: targetTGOptions should be in the ctx of the targetConfig.
func runTerragruntOutputJson(ctx *ParsingContext, targetConfig string) ([]byte, error) {
	// Update the stdout buffer so we can capture the output
	var stdoutBuffer bytes.Buffer
	stdoutBufferWriter := bufio.NewWriter(&stdoutBuffer)
	ctx.TerragruntOptions.Writer = stdoutBufferWriter

	err := ctx.TerragruntOptions.RunTerragrunt(ctx, ctx.TerragruntOptions)
	if err != nil {
		return nil, errors.WithStackTrace(err)
	}

	err = stdoutBufferWriter.Flush()
	if err != nil {
		return nil, errors.WithStackTrace(err)
	}
	jsonString := stdoutBuffer.String()
	jsonBytes := []byte(strings.TrimSpace(jsonString))
	ctx.TerragruntOptions.Logger.Debugf("Retrieved output from %s as json: %s", targetConfig, jsonString)
	return jsonBytes, nil
}

// terraformOutputJsonToCtyValueMap takes the terraform output json and converts to a mapping between output keys to the
// parsed cty.Value encoding of the json objects.
func terraformOutputJsonToCtyValueMap(targetConfigPath string, jsonBytes []byte) (map[string]cty.Value, error) {
	// When getting all outputs, terraform returns a json with the data containing metadata about the types, so we
	// can't quite return the data directly. Instead, we will need further processing to get the output we want.
	// To do so, we first Unmarshal the json into a simple go map to a OutputMeta struct.
	type OutputMeta struct {
		Sensitive bool            `json:"sensitive"`
		Type      json.RawMessage `json:"type"`
		Value     json.RawMessage `json:"value"`
	}
	var outputs map[string]OutputMeta

	err := json.Unmarshal(jsonBytes, &outputs)
	if err != nil {
		return nil, errors.WithStackTrace(TerragruntOutputParsingError{Path: targetConfigPath, Err: err})
	}
	flattenedOutput := map[string]cty.Value{}
	for k, v := range outputs {
		outputType, err := ctyjson.UnmarshalType(v.Type)
		if err != nil {
			return nil, errors.WithStackTrace(TerragruntOutputParsingError{Path: targetConfigPath, Err: err})
		}
		outputVal, err := ctyjson.Unmarshal(v.Value, outputType)
		if err != nil {
			return nil, errors.WithStackTrace(TerragruntOutputParsingError{Path: targetConfigPath, Err: err})
		}
		flattenedOutput[k] = outputVal
	}
	return flattenedOutput, nil
}

// ClearOutputCache clears the output cache. Useful during testing.
func ClearOutputCache() {
	jsonOutputCache = sync.Map{}
}

// runTerraformInitForDependencyOutput will run terraform init in a mode that doesn't pull down plugins or modules. Note
// that this will cause the command to fail for most modules as terraform init does a validation check to make sure the
// plugins are available, even though we don't need it for our purposes (terraform output does not depend on any of the
// plugins being available). As such this command will ignore errors in the init command.
// To help with debuggability, the errors will be printed to the console when TG_LOG=debug is set.
func runTerraformInitForDependencyOutput(ctx *ParsingContext, workingDir string, targetConfigPath string) {
	stderr := bytes.Buffer{}
	initTGOptions := cloneTerragruntOptionsForDependency(ctx, targetConfigPath)
	initTGOptions.WorkingDir = workingDir
	initTGOptions.ErrWriter = &stderr
<<<<<<< HEAD
	err := shell.RunTerraformCommand(initTGOptions, terraform.CommandNameInit, "-get=false")
=======
	err := shell.RunTerraformCommand(ctx, initTGOptions, terraform.CommandNameInit, "-get=false")
>>>>>>> 5e6dd700
	if err != nil {
		ctx.TerragruntOptions.Logger.Debugf("Ignoring expected error from dependency init call")
		ctx.TerragruntOptions.Logger.Debugf("Init call stderr:")
		ctx.TerragruntOptions.Logger.Debugf(stderr.String())
	}
}<|MERGE_RESOLUTION|>--- conflicted
+++ resolved
@@ -707,11 +707,7 @@
 		return nil, err
 	}
 
-<<<<<<< HEAD
-	out, err := shell.RunTerraformCommandWithOutput(targetTGOptions, terraform.CommandNameOutput, "-json")
-=======
 	out, err := shell.RunTerraformCommandWithOutput(ctx, targetTGOptions, terraform.CommandNameOutput, "-json")
->>>>>>> 5e6dd700
 	if err != nil {
 		return nil, err
 	}
@@ -805,11 +801,7 @@
 	runTerraformInitForDependencyOutput(ctx, tempWorkDir, targetConfigPath)
 
 	// Now that the backend is initialized, run terraform output to get the data and return it.
-<<<<<<< HEAD
-	out, err := shell.RunTerraformCommandWithOutput(targetTGOptions, terraform.CommandNameOutput, "-json")
-=======
 	out, err := shell.RunTerraformCommandWithOutput(ctx, targetTGOptions, terraform.CommandNameOutput, "-json")
->>>>>>> 5e6dd700
 	if err != nil {
 		return nil, err
 	}
@@ -961,11 +953,7 @@
 	initTGOptions := cloneTerragruntOptionsForDependency(ctx, targetConfigPath)
 	initTGOptions.WorkingDir = workingDir
 	initTGOptions.ErrWriter = &stderr
-<<<<<<< HEAD
-	err := shell.RunTerraformCommand(initTGOptions, terraform.CommandNameInit, "-get=false")
-=======
 	err := shell.RunTerraformCommand(ctx, initTGOptions, terraform.CommandNameInit, "-get=false")
->>>>>>> 5e6dd700
 	if err != nil {
 		ctx.TerragruntOptions.Logger.Debugf("Ignoring expected error from dependency init call")
 		ctx.TerragruntOptions.Logger.Debugf("Init call stderr:")
