--- conflicted
+++ resolved
@@ -623,17 +623,12 @@
 	}
 
 	// We update the ctx of terragruntOptions to the config being read in.
-<<<<<<< HEAD
 	opts, err := ctx.TerragruntOptions.Clone(targetConfig)
 	if err != nil {
 		return cty.NilVal, err
 	}
 
 	ctx = ctx.WithTerragruntOptions(opts)
-=======
-	ctx = ctx.WithTerragruntOptions(ctx.TerragruntOptions.Clone(targetConfig))
-
->>>>>>> 8d3e0c15
 	config, err := ParseConfigFile(ctx, targetConfig, nil)
 	if err != nil {
 		return cty.NilVal, err
