--- conflicted
+++ resolved
@@ -128,25 +128,24 @@
 			&TerragruntConfig{IamRole: "role2"},
 		},
 		{
-<<<<<<< HEAD
+			&TerragruntConfig{IamWebIdentityToken: "token"},
+			&TerragruntConfig{IamWebIdentityToken: "token"},
+			&TerragruntConfig{IamWebIdentityToken: "token"},
+		},
+		{
+			&TerragruntConfig{IamWebIdentityToken: "token"},
+			&TerragruntConfig{IamWebIdentityToken: "token2"},
+			&TerragruntConfig{IamWebIdentityToken: "token2"},
+		},
+		{
+			&TerragruntConfig{},
+			&TerragruntConfig{IamWebIdentityToken: "token"},
+			&TerragruntConfig{IamWebIdentityToken: "token"},
+		},
+		{
 			&TerragruntConfig{Terraform: &TerraformConfig{CopyTerraformLockFile: &[]bool{false}[0]}},
 			&TerragruntConfig{Terraform: &TerraformConfig{IncludeInCopy: &[]string{"abc"}}},
 			&TerragruntConfig{Terraform: &TerraformConfig{CopyTerraformLockFile: &[]bool{false}[0], IncludeInCopy: &[]string{"abc"}}},
-=======
-			&TerragruntConfig{IamWebIdentityToken: "token"},
-			&TerragruntConfig{IamWebIdentityToken: "token"},
-			&TerragruntConfig{IamWebIdentityToken: "token"},
-		},
-		{
-			&TerragruntConfig{IamWebIdentityToken: "token"},
-			&TerragruntConfig{IamWebIdentityToken: "token2"},
-			&TerragruntConfig{IamWebIdentityToken: "token2"},
-		},
-		{
-			&TerragruntConfig{},
-			&TerragruntConfig{IamWebIdentityToken: "token"},
-			&TerragruntConfig{IamWebIdentityToken: "token"},
->>>>>>> b47f74cf
 		},
 	}
 
