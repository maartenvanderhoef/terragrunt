--- conflicted
+++ resolved
@@ -59,10 +59,7 @@
 	TERRAFORM_REMOTE_STATE_GCP_REGION                                        = "eu"
 	TEST_FIXTURE_PATH                                                        = "fixture/"
 	TEST_FIXTURE_PROVIDER_CACHE                                              = "fixture-provider-cache"
-<<<<<<< HEAD
 	TEST_FIXTURE_DESTROY_ORDER                                               = "fixture-destroy-order"
-=======
->>>>>>> 5e6dd700
 	TEST_FIXTURE_CODEGEN_PATH                                                = "fixture-codegen"
 	TEST_FIXTURE_GCS_PATH                                                    = "fixture-gcs/"
 	TEST_FIXTURE_GCS_BYO_BUCKET_PATH                                         = "fixture-gcs-byo-bucket/"
@@ -211,15 +208,11 @@
 	tmpEnvPath := copyEnvironment(t, TEST_FIXTURE_PROVIDER_CACHE)
 	rootPath := util.JoinPath(tmpEnvPath, TEST_FIXTURE_PROVIDER_CACHE)
 
-<<<<<<< HEAD
-	runTerragrunt(t, fmt.Sprintf("terragrunt run-all init --terragrunt-provider-cache --terragrunt-log-level debug --terragrunt-non-interactive --terragrunt-working-dir %s", rootPath))
-=======
 	cacheDir, err := util.GetCacheDir()
 	assert.NoError(t, err)
 	providerCacheDir := filepath.Join(cacheDir, "provider-cache-test")
 
 	runTerragrunt(t, fmt.Sprintf("terragrunt run-all init --terragrunt-provider-cache --terragrunt-provider-cache-dir %s --terragrunt-log-level debug --terragrunt-non-interactive --terragrunt-working-dir %s", providerCacheDir, rootPath))
->>>>>>> 5e6dd700
 
 	providers := map[string][]string{
 		"first": []string{
@@ -233,15 +226,9 @@
 		},
 	}
 
-<<<<<<< HEAD
-	registryName := "registry.terraform.io"
-	if strings.Contains(wrappedBinary(), "tofu") {
-		registryName = "registry.opentofu.org"
-=======
 	registryName := "registry.opentofu.org"
 	if isTerraform() {
 		registryName = "registry.terraform.io"
->>>>>>> 5e6dd700
 	}
 
 	for subDir, providers := range providers {
@@ -283,11 +270,7 @@
 					actualPath, err := os.Readlink(symlinkPath)
 					assert.NoError(t, err)
 
-<<<<<<< HEAD
-					expectedPath := filepath.Join(rootPath, ".terragrunt-cache/provider-cache", provider, entry.Name())
-=======
 					expectedPath := filepath.Join(providerCacheDir, provider, entry.Name())
->>>>>>> 5e6dd700
 					assert.Contains(t, actualPath, expectedPath)
 				}
 				assert.Equal(t, expectedProviderSymlinks, actualProviderSymlinks)
@@ -298,7 +281,6 @@
 
 }
 
-<<<<<<< HEAD
 func TestTerragruntDestroyOrder(t *testing.T) {
 	t.Parallel()
 
@@ -333,8 +315,6 @@
 	assert.Regexp(t, regexp.MustCompile(`(?smi)(?:(Module E|Module D|Module B).*){3}(?:(Module A|Module C).*){2}`), showStdout.String())
 }
 
-=======
->>>>>>> 5e6dd700
 func TestTerragruntInitHookNoSourceNoBackend(t *testing.T) {
 	t.Parallel()
 
