// Package test_test contains integration tests for Terragrunt.
package test_test

import (
	"bytes"
	"encoding/json"
	"fmt"
	"os"
	"path"
	"path/filepath"
	"regexp"
	"strings"
	"testing"

	runall "github.com/gruntwork-io/terragrunt/cli/commands/run-all"
	"github.com/gruntwork-io/terragrunt/cli/commands/terraform"
	terragruntinfo "github.com/gruntwork-io/terragrunt/cli/commands/terragrunt-info"
	"github.com/gruntwork-io/terragrunt/codegen"
	"github.com/gruntwork-io/terragrunt/config"
	"github.com/gruntwork-io/terragrunt/internal/errors"
	"github.com/gruntwork-io/terragrunt/internal/view/diagnostic"
	"github.com/gruntwork-io/terragrunt/pkg/log"
	"github.com/gruntwork-io/terragrunt/shell"
	"github.com/gruntwork-io/terragrunt/test/helpers"
	"github.com/gruntwork-io/terragrunt/util"
	"github.com/hashicorp/hcl/v2"
	"github.com/hashicorp/hcl/v2/hclwrite"
	"github.com/stretchr/testify/assert"
	"github.com/stretchr/testify/require"
)

// hard-code this to match the test fixture for now
const (
	testCommandsThatNeedInput                 = "fixtures/commands-that-need-input"
	testFixtureAuthProviderCmd                = "fixtures/auth-provider-cmd"
	testFixtureAutoInit                       = "fixtures/download/init-on-source-change"
	testFixtureBrokenDependency               = "fixtures/broken-dependency"
	testFixtureCodegenPath                    = "fixtures/codegen"
	testFixtureConfigSingleJSONPath           = "fixtures/config-files/single-json-config"
	testFixtureConfigWithNonDefaultNames      = "fixtures/config-files/with-non-default-names"
	testFixtureDependencyOutput               = "fixtures/dependency-output"
	testFixtureDirsPath                       = "fixtures/dirs"
	testFixtureDisabledModule                 = "fixtures/disabled/"
	testFixtureDisabledPath                   = "fixtures/disabled-path/"
	testFixtureDisjoint                       = "fixtures/stack/disjoint"
	testFixtureDownload                       = "fixtures/download"
	testFixtureEmptyState                     = "fixtures/empty-state/"
	testFixtureEnvVarsBlockPath               = "fixtures/env-vars-block/"
	testFixtureExcludesFile                   = "fixtures/excludes-file"
	testFixtureExitCode                       = "fixtures/exit-code"
	testFixtureExternalDependence             = "fixtures/external-dependencies"
	testFixtureExternalDependency             = "fixtures/external-dependency/"
	testFixtureExtraArgsPath                  = "fixtures/extra-args/"
	testFixtureFailedTerraform                = "fixtures/failure"
	testFixtureGetOutput                      = "fixtures/get-output"
	testFixtureGetTerragruntSourceCli         = "fixtures/get-terragrunt-source-cli"
	testFixtureGraphDependencies              = "fixtures/graph-dependencies"
	testFixtureHclfmtDiff                     = "fixtures/hclfmt-diff"
	testFixtureHclvalidate                    = "fixtures/hclvalidate"
	testFixtureHclfmtStdin                    = "fixtures/hclfmt-stdin"
	testFixtureIamRolesMultipleModules        = "fixtures/read-config/iam_roles_multiple_modules"
	testFixtureIncludeParent                  = "fixtures/include-parent"
	testFixtureInfoError                      = "fixtures/terragrunt-info-error"
	testFixtureInitCache                      = "fixtures/init-cache"
	testFixtureInitError                      = "fixtures/init-error"
	testFixtureInitOnce                       = "fixtures/init-once"
	testFixtureInputs                         = "fixtures/inputs"
	testFixtureInputsFromDependency           = "fixtures/inputs-from-dependency"
	testFixtureLogFormatter                   = "fixtures/log/formatter"
	testFixtureLogRelPaths                    = "fixtures/log/rel-paths"
	testFixtureMissingDependence              = "fixtures/missing-dependencies/main"
	testFixtureModulePathError                = "fixtures/module-path-in-error"
	testFixtureNoColor                        = "fixtures/no-color"
	testFixtureNoSubmodules                   = "fixtures/no-submodules/"
	testFixtureNullValue                      = "fixtures/null-values"
	testFixtureOutDir                         = "fixtures/out-dir"
	testFixtureOutputAll                      = "fixtures/output-all"
	testFixtureOutputModuleGroups             = "fixtures/output-module-groups"
	testFixtureParallelRun                    = "fixtures/parallel-run"
	testFixtureParallelStateInit              = "fixtures/parallel-state-init"
	testFixtureParallelism                    = "fixtures/parallelism"
	testFixturePath                           = "fixtures/terragrunt/"
	testFixturePlanfileOrder                  = "fixtures/planfile-order-test"
	testFixtureProviderCacheDirect            = "fixtures/provider-cache/direct"
	testFixtureProviderCacheFilesystemMirror  = "fixtures/provider-cache/filesystem-mirror"
	testFixtureProviderCacheMultiplePlatforms = "fixtures/provider-cache/multiple-platforms"
	testFixtureProviderCacheNetworkMirror     = "fixtures/provider-cache/network-mirror"
	testFixtureReadConfig                     = "fixtures/read-config"
	testFixtureRefSource                      = "fixtures/download/remote-ref"
	testFixtureSkip                           = "fixtures/skip/"
	testFixtureSkipDependencies               = "fixtures/skip-dependencies"
	testFixtureSourceMapSlashes               = "fixtures/source-map/slashes-in-ref"
	testFixtureStack                          = "fixtures/stack/"
	testFixtureStdout                         = "fixtures/download/stdout-test"
	testFixtureTfTest                         = "fixtures/tftest/"
	testFixtureErrorPrint                     = "fixtures/error-print"
	testFixtureBufferModuleOutput             = "fixtures/buffer-module-output"
	testFixtureDependenciesOptimisation       = "fixtures/dependency-optimisation"

	terraformFolder = ".terraform"

	terraformState = "terraform.tfstate"

	terraformStateBackup = "terraform.tfstate.backup"
	terragruntCache      = ".terragrunt-cache"
)

func TestLogCustomFormatOutput(t *testing.T) {
	t.Parallel()

	var (
		absPathReg = `(?:/[^/]+)*/` + regexp.QuoteMeta(testFixtureLogFormatter)
	)

	testCases := []struct {
		logCustomFormat    string
		expectedOutputRegs []*regexp.Regexp
	}{
		{
			logCustomFormat: "%time %level %prefix %msg",
			expectedOutputRegs: []*regexp.Regexp{
				regexp.MustCompile(`\d{2}:\d{2}:\d{2}\.\d{3} debug ` + absPathReg + regexp.QuoteMeta(" Terragrunt Version:")),
				regexp.MustCompile(`\d{2}:\d{2}:\d{2}\.\d{3} debug ` + absPathReg + `/dep Module ` + absPathReg + `/dep must wait for 0 dependencies to finish`),
				regexp.MustCompile(`\d{2}:\d{2}:\d{2}\.\d{3} debug ` + absPathReg + `/app Module ` + absPathReg + `/app must wait for 1 dependencies to finish`),
			},
		},
		{
			logCustomFormat: "%interval %level(case=upper) %prefix(path=short-relative,prefix='[',suffix='] ')%msg(path=relative)",
			expectedOutputRegs: []*regexp.Regexp{
				regexp.MustCompile(`\d{4}` + regexp.QuoteMeta(" DEBUG Terragrunt Version:")),
				regexp.MustCompile(`\d{4}` + regexp.QuoteMeta(" DEBUG [dep] Module ./dep must wait for 0 dependencies to finish")),
				regexp.MustCompile(`\d{4}` + regexp.QuoteMeta(" DEBUG [app] Module ./app must wait for 1 dependencies to finish")),
			},
		},
		{
			logCustomFormat: "%interval%(content=' plain-text ')%level(case=upper,width=6) %prefix(path=short-relative,suffix=' ')%tfpath(suffix=': ')%msg(path=relative)",
			expectedOutputRegs: []*regexp.Regexp{
				regexp.MustCompile(`\d{4}` + regexp.QuoteMeta(" plain-text DEBUG  Terragrunt Version:")),
				regexp.MustCompile(`\d{4}` + regexp.QuoteMeta(" plain-text STDOUT dep "+wrappedBinary()+": Initializing the backend...")),
				regexp.MustCompile(`\d{4}` + regexp.QuoteMeta(" plain-text STDOUT app "+wrappedBinary()+": Initializing the backend...")),
			},
		},
	}

	for i, testCase := range testCases {
		testCase := testCase

		t.Run(fmt.Sprintf("testCase-%d", i), func(t *testing.T) {
			t.Parallel()

			cleanupTerraformFolder(t, testFixtureLogFormatter)
			tmpEnvPath := copyEnvironment(t, testFixtureLogFormatter)
			rootPath := util.JoinPath(tmpEnvPath, testFixtureLogFormatter)

			_, stderr, err := runTerragruntCommandWithOutput(t, fmt.Sprintf("terragrunt run-all init --terragrunt-log-level debug --terragrunt-non-interactive -no-color --terragrunt-no-color --terragrunt-log-custom-format=%q --terragrunt-working-dir %s", testCase.logCustomFormat, rootPath))
			require.NoError(t, err)

			for _, reg := range testCase.expectedOutputRegs {
				assert.Regexp(t, reg, stderr)
			}
		})
	}
}

func TestBufferModuleOutput(t *testing.T) {
	t.Parallel()

	helpers.CleanupTerraformFolder(t, testFixtureBufferModuleOutput)
	tmpEnvPath := helpers.CopyEnvironment(t, testFixtureBufferModuleOutput)
	rootPath := util.JoinPath(tmpEnvPath, testFixtureBufferModuleOutput)

	_, _, err := helpers.RunTerragruntCommandWithOutput(t, "terragrunt run-all plan -out planfile --terragrunt-log-disable --terragrunt-working-dir "+rootPath)
	require.NoError(t, err)

	stdout, _, err := helpers.RunTerragruntCommandWithOutput(t, "terragrunt run-all show -json planfile --terragrunt-non-interactive --terragrunt-log-disable --terragrunt-working-dir "+rootPath)
	require.NoError(t, err)

	for _, stdout := range strings.Split(stdout, "\n") {
		if stdout == "" {
			continue
		}

		var objmap map[string]json.RawMessage
		err = json.Unmarshal([]byte(stdout), &objmap)
		require.NoError(t, err)
	}
}

func TestDisableLogging(t *testing.T) {
	t.Parallel()

	helpers.CleanupTerraformFolder(t, testFixtureLogFormatter)
	tmpEnvPath := helpers.CopyEnvironment(t, testFixtureLogFormatter)
	rootPath := util.JoinPath(tmpEnvPath, testFixtureLogFormatter)

<<<<<<< HEAD
	stdout, stderr, err := runTerragruntCommandWithOutput(t, "terragrunt run-all init --terragrunt-log-level debug --terragrunt-log-disable --terragrunt-non-interactive -no-color --terragrunt-no-color --terragrunt-working-dir "+rootPath)
=======
	stdout, stderr, err := helpers.RunTerragruntCommandWithOutput(t, "terragrunt run-all init --terragrunt-log-level debug --terragrunt-log-disable --terragrunt-non-interactive --terragrunt-disable-log-formatting=false -no-color --terragrunt-no-color --terragrunt-working-dir "+rootPath)
>>>>>>> 6839411e
	require.NoError(t, err)

	assert.Contains(t, stdout, "Initializing provider plugins...")
	assert.Empty(t, stderr)
}

func TestLogWithAbsPath(t *testing.T) {
	t.Parallel()

	helpers.CleanupTerraformFolder(t, testFixtureLogFormatter)
	tmpEnvPath := helpers.CopyEnvironment(t, testFixtureLogFormatter)
	rootPath := util.JoinPath(tmpEnvPath, testFixtureLogFormatter)

<<<<<<< HEAD
	_, stderr, err := runTerragruntCommandWithOutput(t, "terragrunt run-all init --terragrunt-log-level debug --terragrunt-log-show-abs-paths --terragrunt-non-interactive -no-color --terragrunt-no-color --terragrunt-log-format=pretty --terragrunt-working-dir "+rootPath)
=======
	_, stderr, err := helpers.RunTerragruntCommandWithOutput(t, "terragrunt run-all init --terragrunt-log-level debug --terragrunt-log-show-abs-paths --terragrunt-non-interactive --terragrunt-disable-log-formatting=false -no-color --terragrunt-no-color --terragrunt-working-dir "+rootPath)
>>>>>>> 6839411e
	require.NoError(t, err)

	for _, prefixName := range []string{"app", "dep"} {
		prefixName = filepath.Join(rootPath, prefixName)
		assert.Contains(t, stderr, "STDOUT ["+prefixName+"] "+wrappedBinary()+": Initializing provider plugins...")
		assert.Contains(t, stderr, "DEBUG  ["+prefixName+"] Reading Terragrunt config file at "+prefixName+"/terragrunt.hcl")
	}
}

func TestLogWithRelPath(t *testing.T) {
	t.Parallel()

	helpers.CleanupTerraformFolder(t, testFixtureLogRelPaths)
	tmpEnvPath := helpers.CopyEnvironment(t, testFixtureLogRelPaths)
	rootPath := util.JoinPath(tmpEnvPath, testFixtureLogRelPaths)

	testCases := []struct {
		workingDir string
		assertFn   func(t *testing.T, stdout, stderr string)
	}{
		{
			workingDir: "duplicate-dir-names/workspace/one/two/aaa", // dir `workspace` duplicated twice in path
			assertFn: func(t *testing.T, _, stderr string) {
				t.Helper()

				assert.Contains(t, stderr, "Module ./bbb/ccc/workspace")
				assert.Contains(t, stderr, "Module ./bbb/ccc/module-b")
				assert.Contains(t, stderr, "Downloading Terraform configurations from .. into ./bbb/ccc/workspace/.terragrunt-cache")
				assert.Contains(t, stderr, "[bbb/ccc/workspace]")
				assert.Contains(t, stderr, "[bbb/ccc/module-b]")
			},
		},
	}

	for i, testCase := range testCases {
		workingDir := filepath.Join(rootPath, testCase.workingDir)

		t.Run(fmt.Sprintf("testCase-%d", i), func(t *testing.T) {
			t.Parallel()

<<<<<<< HEAD
			stdout, stderr, err := runTerragruntCommandWithOutput(t, "terragrunt run-all init --terragrunt-log-level debug --terragrunt-non-interactive -no-color --terragrunt-no-color --terragrunt-log-format=pretty --terragrunt-working-dir "+workingDir)
=======
			stdout, stderr, err := helpers.RunTerragruntCommandWithOutput(t, "terragrunt run-all init --terragrunt-log-level debug --terragrunt-non-interactive --terragrunt-disable-log-formatting=false -no-color --terragrunt-no-color --terragrunt-working-dir "+workingDir)
>>>>>>> 6839411e
			require.NoError(t, err)

			testCase.assertFn(t, stdout, stderr)
		})
	}
}

func TestLogFormatPrettyOutput(t *testing.T) {
	t.Parallel()

	helpers.CleanupTerraformFolder(t, testFixtureLogFormatter)
	tmpEnvPath := helpers.CopyEnvironment(t, testFixtureLogFormatter)
	rootPath := util.JoinPath(tmpEnvPath, testFixtureLogFormatter)

<<<<<<< HEAD
	stdout, stderr, err := runTerragruntCommandWithOutput(t, "terragrunt run-all init --terragrunt-log-level debug --terragrunt-non-interactive -no-color --terragrunt-no-color --terragrunt-log-format=pretty  --terragrunt-working-dir "+rootPath)
=======
	stdout, stderr, err := helpers.RunTerragruntCommandWithOutput(t, "terragrunt run-all init --terragrunt-log-level debug --terragrunt-non-interactive --terragrunt-disable-log-formatting=false -no-color --terragrunt-no-color --terragrunt-working-dir "+rootPath)
>>>>>>> 6839411e
	require.NoError(t, err)

	for _, prefixName := range []string{"app", "dep"} {
		assert.Contains(t, stderr, "STDOUT ["+prefixName+"] "+wrappedBinary()+": Initializing provider plugins...")
		assert.Contains(t, stderr, "DEBUG  ["+prefixName+"] Reading Terragrunt config file at ./"+prefixName+"/terragrunt.hcl")
	}

	assert.Empty(t, stdout)
	assert.Contains(t, stderr, "DEBUG  Terragrunt Version:")
}

func TestLogFormatKeyValueOutput(t *testing.T) {
	t.Parallel()

<<<<<<< HEAD
	for _, flag := range []string{"--terragrunt-log-format=key-value", "--terragrunt-disable-log-formatting"} {
		t.Run("testCase-flag-"+flag, func(t *testing.T) {
			t.Parallel()

			cleanupTerraformFolder(t, testFixtureLogFormatter)
			tmpEnvPath := copyEnvironment(t, testFixtureLogFormatter)
			rootPath := util.JoinPath(tmpEnvPath, testFixtureLogFormatter)
=======
	helpers.CleanupTerraformFolder(t, testFixtureLogFormatter)
	tmpEnvPath := helpers.CopyEnvironment(t, testFixtureLogFormatter)
	rootPath := util.JoinPath(tmpEnvPath, testFixtureLogFormatter)

	_, stderr, err := helpers.RunTerragruntCommandWithOutput(t, "terragrunt run-all init -no-color --terragrunt-log-level debug --terragrunt-non-interactive --terragrunt-disable-log-formatting --terragrunt-working-dir "+rootPath)
	require.NoError(t, err)
>>>>>>> 6839411e

			_, stderr, err := runTerragruntCommandWithOutput(t, "terragrunt run-all init -no-color --terragrunt-log-level debug --terragrunt-non-interactive "+flag+" --terragrunt-working-dir "+rootPath)
			require.NoError(t, err)

			for _, prefixName := range []string{"app", "dep"} {
				assert.Contains(t, stderr, "level=stdout prefix="+prefixName+" tfpath="+wrappedBinary()+" msg=Initializing provider plugins...\n")
				assert.Contains(t, stderr, "level=debug prefix="+prefixName+" msg=Reading Terragrunt config file at ./"+prefixName+"/terragrunt.hcl\n")
			}
		})
	}
}

func TestLogRawModuleOutput(t *testing.T) {
	t.Parallel()

	helpers.CleanupTerraformFolder(t, testFixtureLogFormatter)
	tmpEnvPath := helpers.CopyEnvironment(t, testFixtureLogFormatter)
	rootPath := util.JoinPath(tmpEnvPath, testFixtureLogFormatter)

	stdout, _, err := helpers.RunTerragruntCommandWithOutput(t, "terragrunt run-all init -no-color --terragrunt-log-level debug --terragrunt-non-interactive  --terragrunt-forward-tf-stdout --terragrunt-working-dir "+rootPath)
	require.NoError(t, err)

	stdoutInline := strings.ReplaceAll(stdout, "\n", "")
	assert.Contains(t, stdoutInline, "Initializing the backend...Initializing provider plugins...")
	assert.NotRegexp(t, regexp.MustCompile(`(?i)(`+strings.Join(log.AllLevels.Names(), "|")+`)+`), stdoutInline)
}

func TestTerragruntExcludesFile(t *testing.T) {
	t.Parallel()

	tmpEnvPath := helpers.CopyEnvironment(t, testFixtureExcludesFile, ".terragrunt-excludes")
	rootPath := util.JoinPath(tmpEnvPath, testFixtureExcludesFile)

	tc := []struct {
		flags          string
		expectedOutput []string
	}{
		{
			"",
			[]string{`value = "b"`, `value = "d"`},
		},
		{
			"--terragrunt-excludes-file ./excludes-file-pass-as-flag",
			[]string{`value = "a"`, `value = "c"`},
		},
	}

	for i, tt := range tc {
		tt := tt

		t.Run(fmt.Sprintf("tt-%d", i), func(t *testing.T) {
			t.Parallel()

			helpers.CleanupTerraformFolder(t, testFixtureExcludesFile)

			helpers.RunTerragrunt(t, fmt.Sprintf("terragrunt run-all apply -auto-approve --terragrunt-non-interactive --terragrunt-working-dir %s %s", rootPath, tt.flags))

			stdout, _, err := helpers.RunTerragruntCommandWithOutput(t, fmt.Sprintf("terragrunt run-all output --terragrunt-non-interactive --terragrunt-working-dir %s %s", rootPath, tt.flags))
			require.NoError(t, err)

			actualOutput := strings.Split(strings.TrimSpace(stdout), "\n")
			assert.ElementsMatch(t, tt.expectedOutput, actualOutput)
		})
	}
}

func TestHclvalidateDiagnostic(t *testing.T) {
	t.Parallel()

	helpers.CleanupTerraformFolder(t, testFixtureHclvalidate)
	tmpEnvPath := helpers.CopyEnvironment(t, testFixtureHclvalidate)
	rootPath := util.JoinPath(tmpEnvPath, testFixtureHclvalidate)

	expectedDiags := diagnostic.Diagnostics{
		&diagnostic.Diagnostic{
			Severity: diagnostic.DiagnosticSeverity(hcl.DiagError),
			Summary:  "Invalid expression",
			Detail:   "Expected the start of an expression, but found an invalid expression token.",
			Range: &diagnostic.Range{
				Filename: filepath.Join(rootPath, "second/a/terragrunt.hcl"),
				Start:    diagnostic.Pos{Line: 2, Column: 6, Byte: 14},
				End:      diagnostic.Pos{Line: 3, Column: 1, Byte: 15},
			},
			Snippet: &diagnostic.Snippet{
				Context:              "locals",
				Code:                 "  t =\n}",
				StartLine:            2,
				HighlightStartOffset: 5,
				HighlightEndOffset:   6,
			},
		},
		&diagnostic.Diagnostic{
			Severity: diagnostic.DiagnosticSeverity(hcl.DiagError),
			Summary:  "Unsupported attribute",
			Detail:   "This object does not have an attribute named \"outputs\".",
			Range: &diagnostic.Range{
				Filename: filepath.Join(rootPath, "second/c/terragrunt.hcl"),
				Start:    diagnostic.Pos{Line: 6, Column: 19, Byte: 86},
				End:      diagnostic.Pos{Line: 6, Column: 27, Byte: 94},
			},
			Snippet: &diagnostic.Snippet{
				Context:              "",
				Code:                 "  c = dependency.a.outputs.z",
				StartLine:            6,
				HighlightStartOffset: 18,
				HighlightEndOffset:   26,
				Values:               []diagnostic.ExpressionValue{{Traversal: "dependency.a", Statement: "is object with no attributes"}},
			},
		},
		&diagnostic.Diagnostic{
			Severity: diagnostic.DiagnosticSeverity(hcl.DiagError),
			Summary:  "Missing required argument",
			Detail:   "The argument \"config_path\" is required, but no definition was found.",
			Range: &diagnostic.Range{
				Filename: filepath.Join(rootPath, "second/c/terragrunt.hcl"),
				Start:    diagnostic.Pos{Line: 16, Column: 16, Byte: 219},
				End:      diagnostic.Pos{Line: 16, Column: 17, Byte: 220},
			},
			Snippet: &diagnostic.Snippet{
				Context:              "dependency \"iam\"",
				Code:                 "dependency iam {",
				StartLine:            16,
				HighlightStartOffset: 15,
				HighlightEndOffset:   16,
			},
		},
		&diagnostic.Diagnostic{
			Severity: diagnostic.DiagnosticSeverity(hcl.DiagError),
			Summary:  "Can't evaluate expression",
			Detail:   "You can only reference to other local variables here, but it looks like you're referencing something else (\"dependency\" is not defined)",
			Range: &diagnostic.Range{
				Filename: filepath.Join(rootPath, "second/c/terragrunt.hcl"),
				Start:    diagnostic.Pos{Line: 12, Column: 9, Byte: 149},
				End:      diagnostic.Pos{Line: 12, Column: 21, Byte: 161},
			},
			Snippet: &diagnostic.Snippet{
				Context:              "locals",
				Code:                 "  ddd = dependency.d",
				StartLine:            12,
				HighlightStartOffset: 8,
				HighlightEndOffset:   20,
			},
		},
		&diagnostic.Diagnostic{
			Severity: diagnostic.DiagnosticSeverity(hcl.DiagError),
			Summary:  "Can't evaluate expression",
			Detail:   "You can only reference to other local variables here, but it looks like you're referencing something else (\"dependency\" is not defined)",
			Range: &diagnostic.Range{
				Filename: filepath.Join(rootPath, "second/c/terragrunt.hcl"),
				Start:    diagnostic.Pos{Line: 10, Column: 9, Byte: 117},
				End:      diagnostic.Pos{Line: 10, Column: 31, Byte: 139},
			},
			Snippet: &diagnostic.Snippet{
				Context:              "locals",
				Code:                 "  vvv = dependency.a.outputs.z",
				StartLine:            10,
				HighlightStartOffset: 8,
				HighlightEndOffset:   30,
			},
		},
	}

	stdout, _, err := helpers.RunTerragruntCommandWithOutput(t, fmt.Sprintf("terragrunt hclvalidate --terragrunt-working-dir %s --terragrunt-hclvalidate-json", rootPath))
	require.NoError(t, err)

	var actualDiags diagnostic.Diagnostics

	err = json.Unmarshal([]byte(strings.TrimSpace(stdout)), &actualDiags)
	require.NoError(t, err)

	assert.ElementsMatch(t, expectedDiags, actualDiags)
}

func TestHclvalidateInvalidConfigPath(t *testing.T) {
	t.Parallel()

	helpers.CleanupTerraformFolder(t, testFixtureHclvalidate)
	tmpEnvPath := helpers.CopyEnvironment(t, testFixtureHclvalidate)
	rootPath := util.JoinPath(tmpEnvPath, testFixtureHclvalidate)

	expectedPaths := []string{
		filepath.Join(rootPath, "second/a/terragrunt.hcl"),
		filepath.Join(rootPath, "second/c/terragrunt.hcl"),
	}

	stdout, _, err := helpers.RunTerragruntCommandWithOutput(t, fmt.Sprintf("terragrunt hclvalidate --terragrunt-working-dir %s --terragrunt-hclvalidate-json --terragrunt-hclvalidate-show-config-path", rootPath))
	require.NoError(t, err)

	var actualPaths []string

	err = json.Unmarshal([]byte(strings.TrimSpace(stdout)), &actualPaths)
	require.NoError(t, err)

	assert.ElementsMatch(t, expectedPaths, actualPaths)
}

func TestTerragruntProviderCacheMultiplePlatforms(t *testing.T) {
	t.Parallel()

	helpers.CleanupTerraformFolder(t, testFixtureProviderCacheMultiplePlatforms)
	tmpEnvPath := helpers.CopyEnvironment(t, testFixtureProviderCacheMultiplePlatforms)
	rootPath := util.JoinPath(tmpEnvPath, testFixtureProviderCacheMultiplePlatforms)

	providerCacheDir := t.TempDir()

	var (
		platforms     = []string{"linux_amd64", "darwin_arm64"}
		platformsArgs = make([]string, 0, len(platforms))
	)

	for _, platform := range platforms {
		platformsArgs = append(platformsArgs, "-platform="+platform)
	}

	helpers.RunTerragrunt(t, fmt.Sprintf("terragrunt run-all providers lock %s  --terragrunt-no-auto-init --terragrunt-provider-cache --terragrunt-provider-cache-dir %s --terragrunt-log-level trace --terragrunt-non-interactive --terragrunt-working-dir %s", strings.Join(platformsArgs, " "), providerCacheDir, rootPath))

	providers := []string{
		"hashicorp/aws/5.36.0",
		"hashicorp/azurerm/3.95.0",
	}

	registryName := "registry.opentofu.org"
	if isTerraform() {
		registryName = "registry.terraform.io"
	}

	for _, appName := range []string{"app1", "app2", "app3"} {
		appPath := filepath.Join(rootPath, appName)
		assert.True(t, util.FileExists(appPath))

		lockfilePath := filepath.Join(appPath, ".terraform.lock.hcl")
		lockfileContent, err := os.ReadFile(lockfilePath)
		require.NoError(t, err)

		lockfile, diags := hclwrite.ParseConfig(lockfileContent, lockfilePath, hcl.Pos{Line: 1, Column: 1})
		assert.False(t, diags.HasErrors())
		assert.NotNil(t, lockfile)

		for _, provider := range providers {
			provider := path.Join(registryName, provider)

			providerBlock := lockfile.Body().FirstMatchingBlock("provider", []string{filepath.Dir(provider)})
			assert.NotNil(t, providerBlock)

			providerPath := filepath.Join(providerCacheDir, provider)
			assert.True(t, util.FileExists(providerPath))

			for _, platform := range platforms {
				platformPath := filepath.Join(providerPath, platform)
				assert.True(t, util.FileExists(platformPath))
			}
		}
	}
}

func TestTerragruntInitOnce(t *testing.T) {
	t.Parallel()

	tmpEnvPath := helpers.CopyEnvironment(t, testFixtureInitOnce)
	rootPath := util.JoinPath(tmpEnvPath, testFixtureInitOnce)

	stdout, _, err := helpers.RunTerragruntCommandWithOutput(t, "terragrunt plan --terragrunt-non-interactive --terragrunt-forward-tf-stdout --terragrunt-working-dir "+rootPath)
	require.NoError(t, err)
	assert.Contains(t, stdout, "Initializing modules")

	// update the config creation time without changing content
	cfgPath := filepath.Join(rootPath, "terragrunt.hcl")
	bytes, err := os.ReadFile(cfgPath)
	require.NoError(t, err)
	err = os.WriteFile(cfgPath, bytes, 0644)
	require.NoError(t, err)

	stdout, _, err = helpers.RunTerragruntCommandWithOutput(t, "terragrunt plan --terragrunt-non-interactive --terragrunt-forward-tf-stdout --terragrunt-working-dir "+rootPath)
	require.NoError(t, err)
	assert.NotContains(t, stdout, "Initializing modules", "init command executed more than once")
}

func TestTerragruntWorksWithSingleJsonConfig(t *testing.T) {
	t.Parallel()

	helpers.CleanupTerraformFolder(t, testFixtureConfigSingleJSONPath)
	tmpEnvPath := helpers.CopyEnvironment(t, testFixtureConfigSingleJSONPath)

	rootTerragruntConfigPath := util.JoinPath(tmpEnvPath, testFixtureConfigSingleJSONPath)

	helpers.RunTerragrunt(t, "terragrunt plan --terragrunt-non-interactive --terragrunt-working-dir "+rootTerragruntConfigPath)
}

func TestTerragruntWorksWithNonDefaultConfigNamesAndRunAllCommand(t *testing.T) {
	t.Parallel()

	tmpEnvPath := helpers.CopyEnvironment(t, testFixtureConfigWithNonDefaultNames)
	tmpEnvPath = path.Join(tmpEnvPath, testFixtureConfigWithNonDefaultNames)

	stdout := bytes.Buffer{}
	stderr := bytes.Buffer{}

	err := helpers.RunTerragruntCommand(t, "terragrunt run-all apply --terragrunt-config main.hcl --terragrunt-non-interactive --terragrunt-working-dir "+tmpEnvPath, &stdout, &stderr)
	require.NoError(t, err)

	out := stdout.String()
	assert.Equal(t, 1, strings.Count(out, "parent_hcl_file"))
	assert.Equal(t, 1, strings.Count(out, "dependency_hcl"))
	assert.Equal(t, 1, strings.Count(out, "common_hcl"))
}

func TestTerragruntWorksWithNonDefaultConfigNames(t *testing.T) {
	t.Parallel()

	tmpEnvPath := helpers.CopyEnvironment(t, testFixtureConfigWithNonDefaultNames)
	tmpEnvPath = path.Join(tmpEnvPath, testFixtureConfigWithNonDefaultNames)

	stdout := bytes.Buffer{}
	stderr := bytes.Buffer{}

	err := helpers.RunTerragruntCommand(t, "terragrunt apply --terragrunt-config main.hcl --terragrunt-non-interactive --terragrunt-working-dir "+filepath.Join(tmpEnvPath, "app"), &stdout, &stderr)
	require.NoError(t, err)

	out := stdout.String()
	assert.Equal(t, 1, strings.Count(out, "parent_hcl_file"))
	assert.Equal(t, 1, strings.Count(out, "dependency_hcl"))
	assert.Equal(t, 1, strings.Count(out, "common_hcl"))
}

func TestTerragruntReportsTerraformErrorsWithPlanAll(t *testing.T) {
	t.Parallel()

	helpers.CleanupTerraformFolder(t, testFixtureFailedTerraform)
	tmpEnvPath := helpers.CopyEnvironment(t, testFixtureFailedTerraform)

	rootTerragruntConfigPath := util.JoinPath(tmpEnvPath, "fixtures/failure")

	cmd := "terragrunt plan-all --terragrunt-non-interactive --terragrunt-working-dir " + rootTerragruntConfigPath
	var (
		stdout bytes.Buffer
		stderr bytes.Buffer
	)
	// Call helpers.RunTerragruntCommand directly because this command contains failures (which causes helpers.RunTerragruntRedirectOutput to abort) but we don't care.
	err := helpers.RunTerragruntCommand(t, cmd, &stdout, &stderr)
	require.Error(t, err, "Failed to properly fail command: %v. The terraform should be bad", cmd)

	output := stdout.String()
	errOutput := stderr.String()
	fmt.Printf("STDERR is %s.\n STDOUT is %s", errOutput, output)

	require.ErrorContains(t, err, "missingvar1")
	require.ErrorContains(t, err, "missingvar2")
}

func TestTerragruntGraphDependenciesCommand(t *testing.T) {
	t.Parallel()

	// this test doesn't even run plan, it exits right after the stack was created
	s3BucketName := "terragrunt-test-bucket-" + strings.ToLower(helpers.UniqueID())

	tmpEnvPath := helpers.CopyEnvironment(t, testFixtureGraphDependencies)

	rootTerragruntConfigPath := util.JoinPath(tmpEnvPath, testFixtureGraphDependencies, config.DefaultTerragruntConfigPath)
	helpers.CopyTerragruntConfigAndFillPlaceholders(t, rootTerragruntConfigPath, rootTerragruntConfigPath, s3BucketName, "not-used", "not-used")

	environmentPath := fmt.Sprintf("%s/%s/root", tmpEnvPath, testFixtureGraphDependencies)

	var (
		stdout bytes.Buffer
		stderr bytes.Buffer
	)
	helpers.RunTerragruntRedirectOutput(t, "terragrunt graph-dependencies --terragrunt-working-dir "+environmentPath, &stdout, &stderr)
	output := stdout.String()
	assert.True(t, strings.Contains(output, strings.TrimSpace(`
digraph {
	"backend-app" ;
	"backend-app" -> "mysql";
	"backend-app" -> "redis";
	"backend-app" -> "vpc";
	"frontend-app" ;
	"frontend-app" -> "backend-app";
	"frontend-app" -> "vpc";
	"mysql" ;
	"mysql" -> "vpc";
	"redis" ;
	"redis" -> "vpc";
	"vpc" ;
}
	`)))
}

// Check that Terragrunt does not pollute stdout with anything
func TestTerragruntStdOut(t *testing.T) {
	t.Parallel()

	var (
		stdout bytes.Buffer
		stderr bytes.Buffer
	)

	helpers.RunTerragrunt(t, "terragrunt apply -auto-approve --terragrunt-non-interactive --terragrunt-working-dir "+testFixtureStdout)
	helpers.RunTerragruntRedirectOutput(t, "terragrunt output foo --terragrunt-non-interactive --terragrunt-working-dir "+testFixtureStdout, &stdout, &stderr)

	output := stdout.String()
	assert.Equal(t, "\"foo\"\n", output)
}

func TestTerragruntStackCommandsWithPlanFile(t *testing.T) {
	t.Parallel()

	tmpEnvPath, err := filepath.EvalSymlinks(helpers.CopyEnvironment(t, testFixtureDisjoint))
	require.NoError(t, err)
	disjointEnvironmentPath := util.JoinPath(tmpEnvPath, testFixtureDisjoint)

	helpers.CleanupTerraformFolder(t, disjointEnvironmentPath)
	helpers.RunTerragrunt(t, "terragrunt plan-all -out=plan.tfplan --terragrunt-log-level info --terragrunt-non-interactive --terragrunt-working-dir "+disjointEnvironmentPath)
	helpers.RunTerragrunt(t, "terragrunt apply-all plan.tfplan --terragrunt-log-level info --terragrunt-non-interactive --terragrunt-working-dir "+disjointEnvironmentPath)
}

func TestInvalidSource(t *testing.T) {
	t.Parallel()

	generateTestCase := testFixtureNotExistingSource
	helpers.CleanupTerraformFolder(t, generateTestCase)
	helpers.CleanupTerragruntFolder(t, generateTestCase)

	stdout := bytes.Buffer{}
	stderr := bytes.Buffer{}
	err := helpers.RunTerragruntCommand(t, "terragrunt init --terragrunt-working-dir "+generateTestCase, &stdout, &stderr)
	require.Error(t, err)

	var workingDirNotFoundErr terraform.WorkingDirNotFound

	ok := errors.As(err, &workingDirNotFoundErr)
	assert.True(t, ok)
}

// Run terragrunt plan -detailed-exitcode on a folder with some uncreated resources and make sure that you get an exit
// code of "2", which means there are changes to apply.
func TestExitCode(t *testing.T) {
	t.Parallel()

	rootPath := helpers.CopyEnvironment(t, testFixtureExitCode)
	modulePath := util.JoinPath(rootPath, testFixtureExitCode)
	err := helpers.RunTerragruntCommand(t, "terragrunt plan -detailed-exitcode --terragrunt-non-interactive --terragrunt-working-dir "+modulePath, os.Stdout, os.Stderr)

	exitCode, exitCodeErr := util.GetExitCode(err)
	require.NoError(t, exitCodeErr)
	assert.Equal(t, 2, exitCode)
}

func TestPlanfileOrder(t *testing.T) {
	t.Parallel()

	rootPath := helpers.CopyEnvironment(t, testFixturePlanfileOrder)
	modulePath := util.JoinPath(rootPath, testFixturePlanfileOrder)

	err := helpers.RunTerragruntCommand(t, "terragrunt plan --terragrunt-working-dir "+modulePath, os.Stdout, os.Stderr)
	require.NoError(t, err)

	err = helpers.RunTerragruntCommand(t, "terragrunt apply -auto-approve --terragrunt-working-dir "+modulePath, os.Stdout, os.Stderr)
	require.NoError(t, err)
}

// This tests terragrunt properly passes through terraform commands and any number of specified args
func TestTerraformCommandCliArgs(t *testing.T) {
	t.Parallel()

	tc := []struct {
		command     []string
		expected    string
		expectedErr error
	}{
		{
			[]string{"version"},
			wrappedBinary() + " version",
			nil,
		},
		{
			[]string{"version", "foo"},
			wrappedBinary() + " version foo",
			nil,
		},
		{
			[]string{"version", "foo", "bar", "baz"},
			wrappedBinary() + " version foo bar baz",
			nil,
		},
		{
			[]string{"version", "foo", "bar", "baz", "foobar"},
			wrappedBinary() + " version foo bar baz foobar",
			nil,
		},
		{
			[]string{"paln"}, //codespell:ignore
			"",
			expectedWrongCommandErr("paln"), //codespell:ignore
		},
		{
			[]string{"paln", "--terragrunt-disable-command-validation"}, //codespell:ignore
			wrappedBinary() + " invocation failed",                      // error caused by running terraform with the wrong command
			nil,
		},
	}

	for _, tt := range tc {
		cmd := fmt.Sprintf("terragrunt %s --terragrunt-non-interactive --terragrunt-log-level debug --terragrunt-working-dir %s", strings.Join(tt.command, " "), testFixtureExtraArgsPath)

		var (
			stdout bytes.Buffer
			stderr bytes.Buffer
		)

		err := helpers.RunTerragruntCommand(t, cmd, &stdout, &stderr)
		if tt.expectedErr != nil {
			require.ErrorIs(t, err, tt.expectedErr)
		}

		output := stdout.String()
		errOutput := stderr.String()
		assert.True(t, strings.Contains(errOutput, tt.expected) || strings.Contains(output, tt.expected))
	}
}

// This tests terragrunt properly passes through terraform commands with sub commands
// and any number of specified args
func TestTerraformSubcommandCliArgs(t *testing.T) {
	t.Parallel()

	tc := []struct {
		command  []string
		expected string
	}{
		{
			[]string{"force-unlock"},
			wrappedBinary() + " force-unlock",
		},
		{
			[]string{"force-unlock", "foo"},
			wrappedBinary() + " force-unlock foo",
		},
		{
			[]string{"force-unlock", "foo", "bar", "baz"},
			wrappedBinary() + " force-unlock foo bar baz",
		},
		{
			[]string{"force-unlock", "foo", "bar", "baz", "foobar"},
			wrappedBinary() + " force-unlock foo bar baz foobar",
		},
	}

	for _, tt := range tc {
		cmd := fmt.Sprintf("terragrunt %s --terragrunt-non-interactive --terragrunt-log-level debug --terragrunt-working-dir %s", strings.Join(tt.command, " "), testFixtureExtraArgsPath)

		var (
			stdout bytes.Buffer
			stderr bytes.Buffer
		)
		// Call helpers.RunTerragruntCommand directly because this command contains failures (which causes helpers.RunTerragruntRedirectOutput to abort) but we don't care.
		if err := helpers.RunTerragruntCommand(t, cmd, &stdout, &stderr); err == nil {
			t.Fatalf("Failed to properly fail command: %v.", cmd)
		}
		output := stdout.String()
		errOutput := stderr.String()
		assert.True(t, strings.Contains(errOutput, tt.expected) || strings.Contains(output, tt.expected))
	}
}

func validateInputs(t *testing.T, outputs map[string]helpers.TerraformOutput) {
	t.Helper()

	assert.Equal(t, true, outputs["bool"].Value)
	assert.Equal(t, []interface{}{true, false}, outputs["list_bool"].Value)
	assert.Equal(t, []interface{}{1.0, 2.0, 3.0}, outputs["list_number"].Value)
	assert.Equal(t, []interface{}{"a", "b", "c"}, outputs["list_string"].Value)
	assert.Equal(t, map[string]interface{}{"foo": true, "bar": false, "baz": true}, outputs["map_bool"].Value)
	assert.Equal(t, map[string]interface{}{"foo": 42.0, "bar": 12345.0}, outputs["map_number"].Value)
	assert.Equal(t, map[string]interface{}{"foo": "bar"}, outputs["map_string"].Value)
	assert.InEpsilon(t, 42.0, outputs["number"].Value, 0.0000000001)
	assert.Equal(t, map[string]interface{}{"list": []interface{}{1.0, 2.0, 3.0}, "map": map[string]interface{}{"foo": "bar"}, "num": 42.0, "str": "string"}, outputs["object"].Value)
	assert.Equal(t, "string", outputs["string"].Value)
	assert.Equal(t, "default", outputs["from_env"].Value)
}

func TestInputsPassedThroughCorrectly(t *testing.T) {
	t.Parallel()

	helpers.CleanupTerraformFolder(t, testFixtureInputs)
	tmpEnvPath := helpers.CopyEnvironment(t, testFixtureInputs)
	rootPath := util.JoinPath(tmpEnvPath, testFixtureInputs)

	helpers.RunTerragrunt(t, "terragrunt apply -auto-approve --terragrunt-non-interactive --terragrunt-working-dir "+rootPath)

	stdout := bytes.Buffer{}
	stderr := bytes.Buffer{}
	err := helpers.RunTerragruntCommand(t, "terragrunt output -no-color -json --terragrunt-non-interactive --terragrunt-working-dir "+rootPath, &stdout, &stderr)
	require.NoError(t, err)

	outputs := map[string]helpers.TerraformOutput{}
	require.NoError(t, json.Unmarshal(stdout.Bytes(), &outputs))
	validateInputs(t, outputs)
}

func TestTerragruntMissingDependenciesFail(t *testing.T) {
	t.Parallel()

	generateTestCase := testFixtureMissingDependence
	helpers.CleanupTerraformFolder(t, generateTestCase)
	helpers.CleanupTerragruntFolder(t, generateTestCase)

	stdout := bytes.Buffer{}
	stderr := bytes.Buffer{}
	err := helpers.RunTerragruntCommand(t, "terragrunt init --terragrunt-working-dir "+generateTestCase, &stdout, &stderr)
	require.Error(t, err)
	var parsedError config.DependencyDirNotFoundError
	ok := errors.As(err, &parsedError)
	assert.True(t, ok)
	assert.Len(t, parsedError.Dir, 1)
	assert.Contains(t, parsedError.Dir[0], "hl3-release")
}

func TestTerragruntExcludeExternalDependencies(t *testing.T) {
	t.Parallel()

	excludedModule := "module-a"
	includedModule := "module-b"

	modules := []string{
		excludedModule,
		includedModule,
	}

	helpers.CleanupTerraformFolder(t, testFixtureExternalDependence)
	for _, module := range modules {
		helpers.CleanupTerraformFolder(t, util.JoinPath(testFixtureExternalDependence, module))
	}

	var (
		applyAllStdout bytes.Buffer
		applyAllStderr bytes.Buffer
	)

	rootPath := helpers.CopyEnvironment(t, testFixtureExternalDependence)
	modulePath := util.JoinPath(rootPath, testFixtureExternalDependence, includedModule)

	err := helpers.RunTerragruntCommand(t, "terragrunt apply-all --terragrunt-non-interactive --terragrunt-ignore-external-dependencies --terragrunt-forward-tf-stdout --terragrunt-working-dir "+modulePath, &applyAllStdout, &applyAllStderr)
	helpers.LogBufferContentsLineByLine(t, applyAllStdout, "apply-all stdout")
	helpers.LogBufferContentsLineByLine(t, applyAllStderr, "apply-all stderr")
	applyAllStdoutString := applyAllStdout.String()

	if err != nil {
		t.Errorf("Did not expect to get error: %s", err.Error())
	}

	assert.Contains(t, applyAllStdoutString, "Hello World, "+includedModule)
	assert.NotContains(t, applyAllStdoutString, "Hello World, "+excludedModule)
}

func TestApplySkipTrue(t *testing.T) {
	t.Parallel()

	rootPath := helpers.CopyEnvironment(t, testFixtureSkip)
	rootPath = util.JoinPath(rootPath, testFixtureSkip, "skip-true")

	showStdout := bytes.Buffer{}
	showStderr := bytes.Buffer{}

	err := helpers.RunTerragruntCommand(t, fmt.Sprintf("terragrunt apply -auto-approve --terragrunt-log-level info --terragrunt-non-interactive --terragrunt-working-dir %s --var person=Hobbs", rootPath), &showStdout, &showStderr)
	helpers.LogBufferContentsLineByLine(t, showStdout, "show stdout")
	helpers.LogBufferContentsLineByLine(t, showStderr, "show stderr")

	stdout := showStdout.String()
	stderr := showStderr.String()

	require.NoError(t, err)
	assert.Contains(t, stderr, "Skipping terragrunt module ./terragrunt.hcl due to skip = true.")
	assert.NotContains(t, stdout, "hello, Hobbs")
}

func TestApplySkipFalse(t *testing.T) {
	t.Parallel()

	rootPath := helpers.CopyEnvironment(t, testFixtureSkip)
	rootPath = util.JoinPath(rootPath, testFixtureSkip, "skip-false")

	showStdout := bytes.Buffer{}
	showStderr := bytes.Buffer{}

	err := helpers.RunTerragruntCommand(t, "terragrunt apply -auto-approve --terragrunt-non-interactive --terragrunt-forward-tf-stdout --terragrunt-working-dir "+rootPath, &showStdout, &showStderr)
	helpers.LogBufferContentsLineByLine(t, showStdout, "show stdout")
	helpers.LogBufferContentsLineByLine(t, showStderr, "show stderr")

	stderr := showStderr.String()
	stdout := showStdout.String()

	require.NoError(t, err)
	assert.Contains(t, stdout, "hello, Hobbs")
	assert.NotContains(t, stderr, "Skipping terragrunt module")
}

func TestApplyAllSkipTrue(t *testing.T) {
	t.Parallel()

	rootPath := helpers.CopyEnvironment(t, testFixtureSkip)
	rootPath = util.JoinPath(rootPath, testFixtureSkip, "skip-true")

	showStdout := bytes.Buffer{}
	showStderr := bytes.Buffer{}

	err := helpers.RunTerragruntCommand(t, fmt.Sprintf("terragrunt apply-all --terragrunt-non-interactive --terragrunt-forward-tf-stdout --terragrunt-working-dir %s --terragrunt-log-level info", rootPath), &showStdout, &showStderr)
	helpers.LogBufferContentsLineByLine(t, showStdout, "show stdout")
	helpers.LogBufferContentsLineByLine(t, showStderr, "show stderr")

	stdout := showStdout.String()
	stderr := showStderr.String()

	// this test is now prepared to handle the case where skip is inherited from the included terragrunt file
	// meaning the skip-true/resource2 module will be skipped as well and only the skip-true/resource1 module will be applied

	require.NoError(t, err)
	assert.Contains(t, stderr, "Skipping terragrunt module ./terragrunt.hcl due to skip = true.")
	assert.Contains(t, stdout, "hello, Ernie")
	assert.NotContains(t, stdout, "hello, Bert")
}

func TestApplyAllSkipFalse(t *testing.T) {
	t.Parallel()

	rootPath := helpers.CopyEnvironment(t, testFixtureSkip)
	rootPath = util.JoinPath(rootPath, testFixtureSkip, "skip-false")

	showStdout := bytes.Buffer{}
	showStderr := bytes.Buffer{}

	err := helpers.RunTerragruntCommand(t, "terragrunt apply-all --terragrunt-non-interactive --terragrunt-forward-tf-stdout --terragrunt-working-dir "+rootPath, &showStdout, &showStderr)
	helpers.LogBufferContentsLineByLine(t, showStdout, "show stdout")
	helpers.LogBufferContentsLineByLine(t, showStderr, "show stderr")

	stdout := showStdout.String()
	stderr := showStderr.String()

	require.NoError(t, err)
	assert.Contains(t, stdout, "hello, Hobbs")
	assert.Contains(t, stdout, "hello, Ernie")
	assert.Contains(t, stdout, "hello, Bert")
	assert.NotContains(t, stderr, "Skipping terragrunt module")
}

func TestDependencyOutput(t *testing.T) {
	t.Parallel()

	helpers.CleanupTerraformFolder(t, testFixtureGetOutput)
	tmpEnvPath := helpers.CopyEnvironment(t, testFixtureGetOutput)
	rootPath := util.JoinPath(tmpEnvPath, testFixtureGetOutput, "integration")

	helpers.RunTerragrunt(t, "terragrunt apply-all --terragrunt-non-interactive --terragrunt-working-dir "+rootPath)

	// verify expected output 42
	stdout := bytes.Buffer{}
	stderr := bytes.Buffer{}

	app3Path := util.JoinPath(rootPath, "app3")
	require.NoError(
		t,
		helpers.RunTerragruntCommand(t, "terragrunt output -no-color -json --terragrunt-non-interactive --terragrunt-working-dir "+app3Path, &stdout, &stderr),
	)

	outputs := map[string]helpers.TerraformOutput{}
	require.NoError(t, json.Unmarshal(stdout.Bytes(), &outputs))
	assert.Equal(t, 42, int(outputs["z"].Value.(float64)))
}

func TestDependencyOutputErrorBeforeApply(t *testing.T) {
	t.Parallel()

	helpers.CleanupTerraformFolder(t, testFixtureGetOutput)
	tmpEnvPath := helpers.CopyEnvironment(t, testFixtureGetOutput)
	rootPath := filepath.Join(tmpEnvPath, testFixtureGetOutput, "integration")
	app3Path := filepath.Join(rootPath, "app3")

	showStdout := bytes.Buffer{}
	showStderr := bytes.Buffer{}

	err := helpers.RunTerragruntCommand(t, "terragrunt plan --terragrunt-non-interactive --terragrunt-working-dir "+app3Path, &showStdout, &showStderr)
	require.Error(t, err)
	// Verify that we fail because the dependency is not applied yet
	assert.Contains(t, err.Error(), "has not been applied yet")

	helpers.LogBufferContentsLineByLine(t, showStdout, "show stdout")
	helpers.LogBufferContentsLineByLine(t, showStderr, "show stderr")
}

func TestDependencyOutputSkipOutputs(t *testing.T) {
	t.Parallel()

	helpers.CleanupTerraformFolder(t, testFixtureGetOutput)
	tmpEnvPath := helpers.CopyEnvironment(t, testFixtureGetOutput)
	rootPath := filepath.Join(tmpEnvPath, testFixtureGetOutput, "integration")
	emptyPath := filepath.Join(rootPath, "empty")

	showStdout := bytes.Buffer{}
	showStderr := bytes.Buffer{}

	// Test that even if the dependency (app1) is not applied, using skip_outputs will skip pulling the outputs so there
	// will be no errors.
	err := helpers.RunTerragruntCommand(t, "terragrunt plan --terragrunt-non-interactive --terragrunt-working-dir "+emptyPath, &showStdout, &showStderr)
	require.NoError(t, err)

	helpers.LogBufferContentsLineByLine(t, showStdout, "show stdout")
	helpers.LogBufferContentsLineByLine(t, showStderr, "show stderr")
}

func TestDependencyOutputSkipOutputsWithMockOutput(t *testing.T) {
	t.Parallel()

	helpers.CleanupTerraformFolder(t, testFixtureGetOutput)
	tmpEnvPath := helpers.CopyEnvironment(t, testFixtureGetOutput)
	rootPath := filepath.Join(tmpEnvPath, testFixtureGetOutput, "mock-outputs")
	dependent3Path := filepath.Join(rootPath, "dependent3")

	showStdout := bytes.Buffer{}
	showStderr := bytes.Buffer{}

	err := helpers.RunTerragruntCommand(t, "terragrunt apply -auto-approve --terragrunt-non-interactive --terragrunt-working-dir "+dependent3Path, &showStdout, &showStderr)
	require.NoError(t, err)

	helpers.LogBufferContentsLineByLine(t, showStdout, "show stdout")
	helpers.LogBufferContentsLineByLine(t, showStderr, "show stderr")

	// verify expected output when mocks are used: The answer is 0
	stdout := bytes.Buffer{}
	stderr := bytes.Buffer{}
	require.NoError(
		t,
		helpers.RunTerragruntCommand(t, "terragrunt output -no-color -json --terragrunt-non-interactive --terragrunt-working-dir "+dependent3Path, &stdout, &stderr),
	)
	outputs := map[string]helpers.TerraformOutput{}
	require.NoError(t, json.Unmarshal(stdout.Bytes(), &outputs))
	assert.Equal(t, "The answer is 0", outputs["truth"].Value)

	// Now apply-all so that the dependency is applied, and verify it still uses the mock output
	err = helpers.RunTerragruntCommand(t, "terragrunt apply-all --terragrunt-non-interactive --terragrunt-working-dir "+rootPath, &showStdout, &showStderr)
	require.NoError(t, err)

	helpers.LogBufferContentsLineByLine(t, showStdout, "show stdout")
	helpers.LogBufferContentsLineByLine(t, showStderr, "show stderr")

	// verify expected output when mocks are used: The answer is 0
	stdout = bytes.Buffer{}
	stderr = bytes.Buffer{}
	require.NoError(
		t,
		helpers.RunTerragruntCommand(t, "terragrunt output -no-color -json --terragrunt-non-interactive --terragrunt-working-dir "+dependent3Path, &stdout, &stderr),
	)
	outputs = map[string]helpers.TerraformOutput{}
	require.NoError(t, json.Unmarshal(stdout.Bytes(), &outputs))
	assert.Equal(t, "The answer is 0", outputs["truth"].Value)
}

// Test that when you have a mock_output on a dependency, the dependency will use the mock as the output instead
// of erroring out.
func TestDependencyMockOutput(t *testing.T) {
	t.Parallel()

	helpers.CleanupTerraformFolder(t, testFixtureGetOutput)
	tmpEnvPath := helpers.CopyEnvironment(t, testFixtureGetOutput)
	rootPath := filepath.Join(tmpEnvPath, testFixtureGetOutput, "mock-outputs")
	dependent1Path := filepath.Join(rootPath, "dependent1")

	showStdout := bytes.Buffer{}
	showStderr := bytes.Buffer{}

	err := helpers.RunTerragruntCommand(t, "terragrunt apply -auto-approve --terragrunt-non-interactive --terragrunt-working-dir "+dependent1Path, &showStdout, &showStderr)
	require.NoError(t, err)

	helpers.LogBufferContentsLineByLine(t, showStdout, "show stdout")
	helpers.LogBufferContentsLineByLine(t, showStderr, "show stderr")

	// verify expected output when mocks are used: The answer is 0
	stdout := bytes.Buffer{}
	stderr := bytes.Buffer{}
	require.NoError(
		t,
		helpers.RunTerragruntCommand(t, "terragrunt output -no-color -json --terragrunt-non-interactive --terragrunt-working-dir "+dependent1Path, &stdout, &stderr),
	)
	outputs := map[string]helpers.TerraformOutput{}
	require.NoError(t, json.Unmarshal(stdout.Bytes(), &outputs))
	assert.Equal(t, "The answer is 0", outputs["truth"].Value)

	// We need to bust the output cache that stores the dependency outputs so that the second run pulls the outputs.
	// This is only a problem during testing, where the process is shared across terragrunt runs.
	config.ClearOutputCache()

	// Now apply-all so that the dependency is applied, and verify it uses the dependency output
	err = helpers.RunTerragruntCommand(t, "terragrunt apply-all --terragrunt-non-interactive --terragrunt-working-dir "+rootPath, &showStdout, &showStderr)
	require.NoError(t, err)

	helpers.LogBufferContentsLineByLine(t, showStdout, "show stdout")
	helpers.LogBufferContentsLineByLine(t, showStderr, "show stderr")

	// verify expected output when mocks are used: The answer is 0
	stdout = bytes.Buffer{}
	stderr = bytes.Buffer{}
	require.NoError(
		t,
		helpers.RunTerragruntCommand(t, "terragrunt output -no-color -json --terragrunt-non-interactive --terragrunt-working-dir "+dependent1Path, &stdout, &stderr),
	)
	outputs = map[string]helpers.TerraformOutput{}
	require.NoError(t, json.Unmarshal(stdout.Bytes(), &outputs))
	assert.Equal(t, "The answer is 42", outputs["truth"].Value)
}

// Test default behavior when mock_outputs_merge_with_state is not set. It should behave, as before this parameter was added
// It will fail on any command if the parent state is not applied, because the state of the parent exists and it already has an output
// but not the newly added output.
func TestDependencyMockOutputMergeWithStateDefault(t *testing.T) {
	t.Parallel()

	helpers.CleanupTerraformFolder(t, testFixtureGetOutput)
	tmpEnvPath := helpers.CopyEnvironment(t, testFixtureGetOutput)
	rootPath := util.JoinPath(tmpEnvPath, testFixtureGetOutput, "mock-outputs-merge-with-state", "merge-with-state-default", "live")
	parentPath := filepath.Join(rootPath, "parent")
	childPath := filepath.Join(rootPath, "child")

	stdout := bytes.Buffer{}
	stderr := bytes.Buffer{}
	err := helpers.RunTerragruntCommand(t, "terragrunt plan --terragrunt-non-interactive --terragrunt-working-dir "+parentPath, &stdout, &stderr)
	require.NoError(t, err)
	helpers.LogBufferContentsLineByLine(t, stdout, "plan stdout")
	helpers.LogBufferContentsLineByLine(t, stderr, "plan stderr")

	// Verify we have the default behavior if mock_outputs_merge_with_state is not set
	stdout.Reset()
	stderr.Reset()
	err = helpers.RunTerragruntCommand(t, "terragrunt plan --terragrunt-non-interactive --terragrunt-working-dir "+childPath, &stdout, &stderr)
	require.Error(t, err)
	// Verify that we fail because the dependency is not applied yet, and the new attribute is not available and in
	// this case, mocked outputs are not used.
	assert.Contains(t, err.Error(), "This object does not have an attribute named \"test_output2\"")

	helpers.LogBufferContentsLineByLine(t, stdout, "plan stdout")
	helpers.LogBufferContentsLineByLine(t, stderr, "plan stderr")

}

// Test when mock_outputs_merge_with_state is explicitly set to false. It should behave, as before this parameter was added
// It will fail on any command if the parent state is not applied, because the state of the parent exists and it already has an output
// but not the newly added output.
func TestDependencyMockOutputMergeWithStateFalse(t *testing.T) {
	t.Parallel()

	helpers.CleanupTerraformFolder(t, testFixtureGetOutput)
	tmpEnvPath := helpers.CopyEnvironment(t, testFixtureGetOutput)
	rootPath := util.JoinPath(tmpEnvPath, testFixtureGetOutput, "mock-outputs-merge-with-state", "merge-with-state-false", "live")
	parentPath := filepath.Join(rootPath, "parent")
	childPath := filepath.Join(rootPath, "child")

	stdout := bytes.Buffer{}
	stderr := bytes.Buffer{}
	err := helpers.RunTerragruntCommand(t, "terragrunt plan --terragrunt-non-interactive --terragrunt-working-dir "+parentPath, &stdout, &stderr)
	require.NoError(t, err)
	helpers.LogBufferContentsLineByLine(t, stdout, "plan stdout")
	helpers.LogBufferContentsLineByLine(t, stderr, "plan stderr")

	// Verify we have the default behavior if mock_outputs_merge_with_state is set to false
	stdout.Reset()
	stderr.Reset()
	err = helpers.RunTerragruntCommand(t, "terragrunt plan --terragrunt-non-interactive --terragrunt-working-dir "+childPath, &stdout, &stderr)
	require.Error(t, err)
	// Verify that we fail because the dependency is not applied yet, and the new attribute is not available and in
	// this case, mocked outputs are not used.
	assert.Contains(t, err.Error(), "This object does not have an attribute named \"test_output2\"")

	helpers.LogBufferContentsLineByLine(t, stdout, "plan stdout")
	helpers.LogBufferContentsLineByLine(t, stderr, "plan stderr")
}

// Test when mock_outputs_merge_with_state is explicitly set to true.
// It will mock the newly added output from the parent as it was not already applied to the state.
func TestDependencyMockOutputMergeWithStateTrue(t *testing.T) {
	t.Parallel()

	helpers.CleanupTerraformFolder(t, testFixtureGetOutput)
	tmpEnvPath := helpers.CopyEnvironment(t, testFixtureGetOutput)
	rootPath := util.JoinPath(tmpEnvPath, testFixtureGetOutput, "mock-outputs-merge-with-state", "merge-with-state-true", "live")
	parentPath := filepath.Join(rootPath, "parent")
	childPath := filepath.Join(rootPath, "child")

	stdout := bytes.Buffer{}
	stderr := bytes.Buffer{}
	err := helpers.RunTerragruntCommand(t, "terragrunt plan --terragrunt-non-interactive --terragrunt-working-dir "+parentPath, &stdout, &stderr)
	require.NoError(t, err)
	helpers.LogBufferContentsLineByLine(t, stdout, "plan stdout")
	helpers.LogBufferContentsLineByLine(t, stderr, "plan stderr")

	// Verify mocked outputs are used if mock_outputs_merge_with_state is set to true and some output in the parent are not applied yet.
	stdout.Reset()
	stderr.Reset()
	err = helpers.RunTerragruntCommand(t, "terragrunt apply -auto-approve --terragrunt-non-interactive --terragrunt-working-dir "+childPath, &stdout, &stderr)
	require.NoError(t, err)

	helpers.LogBufferContentsLineByLine(t, stdout, "apply stdout")
	helpers.LogBufferContentsLineByLine(t, stderr, "apply stderr")
	// Now check the outputs to make sure they are as expected
	stdout.Reset()
	stderr.Reset()

	require.NoError(
		t,
		helpers.RunTerragruntCommand(t, "terragrunt output -no-color -json --terragrunt-non-interactive --terragrunt-working-dir "+childPath, &stdout, &stderr),
	)

	outputs := map[string]helpers.TerraformOutput{}
	require.NoError(t, json.Unmarshal(stdout.Bytes(), &outputs))

	assert.Equal(t, "value1", outputs["test_output1_from_parent"].Value)
	assert.Equal(t, "fake-data2", outputs["test_output2_from_parent"].Value)

	helpers.LogBufferContentsLineByLine(t, stdout, "output stdout")
	helpers.LogBufferContentsLineByLine(t, stderr, "output stderr")
}

// Test when mock_outputs_merge_with_state is explicitly set to true, but using an unallowed command. It should ignore
// the mock output.
func TestDependencyMockOutputMergeWithStateTrueNotAllowed(t *testing.T) {
	t.Parallel()

	helpers.CleanupTerraformFolder(t, testFixtureGetOutput)
	tmpEnvPath := helpers.CopyEnvironment(t, testFixtureGetOutput)
	rootPath := util.JoinPath(tmpEnvPath, testFixtureGetOutput, "mock-outputs-merge-with-state", "merge-with-state-true-validate-only", "live")
	parentPath := filepath.Join(rootPath, "parent")
	childPath := filepath.Join(rootPath, "child")

	stdout := bytes.Buffer{}
	stderr := bytes.Buffer{}
	err := helpers.RunTerragruntCommand(t, "terragrunt plan --terragrunt-non-interactive --terragrunt-working-dir "+parentPath, &stdout, &stderr)
	require.NoError(t, err)
	helpers.LogBufferContentsLineByLine(t, stdout, "plan stdout")
	helpers.LogBufferContentsLineByLine(t, stderr, "plan stderr")

	// Verify mocked outputs are used if mock_outputs_merge_with_state is set to true with an allowed command and some
	// output in the parent are not applied yet.
	stdout.Reset()
	stderr.Reset()
	require.NoError(
		t,
		helpers.RunTerragruntCommand(t, "terragrunt validate --terragrunt-non-interactive --terragrunt-working-dir "+childPath, &stdout, &stderr),
	)

	// ... but not when an unallowed command is used
	require.Error(
		t,
		helpers.RunTerragruntCommand(t, "terragrunt output -no-color -json --terragrunt-non-interactive --terragrunt-working-dir "+childPath, &stdout, &stderr),
	)
}

// Test when mock_outputs_merge_with_state is explicitly set to true.
// Mock should not be used as the parent state was already fully applied.
func TestDependencyMockOutputMergeWithStateNoOverride(t *testing.T) {
	t.Parallel()

	helpers.CleanupTerraformFolder(t, testFixtureGetOutput)
	tmpEnvPath := helpers.CopyEnvironment(t, testFixtureGetOutput)
	rootPath := util.JoinPath(tmpEnvPath, testFixtureGetOutput, "mock-outputs-merge-with-state", "merge-with-state-no-override", "live")
	parentPath := filepath.Join(rootPath, "parent")
	childPath := filepath.Join(rootPath, "child")

	stdout := bytes.Buffer{}
	stderr := bytes.Buffer{}
	err := helpers.RunTerragruntCommand(t, "terragrunt plan --terragrunt-non-interactive --terragrunt-working-dir "+parentPath, &stdout, &stderr)
	require.NoError(t, err)
	helpers.LogBufferContentsLineByLine(t, stdout, "show stdout")
	helpers.LogBufferContentsLineByLine(t, stderr, "show stderr")

	// Verify mocked outputs are not used if mock_outputs_merge_with_state is set to true and all outputs in the parent have been applied.
	stdout.Reset()
	stderr.Reset()
	err = helpers.RunTerragruntCommand(t, "terragrunt apply -auto-approve --terragrunt-non-interactive --terragrunt-working-dir "+childPath, &stdout, &stderr)
	require.NoError(t, err)

	// Now check the outputs to make sure they are as expected
	stdout.Reset()
	stderr.Reset()

	require.NoError(
		t,
		helpers.RunTerragruntCommand(t, "terragrunt output -no-color -json --terragrunt-non-interactive --terragrunt-working-dir "+childPath, &stdout, &stderr),
	)

	outputs := map[string]helpers.TerraformOutput{}
	require.NoError(t, json.Unmarshal(stdout.Bytes(), &outputs))

	assert.Equal(t, "value1", outputs["test_output1_from_parent"].Value)
	assert.Equal(t, "value2", outputs["test_output2_from_parent"].Value)

	helpers.LogBufferContentsLineByLine(t, stdout, "show stdout")
	helpers.LogBufferContentsLineByLine(t, stderr, "show stderr")
}

// Test when mock_outputs_merge_strategy_with_state or mock_outputs_merge_with_state is not set, the default is no_merge
func TestDependencyMockOutputMergeStrategyWithStateDefault(t *testing.T) {
	t.Parallel()

	helpers.CleanupTerraformFolder(t, testFixtureGetOutput)
	tmpEnvPath := helpers.CopyEnvironment(t, testFixtureGetOutput)
	rootPath := util.JoinPath(tmpEnvPath, testFixtureGetOutput, "mock-outputs-merge-strategy-with-state", "merge-strategy-with-state-default", "live")
	childPath := filepath.Join(rootPath, "child")

	stdout := bytes.Buffer{}
	stderr := bytes.Buffer{}

	err := helpers.RunTerragruntCommand(t, "terragrunt apply -auto-approve --terragrunt-non-interactive --terragrunt-working-dir "+childPath, &stdout, &stderr)
	require.Error(t, err)
	assert.Contains(t, err.Error(), "This object does not have an attribute named \"test_output_list_string\"")
	helpers.LogBufferContentsLineByLine(t, stdout, "apply stdout")
	helpers.LogBufferContentsLineByLine(t, stderr, "apply stderr")
}

// Test when mock_outputs_merge_with_state = "false" that MergeStrategyType is set to no_merge
func TestDependencyMockOutputMergeStrategyWithStateCompatFalse(t *testing.T) {
	t.Parallel()

	helpers.CleanupTerraformFolder(t, testFixtureGetOutput)
	tmpEnvPath := helpers.CopyEnvironment(t, testFixtureGetOutput)
	rootPath := util.JoinPath(tmpEnvPath, testFixtureGetOutput, "mock-outputs-merge-strategy-with-state", "merge-strategy-with-state-compat-false", "live")
	childPath := filepath.Join(rootPath, "child")

	stdout := bytes.Buffer{}
	stderr := bytes.Buffer{}

	err := helpers.RunTerragruntCommand(t, "terragrunt apply -auto-approve --terragrunt-non-interactive --terragrunt-working-dir "+childPath, &stdout, &stderr)
	require.Error(t, err)
	assert.Contains(t, err.Error(), "This object does not have an attribute named \"test_output_list_string\"")
	helpers.LogBufferContentsLineByLine(t, stdout, "apply stdout")
	helpers.LogBufferContentsLineByLine(t, stderr, "apply stderr")
}

// Test when mock_outputs_merge_with_state = "true" that MergeStrategyType is set to shallow
func TestDependencyMockOutputMergeStrategyWithStateCompatTrue(t *testing.T) {
	t.Parallel()

	helpers.CleanupTerraformFolder(t, testFixtureGetOutput)
	tmpEnvPath := helpers.CopyEnvironment(t, testFixtureGetOutput)
	rootPath := util.JoinPath(tmpEnvPath, testFixtureGetOutput, "mock-outputs-merge-strategy-with-state", "merge-strategy-with-state-compat-true", "live")
	childPath := filepath.Join(rootPath, "child")

	stdout := bytes.Buffer{}
	stderr := bytes.Buffer{}

	err := helpers.RunTerragruntCommand(t, "terragrunt apply -auto-approve --terragrunt-non-interactive --terragrunt-working-dir "+childPath, &stdout, &stderr)
	require.NoError(t, err)
	helpers.LogBufferContentsLineByLine(t, stdout, "apply stdout")
	helpers.LogBufferContentsLineByLine(t, stderr, "apply stderr")

	stdout.Reset()
	stderr.Reset()

	require.NoError(t, helpers.RunTerragruntCommand(t, "terragrunt output -no-color -json --terragrunt-non-interactive --terragrunt-working-dir "+childPath, &stdout, &stderr))
	outputs := map[string]helpers.TerraformOutput{}
	require.NoError(t, json.Unmarshal(stdout.Bytes(), &outputs))
	helpers.LogBufferContentsLineByLine(t, stdout, "output stdout")
	helpers.LogBufferContentsLineByLine(t, stderr, "output stderr")

	assert.Equal(t, "value1", outputs["test_output1_from_parent"].Value)
	assert.Equal(t, "map_root1_sub1_value", util.MustWalkTerraformOutput(outputs["test_output_map_map_string_from_parent"].Value, "map_root1", "map_root1_sub1", "value"))
	assert.Nil(t, util.MustWalkTerraformOutput(outputs["test_output_map_map_string_from_parent"].Value, "not_in_state", "abc", "value"))
	assert.Equal(t, "fake-list-data", util.MustWalkTerraformOutput(outputs["test_output_list_string"].Value, "0"))
	assert.Nil(t, util.MustWalkTerraformOutput(outputs["test_output_list_string"].Value, "1"))
}

// Test when both mock_outputs_merge_with_state and mock_outputs_merge_strategy_with_state are set, mock_outputs_merge_strategy_with_state is used
func TestDependencyMockOutputMergeStrategyWithStateCompatConflict(t *testing.T) {
	t.Parallel()

	helpers.CleanupTerraformFolder(t, testFixtureGetOutput)
	tmpEnvPath := helpers.CopyEnvironment(t, testFixtureGetOutput)
	rootPath := util.JoinPath(tmpEnvPath, testFixtureGetOutput, "mock-outputs-merge-strategy-with-state", "merge-strategy-with-state-compat-true", "live")
	childPath := filepath.Join(rootPath, "child")

	stdout := bytes.Buffer{}
	stderr := bytes.Buffer{}

	err := helpers.RunTerragruntCommand(t, "terragrunt apply -auto-approve --terragrunt-non-interactive --terragrunt-working-dir "+childPath, &stdout, &stderr)
	require.NoError(t, err)
	helpers.LogBufferContentsLineByLine(t, stdout, "apply stdout")
	helpers.LogBufferContentsLineByLine(t, stderr, "apply stderr")

	stdout.Reset()
	stderr.Reset()

	require.NoError(t, helpers.RunTerragruntCommand(t, "terragrunt output -no-color -json --terragrunt-non-interactive --terragrunt-working-dir "+childPath, &stdout, &stderr))
	outputs := map[string]helpers.TerraformOutput{}
	require.NoError(t, json.Unmarshal(stdout.Bytes(), &outputs))
	helpers.LogBufferContentsLineByLine(t, stdout, "output stdout")
	helpers.LogBufferContentsLineByLine(t, stderr, "output stderr")

	assert.Equal(t, "value1", outputs["test_output1_from_parent"].Value)
	assert.Equal(t, "map_root1_sub1_value", util.MustWalkTerraformOutput(outputs["test_output_map_map_string_from_parent"].Value, "map_root1", "map_root1_sub1", "value"))
	assert.Nil(t, util.MustWalkTerraformOutput(outputs["test_output_map_map_string_from_parent"].Value, "not_in_state", "abc", "value"))
	assert.Equal(t, "fake-list-data", util.MustWalkTerraformOutput(outputs["test_output_list_string"].Value, "0"))
	assert.Nil(t, util.MustWalkTerraformOutput(outputs["test_output_list_string"].Value, "1"))
}

// Test when mock_outputs_merge_strategy_with_state = "no_merge" that mocks are not merged into the current state
func TestDependencyMockOutputMergeStrategyWithStateNoMerge(t *testing.T) {
	t.Parallel()

	helpers.CleanupTerraformFolder(t, testFixtureGetOutput)
	tmpEnvPath := helpers.CopyEnvironment(t, testFixtureGetOutput)
	rootPath := util.JoinPath(tmpEnvPath, testFixtureGetOutput, "mock-outputs-merge-strategy-with-state", "merge-strategy-with-state-no-merge", "live")
	childPath := filepath.Join(rootPath, "child")

	stdout := bytes.Buffer{}
	stderr := bytes.Buffer{}

	err := helpers.RunTerragruntCommand(t, "terragrunt apply -auto-approve --terragrunt-non-interactive --terragrunt-working-dir "+childPath, &stdout, &stderr)
	require.Error(t, err)
	assert.Contains(t, err.Error(), "This object does not have an attribute named \"test_output_list_string\"")
	helpers.LogBufferContentsLineByLine(t, stdout, "apply stdout")
	helpers.LogBufferContentsLineByLine(t, stderr, "apply stderr")
}

// Test when mock_outputs_merge_strategy_with_state = "shallow" that only top level outputs are merged.
// Lists or keys in existing maps will not be merged
func TestDependencyMockOutputMergeStrategyWithStateShallow(t *testing.T) {
	t.Parallel()

	helpers.CleanupTerraformFolder(t, testFixtureGetOutput)
	tmpEnvPath := helpers.CopyEnvironment(t, testFixtureGetOutput)
	rootPath := util.JoinPath(tmpEnvPath, testFixtureGetOutput, "mock-outputs-merge-strategy-with-state", "merge-strategy-with-state-shallow", "live")
	childPath := filepath.Join(rootPath, "child")

	stdout := bytes.Buffer{}
	stderr := bytes.Buffer{}

	err := helpers.RunTerragruntCommand(t, "terragrunt apply -auto-approve --terragrunt-non-interactive --terragrunt-working-dir "+childPath, &stdout, &stderr)
	require.NoError(t, err)
	helpers.LogBufferContentsLineByLine(t, stdout, "apply stdout")
	helpers.LogBufferContentsLineByLine(t, stderr, "apply stderr")

	stdout.Reset()
	stderr.Reset()

	require.NoError(t, helpers.RunTerragruntCommand(t, "terragrunt output -no-color -json --terragrunt-non-interactive --terragrunt-working-dir "+childPath, &stdout, &stderr))
	outputs := map[string]helpers.TerraformOutput{}
	require.NoError(t, json.Unmarshal(stdout.Bytes(), &outputs))
	helpers.LogBufferContentsLineByLine(t, stdout, "output stdout")
	helpers.LogBufferContentsLineByLine(t, stderr, "output stderr")

	assert.Equal(t, "value1", outputs["test_output1_from_parent"].Value)
	assert.Equal(t, "map_root1_sub1_value", util.MustWalkTerraformOutput(outputs["test_output_map_map_string_from_parent"].Value, "map_root1", "map_root1_sub1", "value"))
	assert.Nil(t, util.MustWalkTerraformOutput(outputs["test_output_map_map_string_from_parent"].Value, "not_in_state", "abc", "value"))
	assert.Equal(t, "fake-list-data", util.MustWalkTerraformOutput(outputs["test_output_list_string"].Value, "0"))
	assert.Nil(t, util.MustWalkTerraformOutput(outputs["test_output_list_string"].Value, "1"))
}

// Test when mock_outputs_merge_strategy_with_state = "deep" that the existing state is deeply merged into the mocks
// so that the existing state overwrites the mocks. This allows child modules to use new dependency outputs before the
// dependency has been applied
func TestDependencyMockOutputMergeStrategyWithStateDeepMapOnly(t *testing.T) {
	t.Parallel()

	helpers.CleanupTerraformFolder(t, testFixtureGetOutput)
	tmpEnvPath := helpers.CopyEnvironment(t, testFixtureGetOutput)
	rootPath := util.JoinPath(tmpEnvPath, testFixtureGetOutput, "mock-outputs-merge-strategy-with-state", "merge-strategy-with-state-deep-map-only", "live")
	childPath := filepath.Join(rootPath, "child")

	stdout := bytes.Buffer{}
	stderr := bytes.Buffer{}

	err := helpers.RunTerragruntCommand(t, "terragrunt apply -auto-approve --terragrunt-non-interactive --terragrunt-working-dir "+childPath, &stdout, &stderr)
	require.NoError(t, err)
	helpers.LogBufferContentsLineByLine(t, stdout, "apply stdout")
	helpers.LogBufferContentsLineByLine(t, stderr, "apply stderr")

	stdout.Reset()
	stderr.Reset()

	require.NoError(t, helpers.RunTerragruntCommand(t, "terragrunt output -no-color -json --terragrunt-non-interactive --terragrunt-working-dir "+childPath, &stdout, &stderr))
	outputs := map[string]helpers.TerraformOutput{}
	require.NoError(t, json.Unmarshal(stdout.Bytes(), &outputs))
	helpers.LogBufferContentsLineByLine(t, stdout, "output stdout")
	helpers.LogBufferContentsLineByLine(t, stderr, "output stderr")

	assert.Equal(t, "value1", outputs["test_output1_from_parent"].Value)
	assert.Equal(t, "fake-abc", outputs["test_output2_from_parent"].Value)
	assert.Equal(t, "map_root1_sub1_value", util.MustWalkTerraformOutput(outputs["test_output_map_map_string_from_parent"].Value, "map_root1", "map_root1_sub1", "value"))
	assert.Equal(t, "fake-abc", util.MustWalkTerraformOutput(outputs["test_output_map_map_string_from_parent"].Value, "not_in_state", "abc", "value"))
	assert.Equal(t, "a", util.MustWalkTerraformOutput(outputs["test_output_list_string"].Value, "0"))
	assert.Nil(t, util.MustWalkTerraformOutput(outputs["test_output_list_string"].Value, "1"))
}

// Test that when you have a mock_output on a dependency, the dependency will use the mock as the output instead
// of erroring out when running an allowed command.
func TestDependencyMockOutputRestricted(t *testing.T) {
	t.Parallel()

	helpers.CleanupTerraformFolder(t, testFixtureGetOutput)
	tmpEnvPath := helpers.CopyEnvironment(t, testFixtureGetOutput)
	rootPath := filepath.Join(tmpEnvPath, testFixtureGetOutput, "mock-outputs")
	dependent2Path := filepath.Join(rootPath, "dependent2")

	showStdout := bytes.Buffer{}
	showStderr := bytes.Buffer{}

	err := helpers.RunTerragruntCommand(t, "terragrunt apply -auto-approve --terragrunt-non-interactive --terragrunt-working-dir "+dependent2Path, &showStdout, &showStderr)
	require.Error(t, err)
	// Verify that we fail because the dependency is not applied yet
	assert.Contains(t, err.Error(), "has not been applied yet")

	helpers.LogBufferContentsLineByLine(t, showStdout, "show stdout")
	helpers.LogBufferContentsLineByLine(t, showStderr, "show stderr")

	// Verify we can run when using one of the allowed commands
	showStdout.Reset()
	showStderr.Reset()
	err = helpers.RunTerragruntCommand(t, "terragrunt validate --terragrunt-non-interactive --terragrunt-working-dir "+dependent2Path, &showStdout, &showStderr)
	require.NoError(t, err)

	helpers.LogBufferContentsLineByLine(t, showStdout, "show stdout")
	helpers.LogBufferContentsLineByLine(t, showStderr, "show stderr")

	// Verify that validate-all works as well.
	showStdout.Reset()
	showStderr.Reset()
	err = helpers.RunTerragruntCommand(t, "terragrunt validate-all --terragrunt-non-interactive --terragrunt-working-dir "+dependent2Path, &showStdout, &showStderr)
	require.NoError(t, err)

	helpers.LogBufferContentsLineByLine(t, showStdout, "show stdout")
	helpers.LogBufferContentsLineByLine(t, showStderr, "show stderr")

	showStdout.Reset()
	showStderr.Reset()
	err = helpers.RunTerragruntCommand(t, "terragrunt validate-all --terragrunt-non-interactive --terragrunt-working-dir "+rootPath, &showStdout, &showStderr)
	require.NoError(t, err)

	helpers.LogBufferContentsLineByLine(t, showStdout, "show stdout")
	helpers.LogBufferContentsLineByLine(t, showStderr, "show stderr")
}

func TestDependencyOutputTypeConversion(t *testing.T) {
	t.Parallel()

	helpers.CleanupTerraformFolder(t, testFixtureGetOutput)
	helpers.CleanupTerraformFolder(t, testFixtureInputs)
	tmpEnvPath := helpers.CopyEnvironment(t, ".")

	inputsPath := util.JoinPath(tmpEnvPath, testFixtureInputs)
	rootPath := util.JoinPath(tmpEnvPath, testFixtureGetOutput, "type-conversion")

	// First apply the inputs module
	helpers.RunTerragrunt(t, "terragrunt apply -auto-approve --terragrunt-non-interactive --terragrunt-working-dir "+inputsPath)

	// Then apply the outputs module
	showStdout := bytes.Buffer{}
	showStderr := bytes.Buffer{}
	require.NoError(
		t,
		helpers.RunTerragruntCommand(t, "terragrunt apply -auto-approve --terragrunt-non-interactive --terragrunt-working-dir "+rootPath, &showStdout, &showStderr),
	)

	helpers.LogBufferContentsLineByLine(t, showStdout, "show stdout")
	helpers.LogBufferContentsLineByLine(t, showStderr, "show stderr")

	// Now check the outputs to make sure they are as expected
	stdout := bytes.Buffer{}
	stderr := bytes.Buffer{}

	require.NoError(
		t,
		helpers.RunTerragruntCommand(t, "terragrunt output -no-color -json --terragrunt-non-interactive --terragrunt-working-dir "+rootPath, &stdout, &stderr),
	)

	outputs := map[string]helpers.TerraformOutput{}
	require.NoError(t, json.Unmarshal(stdout.Bytes(), &outputs))

	assert.Equal(t, true, outputs["bool"].Value)
	assert.Equal(t, []interface{}{true, false}, outputs["list_bool"].Value)
	assert.Equal(t, []interface{}{1.0, 2.0, 3.0}, outputs["list_number"].Value)
	assert.Equal(t, []interface{}{"a", "b", "c"}, outputs["list_string"].Value)
	assert.Equal(t, map[string]interface{}{"foo": true, "bar": false, "baz": true}, outputs["map_bool"].Value)
	assert.Equal(t, map[string]interface{}{"foo": 42.0, "bar": 12345.0}, outputs["map_number"].Value)
	assert.Equal(t, map[string]interface{}{"foo": "bar"}, outputs["map_string"].Value)
	assert.InEpsilon(t, 42.0, outputs["number"].Value.(float64), 0.0000001)
	assert.Equal(t, map[string]interface{}{"list": []interface{}{1.0, 2.0, 3.0}, "map": map[string]interface{}{"foo": "bar"}, "num": 42.0, "str": "string"}, outputs["object"].Value)
	assert.Equal(t, "string", outputs["string"].Value)
	assert.Equal(t, "default", outputs["from_env"].Value)
}

// Regression testing for https://github.com/gruntwork-io/terragrunt/issues/1102: Ordering keys from
// maps to avoid random placements when terraform file is generated.
func TestOrderedMapOutputRegressions1102(t *testing.T) {
	t.Parallel()
	generateTestCase := filepath.Join(testFixtureGetOutput, "regression-1102")

	helpers.CleanupTerraformFolder(t, generateTestCase)
	helpers.CleanupTerragruntFolder(t, generateTestCase)

	stdout := bytes.Buffer{}
	stderr := bytes.Buffer{}
	command := "terragrunt apply --terragrunt-non-interactive --terragrunt-working-dir " + generateTestCase
	path := filepath.Join(generateTestCase, "backend.tf")

	// runs terragrunt for the first time and checks the output "backend.tf" file.
	require.NoError(
		t,
		helpers.RunTerragruntCommand(t, command, &stdout, &stderr),
	)
	expected, _ := os.ReadFile(path)
	assert.Contains(t, string(expected), "local")

	// runs terragrunt again. All the outputs must be
	// equal to the first run.
	for i := 0; i < 20; i++ {
		require.NoError(
			t,
			helpers.RunTerragruntCommand(t, command, &stdout, &stderr),
		)
		actual, _ := os.ReadFile(path)
		assert.Equal(t, expected, actual)
	}
}

// Test that we get the expected error message about dependency cycles when there is a cycle in the dependency chain
func TestDependencyOutputCycleHandling(t *testing.T) {
	t.Parallel()

	helpers.CleanupTerraformFolder(t, testFixtureGetOutput)

	tc := []string{
		"aa",
		"aba",
		"abca",
		"abcda",
	}

	for _, tt := range tc {
		// Capture range variable into forloop so that the binding is consistent across runs.
		tt := tt

		t.Run(tt, func(t *testing.T) {
			t.Parallel()

			tmpEnvPath := helpers.CopyEnvironment(t, testFixtureGetOutput)
			rootPath := util.JoinPath(tmpEnvPath, testFixtureGetOutput, "cycle", tt)
			fooPath := util.JoinPath(rootPath, "foo")

			planStdout := bytes.Buffer{}
			planStderr := bytes.Buffer{}
			err := helpers.RunTerragruntCommand(
				t,
				"terragrunt plan --terragrunt-non-interactive --terragrunt-working-dir "+fooPath,
				&planStdout,
				&planStderr,
			)
			helpers.LogBufferContentsLineByLine(t, planStdout, "plan stdout")
			helpers.LogBufferContentsLineByLine(t, planStderr, "plan stderr")
			require.Error(t, err)
			assert.True(t, strings.Contains(err.Error(), "Found a dependency cycle between modules"))
		})
	}
}

// Regression testing for https://github.com/gruntwork-io/terragrunt/issues/854: Referencing a dependency that is a
// subdirectory of the current config, which includes an `include` block has problems resolving the correct relative
// path.
func TestDependencyOutputRegression854(t *testing.T) {
	t.Parallel()

	helpers.CleanupTerraformFolder(t, testFixtureGetOutput)
	tmpEnvPath := helpers.CopyEnvironment(t, testFixtureGetOutput)
	rootPath := util.JoinPath(tmpEnvPath, testFixtureGetOutput, "regression-854", "root")

	stdout := bytes.Buffer{}
	stderr := bytes.Buffer{}
	err := helpers.RunTerragruntCommand(
		t,
		"terragrunt apply-all --terragrunt-non-interactive --terragrunt-working-dir "+rootPath,
		&stdout,
		&stderr,
	)
	helpers.LogBufferContentsLineByLine(t, stdout, "stdout")
	helpers.LogBufferContentsLineByLine(t, stderr, "stderr")
	require.NoError(t, err)
}

// Regression testing for bug where terragrunt output runs on dependency blocks are done in the terragrunt-cache for the
// child, not the parent.
func TestDependencyOutputCachePathBug(t *testing.T) {
	t.Parallel()

	helpers.CleanupTerraformFolder(t, testFixtureGetOutput)
	tmpEnvPath := helpers.CopyEnvironment(t, testFixtureGetOutput)
	rootPath := util.JoinPath(tmpEnvPath, testFixtureGetOutput, "localstate", "live")

	stdout := bytes.Buffer{}
	stderr := bytes.Buffer{}
	err := helpers.RunTerragruntCommand(
		t,
		"terragrunt apply-all --terragrunt-non-interactive --terragrunt-working-dir "+rootPath,
		&stdout,
		&stderr,
	)
	helpers.LogBufferContentsLineByLine(t, stdout, "stdout")
	helpers.LogBufferContentsLineByLine(t, stderr, "stderr")
	require.NoError(t, err)
}

func TestDependencyOutputWithTerragruntSource(t *testing.T) {
	t.Parallel()

	helpers.CleanupTerraformFolder(t, testFixtureGetOutput)
	tmpEnvPath := helpers.CopyEnvironment(t, testFixtureGetOutput)
	rootPath := util.JoinPath(tmpEnvPath, testFixtureGetOutput, "regression-1124", "live")
	modulePath := util.JoinPath(tmpEnvPath, testFixtureGetOutput, "regression-1124", "modules")

	stdout := bytes.Buffer{}
	stderr := bytes.Buffer{}
	err := helpers.RunTerragruntCommand(
		t,
		fmt.Sprintf("terragrunt apply-all --terragrunt-non-interactive --terragrunt-working-dir %s --terragrunt-source %s", rootPath, modulePath),
		&stdout,
		&stderr,
	)
	helpers.LogBufferContentsLineByLine(t, stdout, "stdout")
	helpers.LogBufferContentsLineByLine(t, stderr, "stderr")
	require.NoError(t, err)
}

func TestDependencyOutputWithHooks(t *testing.T) {
	t.Parallel()

	helpers.CleanupTerraformFolder(t, testFixtureGetOutput)
	tmpEnvPath := helpers.CopyEnvironment(t, testFixtureGetOutput)
	rootPath := util.JoinPath(tmpEnvPath, testFixtureGetOutput, "regression-1273")
	depPathFileOut := util.JoinPath(rootPath, "dep", "file.out")
	mainPath := util.JoinPath(rootPath, "main")
	mainPathFileOut := util.JoinPath(mainPath, "file.out")

	helpers.RunTerragrunt(t, "terragrunt apply-all --terragrunt-non-interactive --terragrunt-working-dir "+rootPath)
	// We need to bust the output cache that stores the dependency outputs so that the second run pulls the outputs.
	// This is only a problem during testing, where the process is shared across terragrunt runs.
	config.ClearOutputCache()

	// The file should exist in the first run.
	assert.True(t, util.FileExists(depPathFileOut))
	assert.False(t, util.FileExists(mainPathFileOut))

	// Now delete file and run plain main again. It should NOT create file.out.
	require.NoError(t, os.Remove(depPathFileOut))
	helpers.RunTerragrunt(t, "terragrunt plan --terragrunt-non-interactive --terragrunt-working-dir "+mainPath)
	assert.False(t, util.FileExists(depPathFileOut))
	assert.False(t, util.FileExists(mainPathFileOut))
}

func TestDeepDependencyOutputWithMock(t *testing.T) {
	// Test that the terraform command flows through for mock output retrieval to deeper dependencies. Previously the
	// terraform command was being overwritten, so by the time the deep dependency retrieval runs, it was replaced with
	// "output" instead of the original one.

	t.Parallel()

	helpers.CleanupTerraformFolder(t, testFixtureGetOutput)
	tmpEnvPath := helpers.CopyEnvironment(t, testFixtureGetOutput)
	rootPath := filepath.Join(tmpEnvPath, testFixtureGetOutput, "nested-mocks", "live")

	// Since we haven't applied anything, this should only succeed if mock outputs are used.
	helpers.RunTerragrunt(t, "terragrunt validate --terragrunt-non-interactive --terragrunt-working-dir "+rootPath)
}

func TestDataDir(t *testing.T) {
	// Cannot be run in parallel with other tests as it modifies process' environment.

	helpers.CleanupTerraformFolder(t, testFixtureDirsPath)
	tmpEnvPath := helpers.CopyEnvironment(t, testFixtureDirsPath)
	rootPath := util.JoinPath(tmpEnvPath, testFixtureDirsPath)

	t.Setenv("TF_DATA_DIR", util.JoinPath(tmpEnvPath, "data_dir"))

	var (
		stdout bytes.Buffer
		stderr bytes.Buffer
	)

	err := helpers.RunTerragruntCommand(t, "terragrunt plan --terragrunt-non-interactive --terragrunt-forward-tf-stdout --terragrunt-working-dir "+rootPath, &stdout, &stderr)
	require.NoError(t, err)
	assert.Contains(t, stdout.String(), "Initializing provider plugins")

	stdout = bytes.Buffer{}
	stderr = bytes.Buffer{}

	err = helpers.RunTerragruntCommand(t, "terragrunt plan --terragrunt-non-interactive --terragrunt-forward-tf-stdout --terragrunt-working-dir "+rootPath, &stdout, &stderr)
	require.NoError(t, err)
	assert.NotContains(t, stdout.String(), "Initializing provider plugins")
}

func TestReadTerragruntConfigWithDependency(t *testing.T) {
	t.Parallel()

	helpers.CleanupTerraformFolder(t, testFixtureReadConfig)
	helpers.CleanupTerraformFolder(t, testFixtureInputs)
	tmpEnvPath := helpers.CopyEnvironment(t, ".")

	inputsPath := util.JoinPath(tmpEnvPath, testFixtureInputs)
	rootPath := util.JoinPath(tmpEnvPath, testFixtureReadConfig, "with_dependency")

	// First apply the inputs module
	helpers.RunTerragrunt(t, "terragrunt apply -auto-approve --terragrunt-non-interactive --terragrunt-working-dir "+inputsPath)

	// Then apply the read config module
	showStdout := bytes.Buffer{}
	showStderr := bytes.Buffer{}
	require.NoError(
		t,
		helpers.RunTerragruntCommand(t, "terragrunt apply -auto-approve --terragrunt-non-interactive --terragrunt-working-dir "+rootPath, &showStdout, &showStderr),
	)

	helpers.LogBufferContentsLineByLine(t, showStdout, "show stdout")
	helpers.LogBufferContentsLineByLine(t, showStderr, "show stderr")

	// Now check the outputs to make sure they are as expected
	stdout := bytes.Buffer{}
	stderr := bytes.Buffer{}

	require.NoError(
		t,
		helpers.RunTerragruntCommand(t, "terragrunt output -no-color -json --terragrunt-non-interactive --terragrunt-working-dir "+rootPath, &stdout, &stderr),
	)

	outputs := map[string]helpers.TerraformOutput{}
	require.NoError(t, json.Unmarshal(stdout.Bytes(), &outputs))

	assert.Equal(t, true, outputs["bool"].Value)
	assert.Equal(t, []interface{}{true, false}, outputs["list_bool"].Value)
	assert.Equal(t, []interface{}{1.0, 2.0, 3.0}, outputs["list_number"].Value)
	assert.Equal(t, []interface{}{"a", "b", "c"}, outputs["list_string"].Value)
	assert.Equal(t, map[string]interface{}{"foo": true, "bar": false, "baz": true}, outputs["map_bool"].Value)
	assert.Equal(t, map[string]interface{}{"foo": 42.0, "bar": 12345.0}, outputs["map_number"].Value)
	assert.Equal(t, map[string]interface{}{"foo": "bar"}, outputs["map_string"].Value)
	assert.InEpsilon(t, 42.0, outputs["number"].Value.(float64), 0.0000001)
	assert.Equal(t, map[string]interface{}{"list": []interface{}{1.0, 2.0, 3.0}, "map": map[string]interface{}{"foo": "bar"}, "num": 42.0, "str": "string"}, outputs["object"].Value)
	assert.Equal(t, "string", outputs["string"].Value)
	assert.Equal(t, "default", outputs["from_env"].Value)
}

func TestReadTerragruntConfigFromDependency(t *testing.T) {
	t.Parallel()

	helpers.CleanupTerraformFolder(t, testFixtureReadConfig)
	tmpEnvPath := helpers.CopyEnvironment(t, ".")
	rootPath := util.JoinPath(tmpEnvPath, testFixtureReadConfig, "from_dependency")

	showStdout := bytes.Buffer{}
	showStderr := bytes.Buffer{}
	require.NoError(
		t,
		helpers.RunTerragruntCommand(t, "terragrunt apply-all --terragrunt-non-interactive --terragrunt-working-dir "+rootPath, &showStdout, &showStderr),
	)

	helpers.LogBufferContentsLineByLine(t, showStdout, "show stdout")
	helpers.LogBufferContentsLineByLine(t, showStderr, "show stderr")

	// Now check the outputs to make sure they are as expected
	stdout := bytes.Buffer{}
	stderr := bytes.Buffer{}

	require.NoError(
		t,
		helpers.RunTerragruntCommand(t, "terragrunt output -no-color -json --terragrunt-non-interactive --terragrunt-working-dir "+rootPath, &stdout, &stderr),
	)

	outputs := map[string]helpers.TerraformOutput{}
	require.NoError(t, json.Unmarshal(stdout.Bytes(), &outputs))

	assert.Equal(t, "hello world", outputs["bar"].Value)
}

func TestReadTerragruntConfigWithDefault(t *testing.T) {
	t.Parallel()

	helpers.CleanupTerraformFolder(t, testFixtureReadConfig)
	rootPath := util.JoinPath(testFixtureReadConfig, "with_default")

	helpers.RunTerragrunt(t, "terragrunt apply -auto-approve --terragrunt-non-interactive --terragrunt-working-dir "+rootPath)

	// check the outputs to make sure they are as expected
	stdout := bytes.Buffer{}
	stderr := bytes.Buffer{}

	require.NoError(
		t,
		helpers.RunTerragruntCommand(t, "terragrunt output -no-color -json --terragrunt-non-interactive --terragrunt-working-dir "+rootPath, &stdout, &stderr),
	)

	outputs := map[string]helpers.TerraformOutput{}
	require.NoError(t, json.Unmarshal(stdout.Bytes(), &outputs))

	assert.Equal(t, "default value", outputs["data"].Value)
}

func TestReadTerragruntConfigWithOriginalTerragruntDir(t *testing.T) {
	t.Parallel()

	helpers.CleanupTerraformFolder(t, testFixtureReadConfig)
	rootPath := util.JoinPath(testFixtureReadConfig, "with_original_terragrunt_dir")

	rootPathAbs, err := filepath.Abs(rootPath)
	require.NoError(t, err)
	fooPathAbs := filepath.Join(rootPathAbs, "foo")
	depPathAbs := filepath.Join(rootPathAbs, "dep")

	// Run apply on the dependency module and make sure we get the outputs we expect
	helpers.RunTerragrunt(t, "terragrunt apply -auto-approve --terragrunt-non-interactive --terragrunt-working-dir "+depPathAbs)

	depStdout := bytes.Buffer{}
	depStderr := bytes.Buffer{}

	require.NoError(
		t,
		helpers.RunTerragruntCommand(t, "terragrunt output -no-color -json --terragrunt-non-interactive --terragrunt-working-dir "+depPathAbs, &depStdout, &depStderr),
	)

	depOutputs := map[string]helpers.TerraformOutput{}
	require.NoError(t, json.Unmarshal(depStdout.Bytes(), &depOutputs))

	assert.Equal(t, depPathAbs, depOutputs["terragrunt_dir"].Value)
	assert.Equal(t, depPathAbs, depOutputs["original_terragrunt_dir"].Value)
	assert.Equal(t, fooPathAbs, depOutputs["bar_terragrunt_dir"].Value)
	assert.Equal(t, depPathAbs, depOutputs["bar_original_terragrunt_dir"].Value)

	// Run apply on the root module and make sure we get the expected outputs
	helpers.RunTerragrunt(t, "terragrunt apply -auto-approve --terragrunt-non-interactive --terragrunt-working-dir "+rootPath)

	rootStdout := bytes.Buffer{}
	rootStderr := bytes.Buffer{}

	require.NoError(
		t,
		helpers.RunTerragruntCommand(t, "terragrunt output -no-color -json --terragrunt-non-interactive --terragrunt-working-dir "+rootPath, &rootStdout, &rootStderr),
	)

	rootOutputs := map[string]helpers.TerraformOutput{}
	require.NoError(t, json.Unmarshal(rootStdout.Bytes(), &rootOutputs))

	assert.Equal(t, fooPathAbs, rootOutputs["terragrunt_dir"].Value)
	assert.Equal(t, rootPathAbs, rootOutputs["original_terragrunt_dir"].Value)
	assert.Equal(t, depPathAbs, rootOutputs["dep_terragrunt_dir"].Value)
	assert.Equal(t, depPathAbs, rootOutputs["dep_original_terragrunt_dir"].Value)
	assert.Equal(t, fooPathAbs, rootOutputs["dep_bar_terragrunt_dir"].Value)
	assert.Equal(t, depPathAbs, rootOutputs["dep_bar_original_terragrunt_dir"].Value)

	// Run 'run-all apply' and make sure all the outputs are identical in the root module and the dependency module
	helpers.RunTerragrunt(t, "terragrunt run-all apply -auto-approve --terragrunt-non-interactive --terragrunt-working-dir "+rootPath)

	runAllRootStdout := bytes.Buffer{}
	runAllRootStderr := bytes.Buffer{}

	require.NoError(
		t,
		helpers.RunTerragruntCommand(t, "terragrunt output -no-color -json --terragrunt-non-interactive --terragrunt-working-dir "+rootPath, &runAllRootStdout, &runAllRootStderr),
	)

	runAllRootOutputs := map[string]helpers.TerraformOutput{}
	require.NoError(t, json.Unmarshal(runAllRootStdout.Bytes(), &runAllRootOutputs))

	runAllDepStdout := bytes.Buffer{}
	runAllDepStderr := bytes.Buffer{}

	require.NoError(
		t,
		helpers.RunTerragruntCommand(t, "terragrunt output -no-color -json --terragrunt-non-interactive --terragrunt-working-dir "+depPathAbs, &runAllDepStdout, &runAllDepStderr),
	)

	runAllDepOutputs := map[string]helpers.TerraformOutput{}
	require.NoError(t, json.Unmarshal(runAllDepStdout.Bytes(), &runAllDepOutputs))

	assert.Equal(t, fooPathAbs, runAllRootOutputs["terragrunt_dir"].Value)
	assert.Equal(t, rootPathAbs, runAllRootOutputs["original_terragrunt_dir"].Value)
	assert.Equal(t, depPathAbs, runAllRootOutputs["dep_terragrunt_dir"].Value)
	assert.Equal(t, depPathAbs, runAllRootOutputs["dep_original_terragrunt_dir"].Value)
	assert.Equal(t, fooPathAbs, runAllRootOutputs["dep_bar_terragrunt_dir"].Value)
	assert.Equal(t, depPathAbs, runAllRootOutputs["dep_bar_original_terragrunt_dir"].Value)
	assert.Equal(t, depPathAbs, runAllDepOutputs["terragrunt_dir"].Value)
	assert.Equal(t, depPathAbs, runAllDepOutputs["original_terragrunt_dir"].Value)
	assert.Equal(t, fooPathAbs, runAllDepOutputs["bar_terragrunt_dir"].Value)
	assert.Equal(t, depPathAbs, runAllDepOutputs["bar_original_terragrunt_dir"].Value)
}

func TestReadTerragruntConfigFull(t *testing.T) {
	t.Parallel()

	helpers.CleanupTerraformFolder(t, testFixtureReadConfig)
	rootPath := util.JoinPath(testFixtureReadConfig, "full")

	helpers.RunTerragrunt(t, "terragrunt apply -auto-approve --terragrunt-non-interactive --terragrunt-working-dir "+rootPath)

	// check the outputs to make sure they are as expected
	stdout := bytes.Buffer{}
	stderr := bytes.Buffer{}

	require.NoError(
		t,
		helpers.RunTerragruntCommand(t, "terragrunt output -no-color -json --terragrunt-non-interactive --terragrunt-working-dir "+rootPath, &stdout, &stderr),
	)

	outputs := map[string]helpers.TerraformOutput{}
	require.NoError(t, json.Unmarshal(stdout.Bytes(), &outputs))

	assert.Equal(t, "terragrunt", outputs["terraform_binary"].Value)
	assert.Equal(t, "= 0.12.20", outputs["terraform_version_constraint"].Value)
	assert.Equal(t, "= 0.23.18", outputs["terragrunt_version_constraint"].Value)
	assert.Equal(t, ".terragrunt-cache", outputs["download_dir"].Value)
	assert.Equal(t, "TerragruntIAMRole", outputs["iam_role"].Value)
	assert.Equal(t, "true", outputs["skip"].Value)
	assert.Equal(t, "true", outputs["prevent_destroy"].Value)

	// Simple maps
	localstgOut := map[string]interface{}{}
	require.NoError(t, json.Unmarshal([]byte(outputs["localstg"].Value.(string)), &localstgOut))
	assert.Equal(t, map[string]interface{}{"the_answer": float64(42)}, localstgOut)
	inputsOut := map[string]interface{}{}
	require.NoError(t, json.Unmarshal([]byte(outputs["inputs"].Value.(string)), &inputsOut))
	assert.Equal(t, map[string]interface{}{"doc": "Emmett Brown"}, inputsOut)

	// Complex blocks
	depsOut := map[string]interface{}{}
	require.NoError(t, json.Unmarshal([]byte(outputs["dependencies"].Value.(string)), &depsOut))
	assert.Equal(
		t,
		map[string]interface{}{
			"paths": []interface{}{"../../terragrunt"},
		},
		depsOut,
	)

	generateOut := map[string]interface{}{}
	require.NoError(t, json.Unmarshal([]byte(outputs["generate"].Value.(string)), &generateOut))
	assert.Equal(
		t,
		map[string]interface{}{
			"provider": map[string]interface{}{
				"path":              "provider.tf",
				"if_exists":         "overwrite_terragrunt",
				"if_disabled":       "skip",
				"comment_prefix":    "# ",
				"disable_signature": false,
				"disable":           false,
				"contents": `provider "aws" {
  region = "us-east-1"
}
`,
			},
		},
		generateOut,
	)
	remoteStateOut := map[string]interface{}{}
	require.NoError(t, json.Unmarshal([]byte(outputs["remote_state"].Value.(string)), &remoteStateOut))
	assert.Equal(
		t,
		map[string]interface{}{
			"backend":                         "local",
			"disable_init":                    false,
			"disable_dependency_optimization": false,
			"generate":                        map[string]interface{}{"path": "backend.tf", "if_exists": "overwrite_terragrunt"},
			"config":                          map[string]interface{}{"path": "foo.tfstate"},
		},
		remoteStateOut,
	)
	terraformOut := map[string]interface{}{}
	require.NoError(t, json.Unmarshal([]byte(outputs["terraformtg"].Value.(string)), &terraformOut))
	assert.Equal(
		t,
		map[string]interface{}{
			"source":                   "./delorean",
			"include_in_copy":          []interface{}{"time_machine.*"},
			"copy_terraform_lock_file": true,
			"extra_arguments": map[string]interface{}{
				"var-files": map[string]interface{}{
					"name":               "var-files",
					"commands":           []interface{}{"apply", "plan"},
					"arguments":          nil,
					"required_var_files": []interface{}{"extra.tfvars"},
					"optional_var_files": []interface{}{"optional.tfvars"},
					"env_vars": map[string]interface{}{
						"TF_VAR_custom_var": "I'm set in extra_arguments env_vars",
					},
				},
			},
			"before_hook": map[string]interface{}{
				"before_hook_1": map[string]interface{}{
					"name":            "before_hook_1",
					"commands":        []interface{}{"apply", "plan"},
					"execute":         []interface{}{"touch", "before.out"},
					"working_dir":     nil,
					"run_on_error":    true,
					"suppress_stdout": nil,
				},
			},
			"after_hook": map[string]interface{}{
				"after_hook_1": map[string]interface{}{
					"name":            "after_hook_1",
					"commands":        []interface{}{"apply", "plan"},
					"execute":         []interface{}{"touch", "after.out"},
					"working_dir":     nil,
					"run_on_error":    true,
					"suppress_stdout": nil,
				},
			},
			"error_hook": map[string]interface{}{},
		},
		terraformOut,
	)
}

func TestTerragruntGenerateBlockSkipRemove(t *testing.T) {
	t.Parallel()

	tmpEnvPath := helpers.CopyEnvironment(t, testFixtureCodegenPath)
	generateTestCase := util.JoinPath(tmpEnvPath, testFixtureCodegenPath, "remove-file", "skip")

	helpers.RunTerragrunt(t, "terragrunt apply -auto-approve --terragrunt-non-interactive --terragrunt-working-dir "+generateTestCase)
	assert.FileExists(t, filepath.Join(generateTestCase, "backend.tf"))
}

func TestTerragruntGenerateBlockRemove(t *testing.T) {
	t.Parallel()

	tmpEnvPath := helpers.CopyEnvironment(t, testFixtureCodegenPath)
	generateTestCase := util.JoinPath(tmpEnvPath, testFixtureCodegenPath, "remove-file", "remove")

	helpers.RunTerragrunt(t, "terragrunt apply -auto-approve --terragrunt-non-interactive --terragrunt-working-dir "+generateTestCase)
	assert.NoFileExists(t, filepath.Join(generateTestCase, "backend.tf"))
}

func TestTerragruntGenerateBlockRemoveTerragruntSuccess(t *testing.T) {
	t.Parallel()

	tmpEnvPath := helpers.CopyEnvironment(t, testFixtureCodegenPath)
	generateTestCase := util.JoinPath(tmpEnvPath, testFixtureCodegenPath, "remove-file", "remove_terragrunt")

	helpers.RunTerragrunt(t, "terragrunt apply -auto-approve --terragrunt-non-interactive --terragrunt-working-dir "+generateTestCase)
	assert.NoFileExists(t, filepath.Join(generateTestCase, "backend.tf"))
}

func TestTerragruntGenerateBlockRemoveTerragruntFail(t *testing.T) {
	t.Parallel()

	tmpEnvPath := helpers.CopyEnvironment(t, testFixtureCodegenPath)
	generateTestCase := util.JoinPath(tmpEnvPath, testFixtureCodegenPath, "remove-file", "remove_terragrunt_error")

	_, _, err := helpers.RunTerragruntCommandWithOutput(t, "terragrunt apply -auto-approve --terragrunt-non-interactive --terragrunt-working-dir "+generateTestCase)
	require.Error(t, err)

	var generateFileRemoveError codegen.GenerateFileRemoveError
	ok := errors.As(err, &generateFileRemoveError)
	assert.True(t, ok)

	assert.FileExists(t, filepath.Join(generateTestCase, "backend.tf"))
}

func TestTerragruntGenerateBlockSkip(t *testing.T) {
	t.Parallel()

	generateTestCase := filepath.Join(testFixtureCodegenPath, "generate-block", "skip")
	helpers.CleanupTerraformFolder(t, generateTestCase)
	helpers.CleanupTerragruntFolder(t, generateTestCase)
	helpers.RunTerragrunt(t, "terragrunt apply -auto-approve --terragrunt-non-interactive --terragrunt-working-dir "+generateTestCase)
	assert.False(t, helpers.FileIsInFolder(t, "foo.tfstate", generateTestCase))
}

func TestTerragruntGenerateBlockOverwrite(t *testing.T) {
	t.Parallel()

	generateTestCase := filepath.Join(testFixtureCodegenPath, "generate-block", "overwrite")
	helpers.CleanupTerraformFolder(t, generateTestCase)
	helpers.CleanupTerragruntFolder(t, generateTestCase)

	helpers.RunTerragrunt(t, "terragrunt apply -auto-approve --terragrunt-non-interactive --terragrunt-working-dir "+generateTestCase)
	// If the state file was written as foo.tfstate, that means it overwrote the local backend config.
	assert.True(t, helpers.FileIsInFolder(t, "foo.tfstate", generateTestCase))
	assert.False(t, helpers.FileIsInFolder(t, "bar.tfstate", generateTestCase))
}

func TestTerragruntGenerateAttr(t *testing.T) {
	t.Parallel()

	generateTestCase := filepath.Join(testFixtureCodegenPath, "generate-attr")
	helpers.CleanupTerraformFolder(t, generateTestCase)
	helpers.CleanupTerragruntFolder(t, generateTestCase)

	text := "test-terragrunt-generate-attr-hello-world"

	stdout, _, err := helpers.RunTerragruntCommandWithOutput(t, fmt.Sprintf("terragrunt apply -auto-approve --terragrunt-non-interactive --terragrunt-forward-tf-stdout --terragrunt-working-dir %s -var text=\"%s\"", generateTestCase, text))
	require.NoError(t, err)
	assert.Contains(t, stdout, text)
}

func TestTerragruntGenerateBlockOverwriteTerragruntSuccess(t *testing.T) {
	t.Parallel()

	generateTestCase := filepath.Join(testFixtureCodegenPath, "generate-block", "overwrite_terragrunt")
	helpers.CleanupTerraformFolder(t, generateTestCase)
	helpers.CleanupTerragruntFolder(t, generateTestCase)

	helpers.RunTerragrunt(t, "terragrunt apply -auto-approve --terragrunt-non-interactive --terragrunt-working-dir "+generateTestCase)
	// If the state file was written as foo.tfstate, that means it overwrote the local backend config.
	assert.True(t, helpers.FileIsInFolder(t, "foo.tfstate", generateTestCase))
	assert.False(t, helpers.FileIsInFolder(t, "bar.tfstate", generateTestCase))
}

func TestTerragruntGenerateBlockOverwriteTerragruntFail(t *testing.T) {
	t.Parallel()

	generateTestCase := filepath.Join(testFixtureCodegenPath, "generate-block", "overwrite_terragrunt_error")
	helpers.CleanupTerraformFolder(t, generateTestCase)
	helpers.CleanupTerragruntFolder(t, generateTestCase)

	stdout := bytes.Buffer{}
	stderr := bytes.Buffer{}
	err := helpers.RunTerragruntCommand(t, "terragrunt apply -auto-approve --terragrunt-non-interactive --terragrunt-working-dir "+generateTestCase, &stdout, &stderr)
	require.Error(t, err)
	var generateFileExistsError codegen.GenerateFileExistsError
	ok := errors.As(err, &generateFileExistsError)
	assert.True(t, ok)
}

func TestTerragruntGenerateBlockNestedInherit(t *testing.T) {
	t.Parallel()

	generateTestCase := filepath.Join(testFixtureCodegenPath, "generate-block", "nested", "child_inherit")
	helpers.CleanupTerraformFolder(t, generateTestCase)
	helpers.CleanupTerragruntFolder(t, generateTestCase)

	helpers.RunTerragrunt(t, "terragrunt apply -auto-approve --terragrunt-non-interactive --terragrunt-working-dir "+generateTestCase)
	// If the state file was written as foo.tfstate, that means it inherited the config
	assert.True(t, helpers.FileIsInFolder(t, "foo.tfstate", generateTestCase))
	assert.False(t, helpers.FileIsInFolder(t, "bar.tfstate", generateTestCase))
	// Also check to make sure the child config generate block was included
	assert.True(t, helpers.FileIsInFolder(t, "random_file.txt", generateTestCase))
}

func TestTerragruntGenerateBlockNestedOverwrite(t *testing.T) {
	t.Parallel()

	generateTestCase := filepath.Join(testFixtureCodegenPath, "generate-block", "nested", "child_overwrite")
	helpers.CleanupTerraformFolder(t, generateTestCase)
	helpers.CleanupTerragruntFolder(t, generateTestCase)

	helpers.RunTerragrunt(t, "terragrunt apply -auto-approve --terragrunt-non-interactive --terragrunt-working-dir "+generateTestCase)
	// If the state file was written as bar.tfstate, that means it overwrite the parent config
	assert.False(t, helpers.FileIsInFolder(t, "foo.tfstate", generateTestCase))
	assert.True(t, helpers.FileIsInFolder(t, "bar.tfstate", generateTestCase))
	// Also check to make sure the child config generate block was included
	assert.True(t, helpers.FileIsInFolder(t, "random_file.txt", generateTestCase))
}

func TestTerragruntGenerateBlockDisableSignature(t *testing.T) {
	t.Parallel()

	generateTestCase := filepath.Join(testFixtureCodegenPath, "generate-block", "disable-signature")
	helpers.CleanupTerraformFolder(t, generateTestCase)
	helpers.CleanupTerragruntFolder(t, generateTestCase)

	helpers.RunTerragrunt(t, "terragrunt apply -auto-approve --terragrunt-non-interactive --terragrunt-working-dir "+generateTestCase)

	// Now check the outputs to make sure they are as expected
	stdout := bytes.Buffer{}
	stderr := bytes.Buffer{}

	require.NoError(
		t,
		helpers.RunTerragruntCommand(t, "terragrunt output -no-color -json --terragrunt-non-interactive --terragrunt-working-dir "+generateTestCase, &stdout, &stderr),
	)

	outputs := map[string]helpers.TerraformOutput{}
	require.NoError(t, json.Unmarshal(stdout.Bytes(), &outputs))

	assert.Equal(t, "Hello, World!", outputs["text"].Value)
}

func TestTerragruntGenerateBlockSameNameFail(t *testing.T) {
	t.Parallel()

	generateTestCase := filepath.Join(testFixtureCodegenPath, "generate-block", "same_name_error")
	helpers.CleanupTerraformFolder(t, generateTestCase)
	helpers.CleanupTerragruntFolder(t, generateTestCase)

	stdout := bytes.Buffer{}
	stderr := bytes.Buffer{}
	err := helpers.RunTerragruntCommand(t, "terragrunt init --terragrunt-working-dir "+generateTestCase, &stdout, &stderr)
	require.Error(t, err)
	var parsedError config.DuplicatedGenerateBlocksError
	ok := errors.As(err, &parsedError)
	assert.True(t, ok)
	assert.Len(t, parsedError.BlockName, 1)
	assert.Contains(t, parsedError.BlockName, "backend")
}

func TestTerragruntGenerateBlockSameNameIncludeFail(t *testing.T) {
	t.Parallel()

	generateTestCase := filepath.Join(testFixtureCodegenPath, "generate-block", "same_name_includes_error")
	helpers.CleanupTerraformFolder(t, generateTestCase)
	helpers.CleanupTerragruntFolder(t, generateTestCase)

	stdout := bytes.Buffer{}
	stderr := bytes.Buffer{}
	err := helpers.RunTerragruntCommand(t, "terragrunt init --terragrunt-working-dir "+generateTestCase, &stdout, &stderr)
	require.Error(t, err)
	var parsedError config.DuplicatedGenerateBlocksError
	ok := errors.As(err, &parsedError)
	assert.True(t, ok)
	assert.Len(t, parsedError.BlockName, 1)
	assert.Contains(t, parsedError.BlockName, "backend")
}

func TestTerragruntGenerateBlockMultipleSameNameFail(t *testing.T) {
	t.Parallel()

	generateTestCase := filepath.Join(testFixtureCodegenPath, "generate-block", "same_name_pair_error")
	helpers.CleanupTerraformFolder(t, generateTestCase)
	helpers.CleanupTerragruntFolder(t, generateTestCase)

	stdout := bytes.Buffer{}
	stderr := bytes.Buffer{}
	err := helpers.RunTerragruntCommand(t, "terragrunt init --terragrunt-working-dir "+generateTestCase, &stdout, &stderr)
	require.Error(t, err)
	var parsedError config.DuplicatedGenerateBlocksError
	ok := errors.As(err, &parsedError)
	assert.True(t, ok)
	assert.Len(t, parsedError.BlockName, 2)
	assert.Contains(t, parsedError.BlockName, "backend")
	assert.Contains(t, parsedError.BlockName, "backend2")
}

func TestTerragruntGenerateBlockDisable(t *testing.T) {
	t.Parallel()

	generateTestCase := filepath.Join(testFixtureCodegenPath, "generate-block", "disable")
	helpers.CleanupTerraformFolder(t, generateTestCase)
	helpers.CleanupTerragruntFolder(t, generateTestCase)

	stdout := bytes.Buffer{}
	stderr := bytes.Buffer{}
	err := helpers.RunTerragruntCommand(t, "terragrunt init --terragrunt-working-dir "+generateTestCase, &stdout, &stderr)
	require.NoError(t, err)
	assert.False(t, helpers.FileIsInFolder(t, "data.txt", generateTestCase))
}

func TestTerragruntGenerateBlockEnable(t *testing.T) {
	t.Parallel()

	generateTestCase := filepath.Join(testFixtureCodegenPath, "generate-block", "enable")
	helpers.CleanupTerraformFolder(t, generateTestCase)
	helpers.CleanupTerragruntFolder(t, generateTestCase)

	stdout := bytes.Buffer{}
	stderr := bytes.Buffer{}
	err := helpers.RunTerragruntCommand(t, "terragrunt init --terragrunt-working-dir "+generateTestCase, &stdout, &stderr)
	require.NoError(t, err)
	assert.True(t, helpers.FileIsInFolder(t, "data.txt", generateTestCase))
}

func TestTerragruntRemoteStateCodegenGeneratesBackendBlock(t *testing.T) {
	t.Parallel()

	generateTestCase := filepath.Join(testFixtureCodegenPath, "remote-state", "base")

	helpers.CleanupTerraformFolder(t, generateTestCase)
	helpers.CleanupTerragruntFolder(t, generateTestCase)

	helpers.RunTerragrunt(t, "terragrunt apply -auto-approve --terragrunt-non-interactive --terragrunt-working-dir "+generateTestCase)
	// If the state file was written as foo.tfstate, that means it wrote out the local backend config.
	assert.True(t, helpers.FileIsInFolder(t, "foo.tfstate", generateTestCase))
}

func TestTerragruntRemoteStateCodegenOverwrites(t *testing.T) {
	t.Parallel()

	generateTestCase := filepath.Join(testFixtureCodegenPath, "remote-state", "overwrite")

	helpers.CleanupTerraformFolder(t, generateTestCase)
	helpers.CleanupTerragruntFolder(t, generateTestCase)

	helpers.RunTerragrunt(t, "terragrunt apply -auto-approve --terragrunt-non-interactive --terragrunt-working-dir "+generateTestCase)
	// If the state file was written as foo.tfstate, that means it overwrote the local backend config.
	assert.True(t, helpers.FileIsInFolder(t, "foo.tfstate", generateTestCase))
	assert.False(t, helpers.FileIsInFolder(t, "bar.tfstate", generateTestCase))
}

func TestTerragruntRemoteStateCodegenErrorsIfExists(t *testing.T) {
	t.Parallel()

	generateTestCase := filepath.Join(testFixtureCodegenPath, "remote-state", "error")
	helpers.CleanupTerraformFolder(t, generateTestCase)
	helpers.CleanupTerragruntFolder(t, generateTestCase)

	stdout := bytes.Buffer{}
	stderr := bytes.Buffer{}

	err := helpers.RunTerragruntCommand(t, "terragrunt apply -auto-approve --terragrunt-non-interactive --terragrunt-working-dir "+generateTestCase, &stdout, &stderr)
	require.Error(t, err)
	var generateFileExistsError codegen.GenerateFileExistsError
	ok := errors.As(err, &generateFileExistsError)
	assert.True(t, ok)
}

func TestTerragruntRemoteStateCodegenDoesNotGenerateWithSkip(t *testing.T) {
	t.Parallel()

	generateTestCase := filepath.Join(testFixtureCodegenPath, "remote-state", "skip")

	helpers.CleanupTerraformFolder(t, generateTestCase)
	helpers.CleanupTerragruntFolder(t, generateTestCase)

	helpers.RunTerragrunt(t, "terragrunt apply -auto-approve --terragrunt-non-interactive --terragrunt-working-dir "+generateTestCase)
	assert.False(t, helpers.FileIsInFolder(t, "foo.tfstate", generateTestCase))
}

// This function cannot be parallelized as it changes the global version.Version
//
//nolint:paralleltest
func TestTerragruntValidateAllWithVersionChecks(t *testing.T) {
	tmpEnvPath := helpers.CopyEnvironment(t, "fixtures/version-check")

	stdout := bytes.Buffer{}
	stderr := bytes.Buffer{}
	err := helpers.RunTerragruntVersionCommand(t, "v0.23.21", "terragrunt validate-all --terragrunt-non-interactive --terragrunt-working-dir "+tmpEnvPath, &stdout, &stderr)
	helpers.LogBufferContentsLineByLine(t, stdout, "stdout")
	helpers.LogBufferContentsLineByLine(t, stderr, "stderr")
	require.NoError(t, err)
}

func TestTerragruntIncludeParentHclFile(t *testing.T) {
	t.Parallel()

	tmpEnvPath := helpers.CopyEnvironment(t, testFixtureIncludeParent)
	tmpEnvPath = path.Join(tmpEnvPath, testFixtureIncludeParent)

	stdout := bytes.Buffer{}
	stderr := bytes.Buffer{}

	err := helpers.RunTerragruntCommand(t, "terragrunt run-all apply --terragrunt-modules-that-include parent.hcl --terragrunt-modules-that-include common.hcl --terragrunt-non-interactive --terragrunt-working-dir "+tmpEnvPath, &stdout, &stderr)
	require.NoError(t, err)

	out := stdout.String()
	assert.Equal(t, 1, strings.Count(out, "parent_hcl_file"))
	assert.Equal(t, 1, strings.Count(out, "dependency_hcl"))
	assert.Equal(t, 1, strings.Count(out, "common_hcl"))
}

// The tests here cannot be parallelized.
// This is due to a race condition brought about by overriding `version.Version` in
// runTerragruntVersionCommand
//
//nolint:paralleltest,funlen
func TestTerragruntVersionConstraints(t *testing.T) {
	tc := []struct {
		name                 string
		terragruntVersion    string
		terragruntConstraint string
		shouldSucceed        bool
	}{
		{
			"version meets constraint equal",
			"v0.23.18",
			"terragrunt_version_constraint = \">= v0.23.18\"",
			true,
		},
		{
			"version meets constraint greater patch",
			"v0.23.19",
			"terragrunt_version_constraint = \">= v0.23.18\"",
			true,
		},
		{
			"version meets constraint greater major",
			"v1.0.0",
			"terragrunt_version_constraint = \">= v0.23.18\"",
			true,
		},
		{
			"version fails constraint less patch",
			"v0.23.17",
			"terragrunt_version_constraint = \">= v0.23.18\"",
			false,
		},
		{
			"version fails constraint less major",
			"v0.22.18",
			"terragrunt_version_constraint = \">= v0.23.18\"",
			false,
		},
		{
			"version meets constraint pre-release",
			"v0.23.18-alpha2024091301",
			"terragrunt_version_constraint = \">= v0.23.18\"",
			true,
		},
		{
			"version fails constraint pre-release",
			"v0.23.18-alpha2024091301",
			"terragrunt_version_constraint = \"< v0.23.18\"",
			false,
		},
	}

	for _, tt := range tc { //nolint:paralleltest
		t.Run(tt.name, func(t *testing.T) {
			tmpEnvPath := helpers.CopyEnvironment(t, testFixtureReadConfig)
			rootPath := filepath.Join(tmpEnvPath, testFixtureReadConfig, "with_constraints")

			tmpTerragruntConfigPath := helpers.CreateTmpTerragruntConfigContent(t, tt.terragruntConstraint, config.DefaultTerragruntConfigPath)

			stdout := bytes.Buffer{}
			stderr := bytes.Buffer{}

			err := helpers.RunTerragruntVersionCommand(
				t,
				tt.terragruntVersion,
				fmt.Sprintf(
					"terragrunt apply -auto-approve --terragrunt-non-interactive --terragrunt-config %s --terragrunt-working-dir %s",
					tmpTerragruntConfigPath,
					rootPath,
				),
				&stdout,
				&stderr,
			)

			helpers.LogBufferContentsLineByLine(t, stdout, "stdout")
			helpers.LogBufferContentsLineByLine(t, stderr, "stderr")

			if tt.shouldSucceed {
				require.NoError(t, err)
			} else {
				require.Error(t, err)
			}
		})
	}
}

func TestReadTerragruntAuthProviderCmd(t *testing.T) {
	t.Parallel()

	helpers.CleanupTerraformFolder(t, testFixtureAuthProviderCmd)
	tmpEnvPath := helpers.CopyEnvironment(t, testFixtureAuthProviderCmd)
	rootPath := util.JoinPath(tmpEnvPath, testFixtureAuthProviderCmd, "multiple-apps")
	appPath := util.JoinPath(rootPath, "app1")
	mockAuthCmd := filepath.Join(tmpEnvPath, testFixtureAuthProviderCmd, "mock-auth-cmd.sh")

	helpers.RunTerragrunt(t, fmt.Sprintf(`terragrunt run-all apply -auto-approve --terragrunt-non-interactive --terragrunt-working-dir %s --terragrunt-auth-provider-cmd %s`, rootPath, mockAuthCmd))

	stdout, _, err := helpers.RunTerragruntCommandWithOutput(t, fmt.Sprintf("terragrunt output -json --terragrunt-working-dir %s --terragrunt-auth-provider-cmd %s", appPath, mockAuthCmd))
	require.NoError(t, err)

	outputs := map[string]helpers.TerraformOutput{}
	require.NoError(t, json.Unmarshal([]byte(stdout), &outputs))

	assert.Equal(t, "app1-bar", outputs["foo-app1"].Value)
	assert.Equal(t, "app2-bar", outputs["foo-app2"].Value)
	assert.Equal(t, "app3-bar", outputs["foo-app3"].Value)
}

func TestIamRolesLoadingFromDifferentModules(t *testing.T) {
	t.Parallel()

	helpers.CleanupTerraformFolder(t, testFixtureIamRolesMultipleModules)

	// Execution outputs to be verified
	stdout := bytes.Buffer{}
	stderr := bytes.Buffer{}

	// Invoke terragrunt and verify used IAM roles for each dependency
	err := helpers.RunTerragruntCommand(t, "terragrunt init --terragrunt-log-level debug --terragrunt-debugreset --terragrunt-working-dir "+testFixtureIamRolesMultipleModules, &stdout, &stderr)

	// Taking all outputs in one string
	output := fmt.Sprintf("%v %v %v", stderr.String(), stdout.String(), err.Error())

	component1 := ""
	component2 := ""

	// scan each output line and get lines for component1 and component2
	for _, line := range strings.Split(output, "\n") {
		if strings.Contains(line, "Assuming IAM role arn:aws:iam::component1:role/terragrunt") {
			component1 = line
			continue
		}
		if strings.Contains(line, "Assuming IAM role arn:aws:iam::component2:role/terragrunt") {
			component2 = line
			continue
		}
	}
	assert.NotEmptyf(t, component1, "Missing role for component 1")
	assert.NotEmptyf(t, component2, "Missing role for component 2")
}

// This function cannot be parallelized as it changes the global version.Version
//
//nolint:paralleltest
func TestTerragruntVersionConstraintsPartialParse(t *testing.T) {
	fixturePath := "fixtures/partial-parse/terragrunt-version-constraint"
	helpers.CleanupTerragruntFolder(t, fixturePath)

	stdout := bytes.Buffer{}
	stderr := bytes.Buffer{}

	err := helpers.RunTerragruntVersionCommand(t, "0.21.23", "terragrunt apply -auto-approve --terragrunt-non-interactive --terragrunt-working-dir "+fixturePath, &stdout, &stderr)
	helpers.LogBufferContentsLineByLine(t, stdout, "stdout")
	helpers.LogBufferContentsLineByLine(t, stderr, "stderr")

	require.Error(t, err)

	var invalidVersionError terraform.InvalidTerragruntVersion
	ok := errors.As(err, &invalidVersionError)
	assert.True(t, ok)
}

func TestLogFailingDependencies(t *testing.T) {
	t.Parallel()

	var (
		stdout bytes.Buffer
		stderr bytes.Buffer
	)

	path := filepath.Join(testFixtureBrokenDependency, "app")

	err := helpers.RunTerragruntCommand(t, fmt.Sprintf("terragrunt apply -auto-approve --terragrunt-non-interactive --terragrunt-working-dir %s --terragrunt-log-level debug", path), &stdout, &stderr)
	require.Error(t, err)

	testdataDir, err := filepath.Abs(testFixtureBrokenDependency)
	require.NoError(t, err)

	output := stderr.String()
	assert.Contains(t, output, fmt.Sprintf("%s invocation failed in %s", wrappedBinary(), getPathRelativeTo(t, testdataDir, path)))
}

func TestDependenciesOptimisation(t *testing.T) {
	tmpEnvPath := helpers.CopyEnvironment(t, testFixtureDependenciesOptimisation)
	rootPath := util.JoinPath(tmpEnvPath, testFixtureDependenciesOptimisation)

	_, _, err := helpers.RunTerragruntCommandWithOutput(t, "terragrunt run-all apply -auto-approve --terragrunt-non-interactive --terragrunt-log-level debug --terragrunt-working-dir "+rootPath)
	require.NoError(t, err)

	config.ClearOutputCache()

	moduleC := util.JoinPath(tmpEnvPath, testFixtureDependenciesOptimisation, "module-c")
	t.Setenv("TERRAGRUNT_STRICT_CONTROL", "skip-dependencies-inputs")
	_, stderr, err := helpers.RunTerragruntCommandWithOutput(t, "terragrunt apply -auto-approve --terragrunt-non-interactive --terragrunt-log-level debug --terragrunt-working-dir "+moduleC)
	require.NoError(t, err)

	// checking that dependencies optimisation is working and outputs from module-a are not retrieved
	assert.NotContains(t, stderr, "Retrieved output from ../module-a/terragrunt.hcl")
}

func cleanupTerraformFolder(t *testing.T, templatesPath string) {
	t.Helper()

	removeFile(t, util.JoinPath(templatesPath, terraformState))
	removeFile(t, util.JoinPath(templatesPath, terraformStateBackup))
	removeFolder(t, util.JoinPath(templatesPath, terraformFolder))
}

func removeFile(t *testing.T, path string) {
	t.Helper()

	if util.FileExists(path) {
		if err := os.Remove(path); err != nil {
			t.Fatalf("Error while removing %s: %v", path, err)
		}
	}
}

func removeFolder(t *testing.T, path string) {
	t.Helper()

	if util.FileExists(path) {
		if err := os.RemoveAll(path); err != nil {
			t.Fatalf("Error while removing %s: %v", path, err)
		}
	}
}

<<<<<<< HEAD
func runTerragruntCommand(t *testing.T, command string, writer io.Writer, errwriter io.Writer) error {
	t.Helper()

	args := splitCommand(command)

	if !strings.Contains(command, "-terragrunt-log-format") && !strings.Contains(command, "-terragrunt-log-custom-format") {
		args = append(args, "--terragrunt-log-format=key-value")
	}

	t.Log(args)

	opts := options.NewTerragruntOptionsWithWriters(writer, errwriter)
	app := cli.NewApp(opts)
	return app.Run(args)
}

func runTerragruntVersionCommand(t *testing.T, ver string, command string, writer io.Writer, errwriter io.Writer) error {
	t.Helper()

	version.Version = ver
	return runTerragruntCommand(t, command, writer, errwriter)
}

func runTerragrunt(t *testing.T, command string) {
	t.Helper()

	runTerragruntRedirectOutput(t, command, os.Stdout, os.Stderr)
}

func runTerragruntCommandWithOutput(t *testing.T, command string) (string, string, error) {
	t.Helper()

	stdout := bytes.Buffer{}
	stderr := bytes.Buffer{}
	err := runTerragruntCommand(t, command, &stdout, &stderr)
	logBufferContentsLineByLine(t, stdout, "stdout")
	logBufferContentsLineByLine(t, stderr, "stderr")
	return stdout.String(), stderr.String(), err
}

func runTerragruntRedirectOutput(t *testing.T, command string, writer io.Writer, errwriter io.Writer) {
	t.Helper()

	if err := runTerragruntCommand(t, command, writer, errwriter); err != nil {
		stdout := "(see log output above)"
		if stdoutAsBuffer, stdoutIsBuffer := writer.(*bytes.Buffer); stdoutIsBuffer {
			stdout = stdoutAsBuffer.String()
		}

		stderr := "(see log output above)"
		if stderrAsBuffer, stderrIsBuffer := errwriter.(*bytes.Buffer); stderrIsBuffer {
			stderr = stderrAsBuffer.String()
		}

		t.Fatalf("Failed to run Terragrunt command '%s' due to error: %s\n\nStdout: %s\n\nStderr: %s", command, errors.ErrorStack(err), stdout, stderr)
	}
}

func copyEnvironment(t *testing.T, environmentPath string, includeInCopy ...string) string {
	t.Helper()

	tmpDir, err := os.MkdirTemp("", "terragrunt-test")
	if err != nil {
		t.Fatalf("Failed to create temp dir due to error: %v", err)
	}

	t.Logf("Copying %s to %s", environmentPath, tmpDir)

	require.NoError(t, util.CopyFolderContents(createLogger(), environmentPath, util.JoinPath(tmpDir, environmentPath), ".terragrunt-test", includeInCopy))

	return tmpDir
}

func createTmpTerragruntConfig(t *testing.T, templatesPath string, s3BucketName string, lockTableName string, configFileName string) string {
	t.Helper()

	tmpFolder, err := os.MkdirTemp("", "terragrunt-test")
	if err != nil {
		t.Fatalf("Failed to create temp folder due to error: %v", err)
	}

	tmpTerragruntConfigFile := util.JoinPath(tmpFolder, configFileName)
	originalTerragruntConfigPath := util.JoinPath(templatesPath, configFileName)
	copyTerragruntConfigAndFillPlaceholders(t, originalTerragruntConfigPath, tmpTerragruntConfigFile, s3BucketName, lockTableName, "not-used")

	return tmpTerragruntConfigFile
}

func createTmpTerragruntConfigContent(t *testing.T, contents string, configFileName string) string {
	t.Helper()

	tmpFolder, err := os.MkdirTemp("", "terragrunt-test")
	if err != nil {
		t.Fatalf("Failed to create temp folder due to error: %v", err)
	}

	tmpTerragruntConfigFile := util.JoinPath(tmpFolder, configFileName)

	if err := os.WriteFile(tmpTerragruntConfigFile, []byte(contents), 0444); err != nil {
		t.Fatalf("Error writing temp Terragrunt config to %s: %v", tmpTerragruntConfigFile, err)
	}

	return tmpTerragruntConfigFile
}

func copyTerragruntConfigAndFillPlaceholders(t *testing.T, configSrcPath string, configDestPath string, s3BucketName string, lockTableName string, region string) {
	t.Helper()

	copyAndFillMapPlaceholders(t, configSrcPath, configDestPath, map[string]string{
		"__FILL_IN_BUCKET_NAME__":      s3BucketName,
		"__FILL_IN_LOCK_TABLE_NAME__":  lockTableName,
		"__FILL_IN_REGION__":           region,
		"__FILL_IN_LOGS_BUCKET_NAME__": s3BucketName + "-tf-state-logs",
	})
}

func copyAndFillMapPlaceholders(t *testing.T, srcPath string, destPath string, placeholders map[string]string) {
	t.Helper()

	contents, err := util.ReadFileAsString(srcPath)
	if err != nil {
		t.Fatalf("Error reading file at %s: %v", srcPath, err)
	}

	// iterate over placeholders and replace placeholders
	for k, v := range placeholders {
		contents = strings.ReplaceAll(contents, k, v)
	}
	if err := os.WriteFile(destPath, []byte(contents), 0444); err != nil {
		t.Fatalf("Error writing temp file to %s: %v", destPath, err)
	}
}

// Returns a unique (ish) id we can attach to resources and tfstate files so they don't conflict with each other
// Uses base 62 to generate a 6 character string that's unlikely to collide with the handful of tests we run in
// parallel. Based on code here: http://stackoverflow.com/a/9543797/483528
func uniqueID() string {
	const base62Chars = "0123456789ABCDEFGHIJKLMNOPQRSTUVWXYZabcdefghijklmnopqrstuvwxyz"
	const uniqueIDLength = 6 // Should be good for 62^6 = 56+ billion combinations

	var out bytes.Buffer

	for i := 0; i < uniqueIDLength; i++ {
		out.WriteByte(base62Chars[rand.Intn(len(base62Chars))])
	}

	return out.String()
}

// Delete the specified S3 bucket to clean up after a test
func deleteS3Bucket(t *testing.T, awsRegion string, bucketName string, opts ...options.TerragruntOptionsFunc) {
	t.Helper()

	require.NoError(t, deleteS3BucketE(t, awsRegion, bucketName, opts...))
}
func deleteS3BucketE(t *testing.T, awsRegion string, bucketName string, opts ...options.TerragruntOptionsFunc) error {
	t.Helper()

	mockOptions, err := options.NewTerragruntOptionsForTest("integration_test", opts...)
	if err != nil {
		t.Logf("Error creating mockOptions: %v", err)
		return err
	}

	sessionConfig := &awshelper.AwsSessionConfig{
		Region: awsRegion,
	}

	s3Client, err := remote.CreateS3Client(sessionConfig, mockOptions)
	if err != nil {
		t.Logf("Error creating S3 client: %v", err)
		return err
	}

	t.Logf("Deleting test s3 bucket %s", bucketName)

	out, err := s3Client.ListObjectVersions(&s3.ListObjectVersionsInput{Bucket: aws.String(bucketName)})
	if err != nil {
		t.Logf("Failed to list object versions in s3 bucket %s: %v", bucketName, err)
		return err
	}

	objectIdentifiers := []*s3.ObjectIdentifier{}
	for _, version := range out.Versions {
		objectIdentifiers = append(objectIdentifiers, &s3.ObjectIdentifier{
			Key:       version.Key,
			VersionId: version.VersionId,
		})
	}

	if len(objectIdentifiers) > 0 {
		deleteInput := &s3.DeleteObjectsInput{
			Bucket: aws.String(bucketName),
			Delete: &s3.Delete{Objects: objectIdentifiers},
		}
		if _, err := s3Client.DeleteObjects(deleteInput); err != nil {
			t.Logf("Error deleting all versions of all objects in bucket %s: %v", bucketName, err)
			return err
		}
	}

	if _, err := s3Client.DeleteBucket(&s3.DeleteBucketInput{Bucket: aws.String(bucketName)}); err != nil {
		t.Logf("Failed to delete S3 bucket %s: %v", bucketName, err)
		return err
	}
	return nil
}

func fileIsInFolder(t *testing.T, name string, path string) bool {
	t.Helper()

	found := false
	err := filepath.Walk(path, func(path string, info os.FileInfo, err error) error {
		require.NoError(t, err)
		if filepath.Base(path) == name {
			found = true
		}
		return nil
	})
	require.NoError(t, err)
	return found
}

func runValidateAllWithIncludeAndGetIncludedModules(t *testing.T, rootModulePath string, includeModulePaths []string, strictInclude bool) []string {
	t.Helper()

	cmdParts := []string{
		"terragrunt", "run-all", "validate",
		"--terragrunt-non-interactive",
		"--terragrunt-log-level", "debug",
		"--terragrunt-working-dir", rootModulePath,
	}

	for _, module := range includeModulePaths {
		cmdParts = append(cmdParts, "--terragrunt-include-dir", module)
	}

	if strictInclude {
		cmdParts = append(cmdParts, "--terragrunt-strict-include")
	}

	cmd := strings.Join(cmdParts, " ")

	validateAllStdout := bytes.Buffer{}
	validateAllStderr := bytes.Buffer{}
	err := runTerragruntCommand(
		t,
		cmd,
		&validateAllStdout,
		&validateAllStderr,
	)
	logBufferContentsLineByLine(t, validateAllStdout, "validate-all stdout")
	logBufferContentsLineByLine(t, validateAllStderr, "validate-all stderr")
	require.NoError(t, err)

	require.NoError(t, err)

	includedModulesRegexp, err := regexp.Compile(`=> Module (.+) \(excluded: (true|false)`)
	require.NoError(t, err)

	matches := includedModulesRegexp.FindAllStringSubmatch(validateAllStderr.String(), -1)
	includedModules := []string{}
	for _, match := range matches {
		if match[2] == "false" {
			includedModules = append(includedModules, getPathRelativeTo(t, match[1], rootModulePath))
		}
	}
	sort.Strings(includedModules)
	return includedModules
}

=======
>>>>>>> 6839411e
func TestShowErrorWhenRunAllInvokedWithoutArguments(t *testing.T) {
	t.Parallel()

	tmpEnvPath := helpers.CopyEnvironment(t, testFixtureStack)
	appPath := util.JoinPath(tmpEnvPath, testFixtureStack)

	stdout := bytes.Buffer{}
	stderr := bytes.Buffer{}
	err := helpers.RunTerragruntCommand(t, "terragrunt run-all --terragrunt-non-interactive --terragrunt-working-dir "+appPath, &stdout, &stderr)
	require.Error(t, err)
	var missingCommandError runall.MissingCommand
	ok := errors.As(err, &missingCommandError)
	assert.True(t, ok)
}

func TestNoMultipleInitsWithoutSourceChange(t *testing.T) {
	t.Parallel()

	tmpEnvPath := helpers.CopyEnvironment(t, testFixtureDownload)
	helpers.CleanupTerraformFolder(t, tmpEnvPath)
	testPath := util.JoinPath(tmpEnvPath, testFixtureStdout)

	stdout := bytes.Buffer{}
	stderr := bytes.Buffer{}

	err := helpers.RunTerragruntCommand(t, "terragrunt plan --terragrunt-non-interactive --terragrunt-forward-tf-stdout --terragrunt-working-dir "+testPath, &stdout, &stderr)
	require.NoError(t, err)
	// providers initialization during first plan
	assert.Equal(t, 1, strings.Count(stdout.String(), "has been successfully initialized!"))

	stdout = bytes.Buffer{}
	stderr = bytes.Buffer{}

	err = helpers.RunTerragruntCommand(t, "terragrunt plan --terragrunt-non-interactive --terragrunt-forward-tf-stdout --terragrunt-working-dir "+testPath, &stdout, &stderr)
	require.NoError(t, err)
	// no initialization expected for second plan run
	// https://github.com/gruntwork-io/terragrunt/issues/1921
	assert.Equal(t, 0, strings.Count(stdout.String(), "has been successfully initialized!"))
}

func TestAutoInitWhenSourceIsChanged(t *testing.T) {
	t.Parallel()

	tmpEnvPath := helpers.CopyEnvironment(t, testFixtureDownload)
	helpers.CleanupTerraformFolder(t, tmpEnvPath)
	testPath := util.JoinPath(tmpEnvPath, testFixtureAutoInit)

	terragruntHcl := util.JoinPath(testPath, "terragrunt.hcl")
	contents, err := util.ReadFileAsString(terragruntHcl)
	if err != nil {
		require.NoError(t, err)
	}
	updatedHcl := strings.ReplaceAll(contents, "__TAG_VALUE__", "v0.35.1")
	require.NoError(t, os.WriteFile(terragruntHcl, []byte(updatedHcl), 0444))

	stdout := bytes.Buffer{}
	stderr := bytes.Buffer{}

	err = helpers.RunTerragruntCommand(t, "terragrunt plan --terragrunt-non-interactive --terragrunt-forward-tf-stdout --terragrunt-working-dir "+testPath, &stdout, &stderr)
	require.NoError(t, err)
	// providers initialization during first plan
	assert.Equal(t, 1, strings.Count(stdout.String(), "has been successfully initialized!"))

	updatedHcl = strings.ReplaceAll(contents, "__TAG_VALUE__", "v0.35.2")
	require.NoError(t, os.WriteFile(terragruntHcl, []byte(updatedHcl), 0444))

	stdout = bytes.Buffer{}
	stderr = bytes.Buffer{}

	err = helpers.RunTerragruntCommand(t, "terragrunt plan --terragrunt-non-interactive --terragrunt-forward-tf-stdout --terragrunt-working-dir "+testPath, &stdout, &stderr)
	require.NoError(t, err)
	// auto initialization when source is changed
	assert.Equal(t, 1, strings.Count(stdout.String(), "has been successfully initialized!"))
}

func TestNoColor(t *testing.T) {
	t.Parallel()

	tmpEnvPath := helpers.CopyEnvironment(t, testFixtureNoColor)
	helpers.CleanupTerraformFolder(t, tmpEnvPath)
	testPath := util.JoinPath(tmpEnvPath, testFixtureNoColor)

	stdout := bytes.Buffer{}
	stderr := bytes.Buffer{}

	err := helpers.RunTerragruntCommand(t, "terragrunt plan -no-color --terragrunt-forward-tf-stdout --terragrunt-working-dir "+testPath, &stdout, &stderr)
	require.NoError(t, err)
	// providers initialization during first plan
	assert.Equal(t, 1, strings.Count(stdout.String(), "has been successfully initialized!"))

	assert.NotContains(t, stdout.String(), "\x1b")
}

func TestOutputModuleGroups(t *testing.T) {
	t.Parallel()

	tmpEnvPath := helpers.CopyEnvironment(t, testFixtureOutputModuleGroups)
	helpers.CleanupTerraformFolder(t, tmpEnvPath)
	environmentPath := fmt.Sprintf("%s/%s", tmpEnvPath, testFixtureOutputModuleGroups)

	expectedApplyOutput := fmt.Sprintf(`
	{
	  "Group 1": [
		"%[1]s/root/vpc"
	  ],
	  "Group 2": [
		"%[1]s/root/mysql",
		"%[1]s/root/redis"
	  ],
	  "Group 3": [
		"%[1]s/root/backend-app"
	  ],
	  "Group 4": [
		"%[1]s/root/frontend-app"
	  ]
	}`, environmentPath)

	expectedDestroyOutput := fmt.Sprintf(`
	{
	  "Group 1": [
	    "%[1]s/root/frontend-app"
	  ],
	  "Group 2": [
		"%[1]s/root/backend-app"
	  ],
	  "Group 3": [
		"%[1]s/root/mysql",
		"%[1]s/root/redis"
	  ],
	  "Group 4": [
		"%[1]s/root/vpc"
	  ]
	}`, environmentPath)

	tests := map[string]struct {
		subCommand     string
		expectedOutput string
	}{
		"output-module-groups with no subcommand": {
			subCommand:     "",
			expectedOutput: expectedApplyOutput,
		},
		"output-module-groups with apply subcommand": {
			subCommand:     "apply",
			expectedOutput: expectedApplyOutput,
		},
		"output-module-groups with destroy subcommand": {
			subCommand:     "destroy",
			expectedOutput: expectedDestroyOutput,
		},
	}

	for name, tt := range tests {
		tt := tt

		t.Run(name, func(t *testing.T) {
			t.Parallel()

			var (
				stdout bytes.Buffer
				stderr bytes.Buffer
			)
			helpers.RunTerragruntRedirectOutput(t, fmt.Sprintf("terragrunt output-module-groups --terragrunt-working-dir %s %s", environmentPath, tt.subCommand), &stdout, &stderr)
			output := strings.ReplaceAll(stdout.String(), " ", "")
			expectedOutput := strings.ReplaceAll(strings.ReplaceAll(tt.expectedOutput, "\t", ""), " ", "")
			assert.True(t, strings.Contains(strings.TrimSpace(output), strings.TrimSpace(expectedOutput)))
		})
	}
}

func TestTerragruntValidateModulePrefix(t *testing.T) {
	t.Parallel()

	fixturePath := testFixtureIncludeParent
	helpers.CleanupTerraformFolder(t, fixturePath)
	tmpEnvPath := helpers.CopyEnvironment(t, fixturePath)
	rootPath := util.JoinPath(tmpEnvPath, fixturePath)

	helpers.RunTerragrunt(t, "terragrunt run-all validate --terragrunt-forward-tf-stdout --terragrunt-non-interactive --terragrunt-working-dir "+rootPath)
}

func TestInitFailureModulePrefix(t *testing.T) {
	t.Parallel()

	initTestCase := testFixtureInitError

	helpers.CleanupTerraformFolder(t, initTestCase)
	helpers.CleanupTerragruntFolder(t, initTestCase)

	stdout := bytes.Buffer{}
	stderr := bytes.Buffer{}
	require.Error(
		t,
		helpers.RunTerragruntCommand(t, "terragrunt init -no-color --terragrunt-non-interactive --terragrunt-working-dir "+initTestCase, &stdout, &stderr),
	)
	helpers.LogBufferContentsLineByLine(t, stderr, "init")
	assert.Contains(t, stderr.String(), "fixtures/init-error")
}

func TestDependencyOutputModulePrefix(t *testing.T) {
	t.Parallel()

	helpers.CleanupTerraformFolder(t, testFixtureGetOutput)
	tmpEnvPath := helpers.CopyEnvironment(t, testFixtureGetOutput)
	rootPath := util.JoinPath(tmpEnvPath, testFixtureGetOutput, "integration")

	helpers.RunTerragrunt(t, "terragrunt apply-all --terragrunt-non-interactive --terragrunt-working-dir "+rootPath)

	// verify expected output 42
	stdout := bytes.Buffer{}
	stderr := bytes.Buffer{}

	app3Path := util.JoinPath(rootPath, "app3")
	require.NoError(
		t,
		helpers.RunTerragruntCommand(t, "terragrunt output -no-color -json --terragrunt-non-interactive --terragrunt-working-dir "+app3Path, &stdout, &stderr),
	)
	// validate that output is valid json
	outputs := map[string]helpers.TerraformOutput{}
	require.NoError(t, json.Unmarshal(stdout.Bytes(), &outputs))
	assert.Equal(t, 42, int(outputs["z"].Value.(float64)))
}

func TestErrorExplaining(t *testing.T) {
	t.Parallel()

	tmpEnvPath := helpers.CopyEnvironment(t, testFixtureInitError)
	initTestCase := util.JoinPath(tmpEnvPath, testFixtureInitError)

	helpers.CleanupTerraformFolder(t, initTestCase)
	helpers.CleanupTerragruntFolder(t, initTestCase)

	stdout := bytes.Buffer{}
	stderr := bytes.Buffer{}

	err := helpers.RunTerragruntCommand(t, "terragrunt init -no-color --terragrunt-forward-tf-stdout --terragrunt-non-interactive --terragrunt-working-dir "+initTestCase, &stdout, &stderr)
	require.Error(t, err)

	explanation := shell.ExplainError(err)
	assert.Contains(t, explanation, "Check your credentials and permissions")
}

func TestExplainingMissingCredentials(t *testing.T) {
	// no parallel because we need to set env vars
	t.Setenv("AWS_SHARED_CREDENTIALS_FILE", "/tmp/not-existing-creds-46521694")
	t.Setenv("AWS_ACCESS_KEY_ID", "")
	t.Setenv("AWS_SECRET_ACCESS_KEY", "")

	tmpEnvPath := helpers.CopyEnvironment(t, testFixtureInitError)
	initTestCase := util.JoinPath(tmpEnvPath, testFixtureInitError)

	helpers.CleanupTerraformFolder(t, initTestCase)
	helpers.CleanupTerragruntFolder(t, initTestCase)

	stdout := bytes.Buffer{}
	stderr := bytes.Buffer{}

	err := helpers.RunTerragruntCommand(t, "terragrunt init -no-color --terragrunt-forward-tf-stdout --terragrunt-non-interactive --terragrunt-working-dir "+initTestCase, &stdout, &stderr)
	explanation := shell.ExplainError(err)
	assert.Contains(t, explanation, "Missing AWS credentials")
}

func TestModulePathInPlanErrorMessage(t *testing.T) {
	t.Parallel()

	tmpEnvPath := helpers.CopyEnvironment(t, testFixtureModulePathError)
	rootPath := util.JoinPath(tmpEnvPath, testFixtureModulePathError, "app")

	stdout, stderr, err := helpers.RunTerragruntCommandWithOutput(t, "terragrunt plan -no-color --terragrunt-non-interactive --terragrunt-working-dir "+rootPath)
	require.Error(t, err)
	output := stdout + "\n" + stderr + "\n" + err.Error() + "\n"

	assert.Contains(t, output, "error occurred")
}

func TestModulePathInRunAllPlanErrorMessage(t *testing.T) {
	t.Parallel()

	tmpEnvPath := helpers.CopyEnvironment(t, testFixtureModulePathError)
	rootPath := util.JoinPath(tmpEnvPath, testFixtureModulePathError)

	stdout := bytes.Buffer{}
	stderr := bytes.Buffer{}

	err := helpers.RunTerragruntCommand(t, "terragrunt run-all plan -no-color --terragrunt-non-interactive --terragrunt-working-dir "+rootPath, &stdout, &stderr)
	require.Error(t, err)
	output := fmt.Sprintf("%s\n%s\n%v\n", stdout.String(), stderr.String(), err.Error())
	assert.Contains(t, output, "finished with an error")
	assert.Contains(t, output, "Module ./d1", output)
}

func TestHclFmtDiff(t *testing.T) {
	t.Parallel()

	helpers.CleanupTerraformFolder(t, testFixtureHclfmtDiff)
	tmpEnvPath := helpers.CopyEnvironment(t, testFixtureHclfmtDiff)
	rootPath := util.JoinPath(tmpEnvPath, testFixtureHclfmtDiff)

	stdout := bytes.Buffer{}
	stderr := bytes.Buffer{}

	require.NoError(
		t,
		helpers.RunTerragruntCommand(t, "terragrunt hclfmt --terragrunt-diff --terragrunt-working-dir "+rootPath, &stdout, &stderr),
	)

	output := stdout.String()

	expectedDiff, err := os.ReadFile(util.JoinPath(rootPath, "expected.diff"))
	require.NoError(t, err)

	helpers.LogBufferContentsLineByLine(t, stdout, "output")
	assert.Contains(t, output, string(expectedDiff))
}

func TestHclFmtStdin(t *testing.T) {
	t.Parallel()

	cleanupTerraformFolder(t, testFixtureHclfmtStdin)
	tmpEnvPath := copyEnvironment(t, testFixtureHclfmtStdin)
	rootPath := util.JoinPath(tmpEnvPath, testFixtureHclfmtStdin)

	os.Stdin, _ = os.Open(util.JoinPath(rootPath, "terragrunt.hcl"))

	stdout, _, err := runTerragruntCommandWithOutput(t, "terragrunt hclfmt --terragrunt-hclfmt-stdin")
	require.NoError(t, err)

	expectedDiff, err := os.ReadFile(util.JoinPath(rootPath, "expected.hcl"))
	require.NoError(t, err)

	assert.Contains(t, stdout, string(expectedDiff))
}

func TestDownloadSourceWithRef(t *testing.T) {
	t.Parallel()

	tmpEnvPath := helpers.CopyEnvironment(t, testFixtureRefSource)
	helpers.CleanupTerraformFolder(t, tmpEnvPath)
	testPath := util.JoinPath(tmpEnvPath, testFixtureRefSource)

	stdout := bytes.Buffer{}
	stderr := bytes.Buffer{}

	err := helpers.RunTerragruntCommand(t, "terragrunt plan --terragrunt-non-interactive --terragrunt-working-dir "+testPath, &stdout, &stderr)
	require.NoError(t, err)
}

func TestSourceMapWithSlashInRef(t *testing.T) {
	t.Parallel()

	tmpEnvPath := helpers.CopyEnvironment(t, testFixtureSourceMapSlashes)
	helpers.CleanupTerraformFolder(t, tmpEnvPath)
	testPath := util.JoinPath(tmpEnvPath, testFixtureSourceMapSlashes)

	stdout := bytes.Buffer{}
	stderr := bytes.Buffer{}

	err := helpers.RunTerragruntCommand(t, "terragrunt plan --terragrunt-non-interactive --terragrunt-source-map git::ssh://git@github.com/gruntwork-io/i-dont-exist.git=git::git@github.com:gruntwork-io/terragrunt.git?ref=fixture/test-fixtures --terragrunt-working-dir "+testPath, &stdout, &stderr)
	require.NoError(t, err)
}

func TestInitSkipCache(t *testing.T) {
	t.Parallel()

	helpers.CleanupTerraformFolder(t, testFixtureInitCache)
	tmpEnvPath := helpers.CopyEnvironment(t, testFixtureInitCache)
	rootPath := util.JoinPath(tmpEnvPath, testFixtureInitCache, "app")

	stdout := bytes.Buffer{}
	stderr := bytes.Buffer{}

	require.NoError(
		t,
		helpers.RunTerragruntCommand(t, "terragrunt plan --terragrunt-log-level debug --terragrunt-non-interactive --terragrunt-forward-tf-stdout --terragrunt-working-dir "+rootPath, &stdout, &stderr),
	)

	// verify that init was invoked
	assert.Contains(t, stdout.String(), "has been successfully initialized!")
	assert.Contains(t, stderr.String(), "Running command: "+wrappedBinary()+" init")

	stdout = bytes.Buffer{}
	stderr = bytes.Buffer{}

	require.NoError(
		t,
		helpers.RunTerragruntCommand(t, "terragrunt plan --terragrunt-log-level debug --terragrunt-non-interactive --terragrunt-forward-tf-stdout --terragrunt-working-dir "+rootPath, &stdout, &stderr),
	)

	// verify that init wasn't invoked second time since cache directories are ignored
	assert.NotContains(t, stdout.String(), "has been successfully initialized!")
	assert.NotContains(t, stderr.String(), "Running command: "+wrappedBinary()+" init")

	// verify that after adding new file, init is executed
	tfFile := util.JoinPath(tmpEnvPath, testFixtureInitCache, "app", "project.tf")
	if err := os.WriteFile(tfFile, []byte(""), 0644); err != nil {
		t.Fatalf("Error writing new Terraform file to %s: %v", tfFile, err)
	}

	stdout = bytes.Buffer{}
	stderr = bytes.Buffer{}

	require.NoError(
		t,
		helpers.RunTerragruntCommand(t, "terragrunt plan --terragrunt-log-level debug --terragrunt-non-interactive --terragrunt-forward-tf-stdout --terragrunt-working-dir "+rootPath, &stdout, &stderr),
	)

	// verify that init was invoked
	assert.Contains(t, stdout.String(), "has been successfully initialized!")
	assert.Contains(t, stderr.String(), "Running command: "+wrappedBinary()+" init")
}

func TestTerragruntFailIfBucketCreationIsrequired(t *testing.T) {
	t.Parallel()

	tmpEnvPath := helpers.CopyEnvironment(t, testFixturePath)
	rootPath := util.JoinPath(tmpEnvPath, testFixturePath)
	helpers.CleanupTerraformFolder(t, rootPath)

	s3BucketName := "terragrunt-test-bucket-" + strings.ToLower(helpers.UniqueID())
	lockTableName := "terragrunt-test-locks-" + strings.ToLower(helpers.UniqueID())

	tmpTerragruntConfigPath := helpers.CreateTmpTerragruntConfig(t, rootPath, s3BucketName, lockTableName, config.DefaultTerragruntConfigPath)

	stdout := bytes.Buffer{}
	stderr := bytes.Buffer{}
	err := helpers.RunTerragruntCommand(t, fmt.Sprintf("terragrunt apply --terragrunt-fail-on-state-bucket-creation --terragrunt-non-interactive --terragrunt-config %s --terragrunt-working-dir %s", tmpTerragruntConfigPath, rootPath), &stdout, &stderr)
	require.Error(t, err)
}

func TestTerragruntPassNullValues(t *testing.T) {
	t.Parallel()

	generateTestCase := testFixtureNullValue
	tmpEnv := helpers.CopyEnvironment(t, generateTestCase)
	helpers.CleanupTerraformFolder(t, tmpEnv)
	helpers.CleanupTerragruntFolder(t, tmpEnv)
	tmpEnv = util.JoinPath(tmpEnv, generateTestCase)

	helpers.RunTerragrunt(t, "terragrunt apply -auto-approve --terragrunt-non-interactive --terragrunt-working-dir "+tmpEnv)

	// Now check the outputs to make sure they are as expected
	stdout, _, err := helpers.RunTerragruntCommandWithOutput(t, "terragrunt output -no-color -json --terragrunt-non-interactive --terragrunt-working-dir "+tmpEnv)

	require.NoError(t, err)
	outputs := map[string]helpers.TerraformOutput{}
	require.NoError(t, json.Unmarshal([]byte(stdout), &outputs))

	// check that the null values are passed correctly
	assert.Nil(t, outputs["output1"].Value)
	assert.Equal(t, "variable 2", outputs["output2"].Value)

	// check that file with null values is removed
	cachePath := filepath.Join(tmpEnv, helpers.TerragruntCache)
	foundNullValuesFile := false
	err = filepath.Walk(cachePath,
		func(path string, info os.FileInfo, err error) error {
			if err != nil {
				return err
			}
			if strings.HasPrefix(path, terraform.NullTFVarsFile) {
				foundNullValuesFile = true
			}
			return nil
		})
	assert.Falsef(t, foundNullValuesFile, "Found %s file in cache directory", terraform.NullTFVarsFile)
	require.NoError(t, err)
}

func TestTerragruntHandleLegacyNullValues(t *testing.T) {
	// no parallel since we need to set env vars
	t.Setenv("TERRAGRUNT_TEMP_QUOTE_NULL", "1")
	generateTestCase := testFixtureNullValue
	tmpEnv := helpers.CopyEnvironment(t, generateTestCase)
	helpers.CleanupTerraformFolder(t, tmpEnv)
	helpers.CleanupTerragruntFolder(t, tmpEnv)
	tmpEnv = util.JoinPath(tmpEnv, generateTestCase)

	_, stderr, err := helpers.RunTerragruntCommandWithOutput(t, "terragrunt apply -auto-approve --terragrunt-non-interactive --terragrunt-working-dir "+tmpEnv)
	require.NoError(t, err)
	assert.Contains(t, stderr, "Input `var1` has value `null`. Quoting due to TERRAGRUNT_TEMP_QUOTE_NULL")

	stdout, _, err := helpers.RunTerragruntCommandWithOutput(t, "terragrunt output -no-color -json --terragrunt-non-interactive --terragrunt-working-dir "+tmpEnv)
	require.NoError(t, err)
	outputs := map[string]helpers.TerraformOutput{}
	require.NoError(t, json.Unmarshal([]byte(stdout), &outputs))

	// check that null value is passed as "null"
	assert.Equal(t, "null", outputs["output1"].Value)
	assert.Equal(t, "variable 2", outputs["output2"].Value)
}

func TestTerragruntNoWarningLocalPath(t *testing.T) {
	t.Parallel()

	tmpEnvPath := helpers.CopyEnvironment(t, testFixtureDisabledPath)
	helpers.CleanupTerraformFolder(t, tmpEnvPath)
	testPath := util.JoinPath(tmpEnvPath, testFixtureDisabledPath)

	stdout := bytes.Buffer{}
	stderr := bytes.Buffer{}

	err := helpers.RunTerragruntCommand(t, "terragrunt apply --terragrunt-non-interactive --terragrunt-working-dir "+testPath, &stdout, &stderr)
	require.NoError(t, err)
	assert.NotContains(t, stderr.String(), "No double-slash (//) found in source URL")
}

func TestTerragruntNoWarningRemotePath(t *testing.T) {
	t.Parallel()

	tmpEnvPath := helpers.CopyEnvironment(t, testFixtureNoSubmodules)
	helpers.CleanupTerraformFolder(t, tmpEnvPath)
	testPath := util.JoinPath(tmpEnvPath, testFixtureNoSubmodules)

	stdout := bytes.Buffer{}
	stderr := bytes.Buffer{}

	err := helpers.RunTerragruntCommand(t, "terragrunt init --terragrunt-non-interactive --terragrunt-working-dir "+testPath, &stdout, &stderr)
	require.NoError(t, err)
	assert.NotContains(t, stderr.String(), "No double-slash (//) found in source URL")
}

func TestTerragruntDisabledDependency(t *testing.T) {
	t.Parallel()

	tmpEnvPath := helpers.CopyEnvironment(t, testFixtureDisabledModule)
	helpers.CleanupTerraformFolder(t, tmpEnvPath)
	testPath := util.JoinPath(tmpEnvPath, testFixtureDisabledModule, "app")

	stdout := bytes.Buffer{}
	stderr := bytes.Buffer{}

	err := helpers.RunTerragruntCommand(t, "terragrunt run-all plan --terragrunt-non-interactive  --terragrunt-log-level debug --terragrunt-working-dir "+testPath, &stdout, &stderr)
	require.NoError(t, err)

	output := stderr.String()

	// check that only enabled dependencies are evaluated

	for _, path := range []string{
		util.JoinPath(tmpEnvPath, testFixtureDisabledModule, "app"),
		util.JoinPath(tmpEnvPath, testFixtureDisabledModule, "m1"),
		util.JoinPath(tmpEnvPath, testFixtureDisabledModule, "m3"),
	} {
		relPath, err := filepath.Rel(testPath, path)
		require.NoError(t, err)
		assert.Contains(t, output, relPath, output)
	}

	for _, path := range []string{
		util.JoinPath(tmpEnvPath, testFixtureDisabledModule, "m2"),
	} {
		relPath, err := filepath.Rel(testPath, path)
		require.NoError(t, err)
		assert.NotContains(t, output, relPath, output)
	}
}

func TestTerragruntHandleEmptyStateFile(t *testing.T) {
	t.Parallel()

	tmpEnvPath := helpers.CopyEnvironment(t, testFixtureEmptyState)
	helpers.CleanupTerraformFolder(t, tmpEnvPath)
	testPath := util.JoinPath(tmpEnvPath, testFixtureEmptyState)

	helpers.CreateEmptyStateFile(t, testPath)

	helpers.RunTerragrunt(t, "terragrunt apply -auto-approve --terragrunt-non-interactive --terragrunt-working-dir "+testPath)
}

func TestTerragruntInvokeTerraformTests(t *testing.T) {
	t.Parallel()
	if isTerraform() {
		t.Skip("Not compatible with Terraform 1.5.x")
		return
	}

	tmpEnvPath := helpers.CopyEnvironment(t, testFixtureTfTest)
	helpers.CleanupTerraformFolder(t, tmpEnvPath)
	testPath := util.JoinPath(tmpEnvPath, testFixtureTfTest)

	stdout, _, err := helpers.RunTerragruntCommandWithOutput(t, "terragrunt test --terragrunt-non-interactive --terragrunt-forward-tf-stdout --terragrunt-working-dir "+testPath)
	require.NoError(t, err)
	assert.Contains(t, stdout, "1 passed, 0 failed")
}

func TestTerragruntCommandsThatNeedInput(t *testing.T) {
	t.Parallel()

	tmpEnvPath := helpers.CopyEnvironment(t, testCommandsThatNeedInput)
	helpers.CleanupTerraformFolder(t, tmpEnvPath)
	testPath := util.JoinPath(tmpEnvPath, testCommandsThatNeedInput)

	stdout, _, err := helpers.RunTerragruntCommandWithOutput(t, "terragrunt apply --terragrunt-non-interactive --terragrunt-forward-tf-stdout --terragrunt-working-dir "+testPath)
	require.NoError(t, err)
	assert.Contains(t, stdout, "Apply complete")
}

func TestTerragruntSkipDependenciesWithSkipFlag(t *testing.T) {
	t.Parallel()

	tmpEnvPath := helpers.CopyEnvironment(t, testFixtureSkipDependencies)
	helpers.CleanupTerraformFolder(t, tmpEnvPath)
	testPath := util.JoinPath(tmpEnvPath, testFixtureSkipDependencies)

	stdout := bytes.Buffer{}
	stderr := bytes.Buffer{}

	err := helpers.RunTerragruntCommand(t, "terragrunt run-all apply --no-color --terragrunt-non-interactive --terragrunt-working-dir "+testPath, &stdout, &stderr)
	require.NoError(t, err)

	output := fmt.Sprintf("%s %s", stderr.String(), stdout.String())

	assert.NotContains(t, output, "Error reading partial config for dependency")
	assert.NotContains(t, output, "Call to function \"find_in_parent_folders\" failed")
	assert.NotContains(t, output, "ParentFileNotFoundError")

	assert.Contains(t, output, "first/terragrunt.hcl due to skip = true")
	assert.Contains(t, output, "second/terragrunt.hcl due to skip = true")
	// check that no test_file.txt was created in module directory
	_, err = os.Stat(util.JoinPath(tmpEnvPath, testFixtureSkipDependencies, "first", "test_file.txt"))
	require.Error(t, err)
	_, err = os.Stat(util.JoinPath(tmpEnvPath, testFixtureSkipDependencies, "second", "test_file.txt"))
	require.Error(t, err)
}

func TestTerragruntInfoError(t *testing.T) {
	t.Parallel()

	tmpEnvPath := helpers.CopyEnvironment(t, testFixtureInfoError)
	helpers.CleanupTerraformFolder(t, tmpEnvPath)
	testPath := util.JoinPath(tmpEnvPath, testFixtureInfoError, "module-b")

	stdout := bytes.Buffer{}
	stderr := bytes.Buffer{}

	err := helpers.RunTerragruntCommand(t, "terragrunt terragrunt-info --terragrunt-non-interactive --terragrunt-working-dir "+testPath, &stdout, &stderr)
	require.Error(t, err)

	// parse stdout json as TerragruntInfoGroup
	var output terragruntinfo.TerragruntInfoGroup
	err = json.Unmarshal(stdout.Bytes(), &output)
	require.NoError(t, err)
}

func TestStorePlanFilesRunAllPlanApply(t *testing.T) {
	t.Parallel()

	// create temporary directory for plan files
	tmpDir := t.TempDir()
	tmpEnvPath := helpers.CopyEnvironment(t, testFixtureOutDir)
	helpers.CleanupTerraformFolder(t, tmpEnvPath)
	testPath := util.JoinPath(tmpEnvPath, testFixtureOutDir)

	// run plan with output directory
	_, output, err := helpers.RunTerragruntCommandWithOutput(t, fmt.Sprintf("terragrunt run-all plan --terragrunt-non-interactive --terragrunt-log-level debug --terragrunt-working-dir %s --terragrunt-out-dir %s", testPath, tmpDir))
	require.NoError(t, err)

	assert.Contains(t, output, "Using output file "+getPathRelativeTo(t, tmpDir, testPath))

	// verify that tfplan files are created in the tmpDir, 2 files
	list, err := findFilesWithExtension(tmpDir, ".tfplan")
	require.NoError(t, err)
	assert.Len(t, list, 2)
	for _, file := range list {
		assert.Equal(t, "tfplan.tfplan", filepath.Base(file))
	}

	_, _, err = helpers.RunTerragruntCommandWithOutput(t, fmt.Sprintf("terragrunt run-all apply --terragrunt-non-interactive --terragrunt-log-level debug --terragrunt-working-dir %s --terragrunt-out-dir %s", testPath, tmpDir))
	require.NoError(t, err)
}

func TestStorePlanFilesRunAllPlanApplyRelativePath(t *testing.T) {
	t.Parallel()

	tmpEnvPath := helpers.CopyEnvironment(t, testFixtureOutDir)
	cleanupTerraformFolder(t, tmpEnvPath)
	testPath := util.JoinPath(tmpEnvPath, testFixtureOutDir)

	// run plan with output directory
	_, _, err := helpers.RunTerragruntCommandWithOutput(t, fmt.Sprintf("terragrunt run-all plan --terragrunt-non-interactive --terragrunt-log-level debug --terragrunt-working-dir %s --terragrunt-out-dir %s", testPath, "test"))
	require.NoError(t, err)

	outDir := util.JoinPath(testPath, "test")

	// verify that tfplan files are created in the tmpDir, 2 files
	list, err := findFilesWithExtension(outDir, ".tfplan")
	require.NoError(t, err)
	assert.Len(t, list, 2)
	for _, file := range list {
		assert.Equal(t, "tfplan.tfplan", filepath.Base(file))
	}

	_, _, err = helpers.RunTerragruntCommandWithOutput(t, fmt.Sprintf("terragrunt run-all apply --terragrunt-non-interactive --terragrunt-log-level debug --terragrunt-working-dir %s --terragrunt-out-dir test", testPath))
	require.NoError(t, err)
}

func TestStorePlanFilesJsonRelativePath(t *testing.T) {
	t.Parallel()

	tmpEnvPath := helpers.CopyEnvironment(t, testFixtureOutDir)
	cleanupTerraformFolder(t, tmpEnvPath)
	testPath := util.JoinPath(tmpEnvPath, testFixtureOutDir)

	// run plan with output directory
	_, _, err := helpers.RunTerragruntCommandWithOutput(t, fmt.Sprintf("terragrunt run-all plan --terragrunt-non-interactive --terragrunt-log-level debug --terragrunt-working-dir %s --terragrunt-out-dir test --terragrunt-json-out-dir json", testPath))
	require.NoError(t, err)

	// verify that tfplan files are created in the tmpDir, 2 files
	outDir := util.JoinPath(testPath, "test")
	list, err := findFilesWithExtension(outDir, ".tfplan")
	require.NoError(t, err)
	assert.Len(t, list, 2)

	// verify that json files are create
	jsonDir := util.JoinPath(testPath, "json")
	listJSON, err := findFilesWithExtension(jsonDir, ".json")
	require.NoError(t, err)
	assert.Len(t, listJSON, 2)
}

func TestPlanJsonFilesRunAll(t *testing.T) {
	t.Parallel()

	// create temporary directory for plan files
	tmpDir := t.TempDir()
	_, _, _, err := testRunAllPlan(t, "--terragrunt-json-out-dir "+tmpDir)
	require.NoError(t, err)

	// verify that was generated json files with plan data
	list, err := findFilesWithExtension(tmpDir, ".json")
	require.NoError(t, err)
	assert.Len(t, list, 2)
	for _, file := range list {
		assert.Equal(t, "tfplan.json", filepath.Base(file))
		// verify that file is not empty
		content, err := os.ReadFile(file)
		require.NoError(t, err)
		assert.NotEmpty(t, content)
		// check that produced json is valid and can be unmarshalled
		var plan map[string]interface{}
		err = json.Unmarshal(content, &plan)
		require.NoError(t, err)
		// check that plan is not empty
		assert.NotEmpty(t, plan)
	}

}

func TestPlanJsonPlanBinaryRunAll(t *testing.T) {
	t.Parallel()

	// create temporary directory for plan files
	tmpDir := t.TempDir()
	tmpEnvPath := helpers.CopyEnvironment(t, testFixtureOutDir)
	helpers.CleanupTerraformFolder(t, tmpEnvPath)
	testPath := util.JoinPath(tmpEnvPath, testFixtureOutDir)

	// run plan with output directory
	_, _, err := helpers.RunTerragruntCommandWithOutput(t, fmt.Sprintf("terragrunt run-all plan --terragrunt-non-interactive --terragrunt-log-level debug --terragrunt-working-dir %s --terragrunt-json-out-dir %s --terragrunt-out-dir %s", testPath, tmpDir, tmpDir))
	require.NoError(t, err)

	// verify that was generated json files with plan data
	list, err := findFilesWithExtension(tmpDir, ".json")
	require.NoError(t, err)
	assert.Len(t, list, 2)
	for _, file := range list {
		assert.Equal(t, "tfplan.json", filepath.Base(file))
		// verify that file is not empty
		content, err := os.ReadFile(file)
		require.NoError(t, err)
		assert.NotEmpty(t, content)
	}

	// verify that was generated binary plan files
	list, err = findFilesWithExtension(tmpDir, ".tfplan")
	require.NoError(t, err)
	assert.Len(t, list, 2)
	for _, file := range list {
		assert.Equal(t, "tfplan.tfplan", filepath.Base(file))
	}

}

func TestTerragruntRunAllPlanAndShow(t *testing.T) {
	t.Parallel()

	// create temporary directory for plan files
	tmpDir := t.TempDir()
	tmpEnvPath := helpers.CopyEnvironment(t, testFixtureOutDir)
	helpers.CleanupTerraformFolder(t, tmpEnvPath)
	testPath := util.JoinPath(tmpEnvPath, testFixtureOutDir)

	// run plan and apply
	_, _, err := helpers.RunTerragruntCommandWithOutput(t, fmt.Sprintf("terragrunt run-all plan --terragrunt-non-interactive --terragrunt-log-level debug --terragrunt-working-dir %s --terragrunt-out-dir %s", testPath, tmpDir))
	require.NoError(t, err)

	_, _, err = helpers.RunTerragruntCommandWithOutput(t, fmt.Sprintf("terragrunt run-all apply --terragrunt-non-interactive --terragrunt-log-level debug --terragrunt-working-dir %s --terragrunt-out-dir %s", testPath, tmpDir))
	require.NoError(t, err)

	// run new plan and show
	_, _, err = helpers.RunTerragruntCommandWithOutput(t, fmt.Sprintf("terragrunt run-all plan --terragrunt-non-interactive --terragrunt-log-level debug --terragrunt-working-dir %s --terragrunt-out-dir %s", testPath, tmpDir))
	require.NoError(t, err)

	stdout, _, err := helpers.RunTerragruntCommandWithOutput(t, fmt.Sprintf("terragrunt run-all show --terragrunt-non-interactive --terragrunt-log-level debug --terragrunt-forward-tf-stdout --terragrunt-working-dir %s --terragrunt-out-dir %s -no-color", testPath, tmpDir))
	require.NoError(t, err)

	// Verify that output contains the plan and not plain the actual state output
	assert.Contains(t, stdout, "No changes. Your infrastructure matches the configuration.")
}

<<<<<<< HEAD
func createTmpTerragruntConfigWithParentAndChild(t *testing.T, parentPath string, childRelPath string, s3BucketName string, parentConfigFileName string, childConfigFileName string) string {
	t.Helper()

	tmpDir, err := os.MkdirTemp("", "terragrunt-parent-child-test")
	if err != nil {
		t.Fatalf("Failed to create temp dir due to error: %v", err)
	}

	childDestPath := util.JoinPath(tmpDir, childRelPath)

	if err := os.MkdirAll(childDestPath, 0777); err != nil {
		t.Fatalf("Failed to create temp dir %s due to error %v", childDestPath, err)
	}

	parentTerragruntSrcPath := util.JoinPath(parentPath, parentConfigFileName)
	parentTerragruntDestPath := util.JoinPath(tmpDir, parentConfigFileName)
	copyTerragruntConfigAndFillPlaceholders(t, parentTerragruntSrcPath, parentTerragruntDestPath, s3BucketName, "not-used", "not-used")

	childTerragruntSrcPath := util.JoinPath(util.JoinPath(parentPath, childRelPath), childConfigFileName)
	childTerragruntDestPath := util.JoinPath(childDestPath, childConfigFileName)
	copyTerragruntConfigAndFillPlaceholders(t, childTerragruntSrcPath, childTerragruntDestPath, s3BucketName, "not-used", "not-used")

	return childTerragruntDestPath
}

func TestLogFormatJSONOutput(t *testing.T) {
	t.Parallel()

	for _, flag := range []string{"--terragrunt-log-format=json", "--terragrunt-json-log"} {
		t.Run("testCase-flag-"+flag, func(t *testing.T) {
			t.Parallel()

			tmpEnvPath := copyEnvironment(t, testFixtureNotExistingSource)
			cleanupTerraformFolder(t, tmpEnvPath)
			testPath := util.JoinPath(tmpEnvPath, testFixtureNotExistingSource)
=======
func TestTerragruntOutputJson(t *testing.T) {
	t.Parallel()

	tmpEnvPath := helpers.CopyEnvironment(t, testFixtureNotExistingSource)
	helpers.CleanupTerraformFolder(t, tmpEnvPath)
	testPath := util.JoinPath(tmpEnvPath, testFixtureNotExistingSource)

	_, stderr, err := helpers.RunTerragruntCommandWithOutput(t, "terragrunt apply --terragrunt-json-log --terragrunt-non-interactive --terragrunt-working-dir "+testPath)
	require.Error(t, err)
>>>>>>> 6839411e

			_, stderr, err := runTerragruntCommandWithOutput(t, "terragrunt apply "+flag+" --terragrunt-non-interactive --terragrunt-working-dir "+testPath)
			require.Error(t, err)

			// for windows OS
			output := bytes.ReplaceAll([]byte(stderr), []byte("\r\n"), []byte("\n"))

			multipeJSONs := bytes.Split(output, []byte("\n"))

			var msgs = make([]string, 0, len(multipeJSONs))

			for _, jsonBytes := range multipeJSONs {
				if len(jsonBytes) == 0 {
					continue
				}

				var output map[string]interface{}

				err = json.Unmarshal(jsonBytes, &output)
				require.NoError(t, err)

				msg, ok := output["msg"].(string)
				assert.True(t, ok)
				msgs = append(msgs, msg)
			}

			assert.Contains(t, strings.Join(msgs, ""), "Downloading Terraform configurations from git::https://github.com/gruntwork-io/terragrunt.git?ref=v0.9.9")
		})
	}
}

func TestTerragruntTerraformOutputJson(t *testing.T) {
	t.Parallel()

	tmpEnvPath := helpers.CopyEnvironment(t, testFixtureInitError)
	helpers.CleanupTerraformFolder(t, tmpEnvPath)
	testPath := util.JoinPath(tmpEnvPath, testFixtureInitError)

	_, stderr, err := helpers.RunTerragruntCommandWithOutput(t, "terragrunt apply --no-color --terragrunt-json-log --terragrunt-tf-logs-to-json --terragrunt-forward-tf-stdout --terragrunt-non-interactive --terragrunt-working-dir "+testPath)
	require.Error(t, err)

	// Sometimes, this is the error returned by AWS.
	if !strings.Contains(stderr, "Error: Failed to get existing workspaces: operation error S3: ListObjectsV2, https response error StatusCode: 301") {
		assert.Contains(t, stderr, `"msg":"Initializing the backend..."`)
	}

	// check if output can be extracted in json
	jsonStrings := strings.Split(stderr, "\n")
	for _, jsonString := range jsonStrings {
		if len(jsonString) == 0 {
			continue
		}
		var output map[string]interface{}
		err = json.Unmarshal([]byte(jsonString), &output)
		require.NoErrorf(t, err, "Failed to parse json %s", jsonString)
		assert.NotNil(t, output["level"])
		assert.NotNil(t, output["time"])
	}
}

func TestTerragruntOutputFromDependencyLogsJson(t *testing.T) {
	t.Parallel()

	testCases := []struct {
		arg string
	}{
		{"--terragrunt-json-log"},
		{"--terragrunt-json-log --terragrunt-tf-logs-to-json"},
		{"--terragrunt-forward-tf-stdout"},
		{"--terragrunt-json-log --terragrunt-tf-logs-to-json --terragrunt-forward-tf-stdout"},
	}
	for _, testCase := range testCases {
		testCase := testCase
		t.Run("terragrunt output with "+testCase.arg, func(t *testing.T) {
			t.Parallel()
			tmpEnvPath := helpers.CopyEnvironment(t, testFixtureDependencyOutput)
			rootTerragruntPath := util.JoinPath(tmpEnvPath, testFixtureDependencyOutput)
			// apply dependency first
			dependencyTerragruntConfigPath := util.JoinPath(rootTerragruntPath, "dependency")
			_, _, err := helpers.RunTerragruntCommandWithOutput(t, fmt.Sprintf("terragrunt apply -auto-approve --terragrunt-non-interactive --terragrunt-working-dir %s ", dependencyTerragruntConfigPath))
			require.NoError(t, err)
			appTerragruntConfigPath := util.JoinPath(rootTerragruntPath, "app")
			stdout, stderr, err := helpers.RunTerragruntCommandWithOutput(t, fmt.Sprintf("terragrunt plan --terragrunt-non-interactive --terragrunt-working-dir %s %s", appTerragruntConfigPath, testCase.arg))
			require.NoError(t, err)
			output := fmt.Sprintf("%s %s", stderr, stdout)
			assert.NotContains(t, output, "invalid character")
		})

	}
}

func TestTerragruntJsonPlanJsonOutput(t *testing.T) {
	t.Parallel()

	testCases := []struct {
		arg string
	}{
		{"--terragrunt-json-log"},
		{"--terragrunt-json-log --terragrunt-tf-logs-to-json"},
		{"--terragrunt-forward-tf-stdout"},
		{"--terragrunt-json-log --terragrunt-tf-logs-to-json --terragrunt-forward-tf-stdout"},
	}
	for _, testCase := range testCases {
		testCase := testCase
		t.Run("terragrunt with "+testCase.arg, func(t *testing.T) {
			t.Parallel()
			tmpDir := t.TempDir()
			_, _, _, err := testRunAllPlan(t, fmt.Sprintf("--terragrunt-json-out-dir %s %s", tmpDir, testCase.arg))
			require.NoError(t, err)
			list, err := findFilesWithExtension(tmpDir, ".json")
			require.NoError(t, err)
			assert.Len(t, list, 2)
			for _, file := range list {
				assert.Equal(t, "tfplan.json", filepath.Base(file))
				// verify that file is not empty
				content, err := os.ReadFile(file)
				require.NoError(t, err)
				assert.NotEmpty(t, content)
				// check that produced json is valid and can be unmarshalled
				var plan map[string]interface{}
				err = json.Unmarshal(content, &plan)
				require.NoError(t, err)
				// check that plan is not empty
				assert.NotEmpty(t, plan)
			}
		})

	}
}

func TestErrorMessageIncludeInOutput(t *testing.T) {
	t.Parallel()

	tmpEnvPath := helpers.CopyEnvironment(t, testFixtureErrorPrint)
	helpers.CleanupTerraformFolder(t, tmpEnvPath)
	testPath := util.JoinPath(tmpEnvPath, testFixtureErrorPrint)

	_, _, err := helpers.RunTerragruntCommandWithOutput(t, "terragrunt apply  --terragrunt-non-interactive --terragrunt-working-dir "+testPath+" --terragrunt-tfpath "+testPath+"/custom-tf-script.sh --terragrunt-log-level debug")
	require.Error(t, err)

	assert.Contains(t, err.Error(), "Custom error from script")
}<|MERGE_RESOLUTION|>--- conflicted
+++ resolved
@@ -148,11 +148,11 @@
 		t.Run(fmt.Sprintf("testCase-%d", i), func(t *testing.T) {
 			t.Parallel()
 
-			cleanupTerraformFolder(t, testFixtureLogFormatter)
-			tmpEnvPath := copyEnvironment(t, testFixtureLogFormatter)
+			helpers.CleanupTerraformFolder(t, testFixtureLogFormatter)
+			tmpEnvPath := helpers.CopyEnvironment(t, testFixtureLogFormatter)
 			rootPath := util.JoinPath(tmpEnvPath, testFixtureLogFormatter)
 
-			_, stderr, err := runTerragruntCommandWithOutput(t, fmt.Sprintf("terragrunt run-all init --terragrunt-log-level debug --terragrunt-non-interactive -no-color --terragrunt-no-color --terragrunt-log-custom-format=%q --terragrunt-working-dir %s", testCase.logCustomFormat, rootPath))
+			_, stderr, err := helpers.RunTerragruntCommandWithOutput(t, fmt.Sprintf("terragrunt run-all init --terragrunt-log-level debug --terragrunt-non-interactive -no-color --terragrunt-no-color --terragrunt-log-custom-format=%q --terragrunt-working-dir %s", testCase.logCustomFormat, rootPath))
 			require.NoError(t, err)
 
 			for _, reg := range testCase.expectedOutputRegs {
@@ -193,11 +193,7 @@
 	tmpEnvPath := helpers.CopyEnvironment(t, testFixtureLogFormatter)
 	rootPath := util.JoinPath(tmpEnvPath, testFixtureLogFormatter)
 
-<<<<<<< HEAD
-	stdout, stderr, err := runTerragruntCommandWithOutput(t, "terragrunt run-all init --terragrunt-log-level debug --terragrunt-log-disable --terragrunt-non-interactive -no-color --terragrunt-no-color --terragrunt-working-dir "+rootPath)
-=======
-	stdout, stderr, err := helpers.RunTerragruntCommandWithOutput(t, "terragrunt run-all init --terragrunt-log-level debug --terragrunt-log-disable --terragrunt-non-interactive --terragrunt-disable-log-formatting=false -no-color --terragrunt-no-color --terragrunt-working-dir "+rootPath)
->>>>>>> 6839411e
+	stdout, stderr, err := helpers.RunTerragruntCommandWithOutput(t, "terragrunt run-all init --terragrunt-log-level debug --terragrunt-log-disable --terragrunt-non-interactive -no-color --terragrunt-no-color --terragrunt-working-dir "+rootPath)
 	require.NoError(t, err)
 
 	assert.Contains(t, stdout, "Initializing provider plugins...")
@@ -211,11 +207,7 @@
 	tmpEnvPath := helpers.CopyEnvironment(t, testFixtureLogFormatter)
 	rootPath := util.JoinPath(tmpEnvPath, testFixtureLogFormatter)
 
-<<<<<<< HEAD
-	_, stderr, err := runTerragruntCommandWithOutput(t, "terragrunt run-all init --terragrunt-log-level debug --terragrunt-log-show-abs-paths --terragrunt-non-interactive -no-color --terragrunt-no-color --terragrunt-log-format=pretty --terragrunt-working-dir "+rootPath)
-=======
-	_, stderr, err := helpers.RunTerragruntCommandWithOutput(t, "terragrunt run-all init --terragrunt-log-level debug --terragrunt-log-show-abs-paths --terragrunt-non-interactive --terragrunt-disable-log-formatting=false -no-color --terragrunt-no-color --terragrunt-working-dir "+rootPath)
->>>>>>> 6839411e
+	_, stderr, err := helpers.RunTerragruntCommandWithOutput(t, "terragrunt run-all init --terragrunt-log-level debug --terragrunt-log-show-abs-paths --terragrunt-non-interactive -no-color --terragrunt-no-color --terragrunt-log-format=pretty --terragrunt-working-dir "+rootPath)
 	require.NoError(t, err)
 
 	for _, prefixName := range []string{"app", "dep"} {
@@ -256,11 +248,7 @@
 		t.Run(fmt.Sprintf("testCase-%d", i), func(t *testing.T) {
 			t.Parallel()
 
-<<<<<<< HEAD
-			stdout, stderr, err := runTerragruntCommandWithOutput(t, "terragrunt run-all init --terragrunt-log-level debug --terragrunt-non-interactive -no-color --terragrunt-no-color --terragrunt-log-format=pretty --terragrunt-working-dir "+workingDir)
-=======
-			stdout, stderr, err := helpers.RunTerragruntCommandWithOutput(t, "terragrunt run-all init --terragrunt-log-level debug --terragrunt-non-interactive --terragrunt-disable-log-formatting=false -no-color --terragrunt-no-color --terragrunt-working-dir "+workingDir)
->>>>>>> 6839411e
+			stdout, stderr, err := helpers.RunTerragruntCommandWithOutput(t, "terragrunt run-all init --terragrunt-log-level debug --terragrunt-non-interactive -no-color --terragrunt-no-color --terragrunt-log-format=pretty --terragrunt-working-dir "+workingDir)
 			require.NoError(t, err)
 
 			testCase.assertFn(t, stdout, stderr)
@@ -275,11 +263,7 @@
 	tmpEnvPath := helpers.CopyEnvironment(t, testFixtureLogFormatter)
 	rootPath := util.JoinPath(tmpEnvPath, testFixtureLogFormatter)
 
-<<<<<<< HEAD
-	stdout, stderr, err := runTerragruntCommandWithOutput(t, "terragrunt run-all init --terragrunt-log-level debug --terragrunt-non-interactive -no-color --terragrunt-no-color --terragrunt-log-format=pretty  --terragrunt-working-dir "+rootPath)
-=======
-	stdout, stderr, err := helpers.RunTerragruntCommandWithOutput(t, "terragrunt run-all init --terragrunt-log-level debug --terragrunt-non-interactive --terragrunt-disable-log-formatting=false -no-color --terragrunt-no-color --terragrunt-working-dir "+rootPath)
->>>>>>> 6839411e
+	stdout, stderr, err := helpers.RunTerragruntCommandWithOutput(t, "terragrunt run-all init --terragrunt-log-level debug --terragrunt-non-interactive -no-color --terragrunt-no-color --terragrunt-log-format=pretty  --terragrunt-working-dir "+rootPath)
 	require.NoError(t, err)
 
 	for _, prefixName := range []string{"app", "dep"} {
@@ -294,24 +278,15 @@
 func TestLogFormatKeyValueOutput(t *testing.T) {
 	t.Parallel()
 
-<<<<<<< HEAD
 	for _, flag := range []string{"--terragrunt-log-format=key-value", "--terragrunt-disable-log-formatting"} {
 		t.Run("testCase-flag-"+flag, func(t *testing.T) {
 			t.Parallel()
 
-			cleanupTerraformFolder(t, testFixtureLogFormatter)
-			tmpEnvPath := copyEnvironment(t, testFixtureLogFormatter)
+			helpers.CleanupTerraformFolder(t, testFixtureLogFormatter)
+			tmpEnvPath := helpers.CopyEnvironment(t, testFixtureLogFormatter)
 			rootPath := util.JoinPath(tmpEnvPath, testFixtureLogFormatter)
-=======
-	helpers.CleanupTerraformFolder(t, testFixtureLogFormatter)
-	tmpEnvPath := helpers.CopyEnvironment(t, testFixtureLogFormatter)
-	rootPath := util.JoinPath(tmpEnvPath, testFixtureLogFormatter)
-
-	_, stderr, err := helpers.RunTerragruntCommandWithOutput(t, "terragrunt run-all init -no-color --terragrunt-log-level debug --terragrunt-non-interactive --terragrunt-disable-log-formatting --terragrunt-working-dir "+rootPath)
-	require.NoError(t, err)
->>>>>>> 6839411e
-
-			_, stderr, err := runTerragruntCommandWithOutput(t, "terragrunt run-all init -no-color --terragrunt-log-level debug --terragrunt-non-interactive "+flag+" --terragrunt-working-dir "+rootPath)
+
+			_, stderr, err := helpers.RunTerragruntCommandWithOutput(t, "terragrunt run-all init -no-color --terragrunt-log-level debug --terragrunt-non-interactive "+flag+" --terragrunt-working-dir "+rootPath)
 			require.NoError(t, err)
 
 			for _, prefixName := range []string{"app", "dep"} {
@@ -2788,280 +2763,6 @@
 	}
 }
 
-<<<<<<< HEAD
-func runTerragruntCommand(t *testing.T, command string, writer io.Writer, errwriter io.Writer) error {
-	t.Helper()
-
-	args := splitCommand(command)
-
-	if !strings.Contains(command, "-terragrunt-log-format") && !strings.Contains(command, "-terragrunt-log-custom-format") {
-		args = append(args, "--terragrunt-log-format=key-value")
-	}
-
-	t.Log(args)
-
-	opts := options.NewTerragruntOptionsWithWriters(writer, errwriter)
-	app := cli.NewApp(opts)
-	return app.Run(args)
-}
-
-func runTerragruntVersionCommand(t *testing.T, ver string, command string, writer io.Writer, errwriter io.Writer) error {
-	t.Helper()
-
-	version.Version = ver
-	return runTerragruntCommand(t, command, writer, errwriter)
-}
-
-func runTerragrunt(t *testing.T, command string) {
-	t.Helper()
-
-	runTerragruntRedirectOutput(t, command, os.Stdout, os.Stderr)
-}
-
-func runTerragruntCommandWithOutput(t *testing.T, command string) (string, string, error) {
-	t.Helper()
-
-	stdout := bytes.Buffer{}
-	stderr := bytes.Buffer{}
-	err := runTerragruntCommand(t, command, &stdout, &stderr)
-	logBufferContentsLineByLine(t, stdout, "stdout")
-	logBufferContentsLineByLine(t, stderr, "stderr")
-	return stdout.String(), stderr.String(), err
-}
-
-func runTerragruntRedirectOutput(t *testing.T, command string, writer io.Writer, errwriter io.Writer) {
-	t.Helper()
-
-	if err := runTerragruntCommand(t, command, writer, errwriter); err != nil {
-		stdout := "(see log output above)"
-		if stdoutAsBuffer, stdoutIsBuffer := writer.(*bytes.Buffer); stdoutIsBuffer {
-			stdout = stdoutAsBuffer.String()
-		}
-
-		stderr := "(see log output above)"
-		if stderrAsBuffer, stderrIsBuffer := errwriter.(*bytes.Buffer); stderrIsBuffer {
-			stderr = stderrAsBuffer.String()
-		}
-
-		t.Fatalf("Failed to run Terragrunt command '%s' due to error: %s\n\nStdout: %s\n\nStderr: %s", command, errors.ErrorStack(err), stdout, stderr)
-	}
-}
-
-func copyEnvironment(t *testing.T, environmentPath string, includeInCopy ...string) string {
-	t.Helper()
-
-	tmpDir, err := os.MkdirTemp("", "terragrunt-test")
-	if err != nil {
-		t.Fatalf("Failed to create temp dir due to error: %v", err)
-	}
-
-	t.Logf("Copying %s to %s", environmentPath, tmpDir)
-
-	require.NoError(t, util.CopyFolderContents(createLogger(), environmentPath, util.JoinPath(tmpDir, environmentPath), ".terragrunt-test", includeInCopy))
-
-	return tmpDir
-}
-
-func createTmpTerragruntConfig(t *testing.T, templatesPath string, s3BucketName string, lockTableName string, configFileName string) string {
-	t.Helper()
-
-	tmpFolder, err := os.MkdirTemp("", "terragrunt-test")
-	if err != nil {
-		t.Fatalf("Failed to create temp folder due to error: %v", err)
-	}
-
-	tmpTerragruntConfigFile := util.JoinPath(tmpFolder, configFileName)
-	originalTerragruntConfigPath := util.JoinPath(templatesPath, configFileName)
-	copyTerragruntConfigAndFillPlaceholders(t, originalTerragruntConfigPath, tmpTerragruntConfigFile, s3BucketName, lockTableName, "not-used")
-
-	return tmpTerragruntConfigFile
-}
-
-func createTmpTerragruntConfigContent(t *testing.T, contents string, configFileName string) string {
-	t.Helper()
-
-	tmpFolder, err := os.MkdirTemp("", "terragrunt-test")
-	if err != nil {
-		t.Fatalf("Failed to create temp folder due to error: %v", err)
-	}
-
-	tmpTerragruntConfigFile := util.JoinPath(tmpFolder, configFileName)
-
-	if err := os.WriteFile(tmpTerragruntConfigFile, []byte(contents), 0444); err != nil {
-		t.Fatalf("Error writing temp Terragrunt config to %s: %v", tmpTerragruntConfigFile, err)
-	}
-
-	return tmpTerragruntConfigFile
-}
-
-func copyTerragruntConfigAndFillPlaceholders(t *testing.T, configSrcPath string, configDestPath string, s3BucketName string, lockTableName string, region string) {
-	t.Helper()
-
-	copyAndFillMapPlaceholders(t, configSrcPath, configDestPath, map[string]string{
-		"__FILL_IN_BUCKET_NAME__":      s3BucketName,
-		"__FILL_IN_LOCK_TABLE_NAME__":  lockTableName,
-		"__FILL_IN_REGION__":           region,
-		"__FILL_IN_LOGS_BUCKET_NAME__": s3BucketName + "-tf-state-logs",
-	})
-}
-
-func copyAndFillMapPlaceholders(t *testing.T, srcPath string, destPath string, placeholders map[string]string) {
-	t.Helper()
-
-	contents, err := util.ReadFileAsString(srcPath)
-	if err != nil {
-		t.Fatalf("Error reading file at %s: %v", srcPath, err)
-	}
-
-	// iterate over placeholders and replace placeholders
-	for k, v := range placeholders {
-		contents = strings.ReplaceAll(contents, k, v)
-	}
-	if err := os.WriteFile(destPath, []byte(contents), 0444); err != nil {
-		t.Fatalf("Error writing temp file to %s: %v", destPath, err)
-	}
-}
-
-// Returns a unique (ish) id we can attach to resources and tfstate files so they don't conflict with each other
-// Uses base 62 to generate a 6 character string that's unlikely to collide with the handful of tests we run in
-// parallel. Based on code here: http://stackoverflow.com/a/9543797/483528
-func uniqueID() string {
-	const base62Chars = "0123456789ABCDEFGHIJKLMNOPQRSTUVWXYZabcdefghijklmnopqrstuvwxyz"
-	const uniqueIDLength = 6 // Should be good for 62^6 = 56+ billion combinations
-
-	var out bytes.Buffer
-
-	for i := 0; i < uniqueIDLength; i++ {
-		out.WriteByte(base62Chars[rand.Intn(len(base62Chars))])
-	}
-
-	return out.String()
-}
-
-// Delete the specified S3 bucket to clean up after a test
-func deleteS3Bucket(t *testing.T, awsRegion string, bucketName string, opts ...options.TerragruntOptionsFunc) {
-	t.Helper()
-
-	require.NoError(t, deleteS3BucketE(t, awsRegion, bucketName, opts...))
-}
-func deleteS3BucketE(t *testing.T, awsRegion string, bucketName string, opts ...options.TerragruntOptionsFunc) error {
-	t.Helper()
-
-	mockOptions, err := options.NewTerragruntOptionsForTest("integration_test", opts...)
-	if err != nil {
-		t.Logf("Error creating mockOptions: %v", err)
-		return err
-	}
-
-	sessionConfig := &awshelper.AwsSessionConfig{
-		Region: awsRegion,
-	}
-
-	s3Client, err := remote.CreateS3Client(sessionConfig, mockOptions)
-	if err != nil {
-		t.Logf("Error creating S3 client: %v", err)
-		return err
-	}
-
-	t.Logf("Deleting test s3 bucket %s", bucketName)
-
-	out, err := s3Client.ListObjectVersions(&s3.ListObjectVersionsInput{Bucket: aws.String(bucketName)})
-	if err != nil {
-		t.Logf("Failed to list object versions in s3 bucket %s: %v", bucketName, err)
-		return err
-	}
-
-	objectIdentifiers := []*s3.ObjectIdentifier{}
-	for _, version := range out.Versions {
-		objectIdentifiers = append(objectIdentifiers, &s3.ObjectIdentifier{
-			Key:       version.Key,
-			VersionId: version.VersionId,
-		})
-	}
-
-	if len(objectIdentifiers) > 0 {
-		deleteInput := &s3.DeleteObjectsInput{
-			Bucket: aws.String(bucketName),
-			Delete: &s3.Delete{Objects: objectIdentifiers},
-		}
-		if _, err := s3Client.DeleteObjects(deleteInput); err != nil {
-			t.Logf("Error deleting all versions of all objects in bucket %s: %v", bucketName, err)
-			return err
-		}
-	}
-
-	if _, err := s3Client.DeleteBucket(&s3.DeleteBucketInput{Bucket: aws.String(bucketName)}); err != nil {
-		t.Logf("Failed to delete S3 bucket %s: %v", bucketName, err)
-		return err
-	}
-	return nil
-}
-
-func fileIsInFolder(t *testing.T, name string, path string) bool {
-	t.Helper()
-
-	found := false
-	err := filepath.Walk(path, func(path string, info os.FileInfo, err error) error {
-		require.NoError(t, err)
-		if filepath.Base(path) == name {
-			found = true
-		}
-		return nil
-	})
-	require.NoError(t, err)
-	return found
-}
-
-func runValidateAllWithIncludeAndGetIncludedModules(t *testing.T, rootModulePath string, includeModulePaths []string, strictInclude bool) []string {
-	t.Helper()
-
-	cmdParts := []string{
-		"terragrunt", "run-all", "validate",
-		"--terragrunt-non-interactive",
-		"--terragrunt-log-level", "debug",
-		"--terragrunt-working-dir", rootModulePath,
-	}
-
-	for _, module := range includeModulePaths {
-		cmdParts = append(cmdParts, "--terragrunt-include-dir", module)
-	}
-
-	if strictInclude {
-		cmdParts = append(cmdParts, "--terragrunt-strict-include")
-	}
-
-	cmd := strings.Join(cmdParts, " ")
-
-	validateAllStdout := bytes.Buffer{}
-	validateAllStderr := bytes.Buffer{}
-	err := runTerragruntCommand(
-		t,
-		cmd,
-		&validateAllStdout,
-		&validateAllStderr,
-	)
-	logBufferContentsLineByLine(t, validateAllStdout, "validate-all stdout")
-	logBufferContentsLineByLine(t, validateAllStderr, "validate-all stderr")
-	require.NoError(t, err)
-
-	require.NoError(t, err)
-
-	includedModulesRegexp, err := regexp.Compile(`=> Module (.+) \(excluded: (true|false)`)
-	require.NoError(t, err)
-
-	matches := includedModulesRegexp.FindAllStringSubmatch(validateAllStderr.String(), -1)
-	includedModules := []string{}
-	for _, match := range matches {
-		if match[2] == "false" {
-			includedModules = append(includedModules, getPathRelativeTo(t, match[1], rootModulePath))
-		}
-	}
-	sort.Strings(includedModules)
-	return includedModules
-}
-
-=======
->>>>>>> 6839411e
 func TestShowErrorWhenRunAllInvokedWithoutArguments(t *testing.T) {
 	t.Parallel()
 
@@ -3380,13 +3081,13 @@
 func TestHclFmtStdin(t *testing.T) {
 	t.Parallel()
 
-	cleanupTerraformFolder(t, testFixtureHclfmtStdin)
-	tmpEnvPath := copyEnvironment(t, testFixtureHclfmtStdin)
+	helpers.CleanupTerraformFolder(t, testFixtureHclfmtStdin)
+	tmpEnvPath := helpers.CopyEnvironment(t, testFixtureHclfmtStdin)
 	rootPath := util.JoinPath(tmpEnvPath, testFixtureHclfmtStdin)
 
 	os.Stdin, _ = os.Open(util.JoinPath(rootPath, "terragrunt.hcl"))
 
-	stdout, _, err := runTerragruntCommandWithOutput(t, "terragrunt hclfmt --terragrunt-hclfmt-stdin")
+	stdout, _, err := helpers.RunTerragruntCommandWithOutput(t, "terragrunt hclfmt --terragrunt-hclfmt-stdin")
 	require.NoError(t, err)
 
 	expectedDiff, err := os.ReadFile(util.JoinPath(rootPath, "expected.hcl"))
@@ -3737,7 +3438,7 @@
 	t.Parallel()
 
 	tmpEnvPath := helpers.CopyEnvironment(t, testFixtureOutDir)
-	cleanupTerraformFolder(t, tmpEnvPath)
+	helpers.CleanupTerraformFolder(t, tmpEnvPath)
 	testPath := util.JoinPath(tmpEnvPath, testFixtureOutDir)
 
 	// run plan with output directory
@@ -3762,7 +3463,7 @@
 	t.Parallel()
 
 	tmpEnvPath := helpers.CopyEnvironment(t, testFixtureOutDir)
-	cleanupTerraformFolder(t, tmpEnvPath)
+	helpers.CleanupTerraformFolder(t, tmpEnvPath)
 	testPath := util.JoinPath(tmpEnvPath, testFixtureOutDir)
 
 	// run plan with output directory
@@ -3872,32 +3573,6 @@
 	assert.Contains(t, stdout, "No changes. Your infrastructure matches the configuration.")
 }
 
-<<<<<<< HEAD
-func createTmpTerragruntConfigWithParentAndChild(t *testing.T, parentPath string, childRelPath string, s3BucketName string, parentConfigFileName string, childConfigFileName string) string {
-	t.Helper()
-
-	tmpDir, err := os.MkdirTemp("", "terragrunt-parent-child-test")
-	if err != nil {
-		t.Fatalf("Failed to create temp dir due to error: %v", err)
-	}
-
-	childDestPath := util.JoinPath(tmpDir, childRelPath)
-
-	if err := os.MkdirAll(childDestPath, 0777); err != nil {
-		t.Fatalf("Failed to create temp dir %s due to error %v", childDestPath, err)
-	}
-
-	parentTerragruntSrcPath := util.JoinPath(parentPath, parentConfigFileName)
-	parentTerragruntDestPath := util.JoinPath(tmpDir, parentConfigFileName)
-	copyTerragruntConfigAndFillPlaceholders(t, parentTerragruntSrcPath, parentTerragruntDestPath, s3BucketName, "not-used", "not-used")
-
-	childTerragruntSrcPath := util.JoinPath(util.JoinPath(parentPath, childRelPath), childConfigFileName)
-	childTerragruntDestPath := util.JoinPath(childDestPath, childConfigFileName)
-	copyTerragruntConfigAndFillPlaceholders(t, childTerragruntSrcPath, childTerragruntDestPath, s3BucketName, "not-used", "not-used")
-
-	return childTerragruntDestPath
-}
-
 func TestLogFormatJSONOutput(t *testing.T) {
 	t.Parallel()
 
@@ -3905,22 +3580,11 @@
 		t.Run("testCase-flag-"+flag, func(t *testing.T) {
 			t.Parallel()
 
-			tmpEnvPath := copyEnvironment(t, testFixtureNotExistingSource)
-			cleanupTerraformFolder(t, tmpEnvPath)
+			tmpEnvPath := helpers.CopyEnvironment(t, testFixtureNotExistingSource)
+			helpers.CleanupTerraformFolder(t, tmpEnvPath)
 			testPath := util.JoinPath(tmpEnvPath, testFixtureNotExistingSource)
-=======
-func TestTerragruntOutputJson(t *testing.T) {
-	t.Parallel()
-
-	tmpEnvPath := helpers.CopyEnvironment(t, testFixtureNotExistingSource)
-	helpers.CleanupTerraformFolder(t, tmpEnvPath)
-	testPath := util.JoinPath(tmpEnvPath, testFixtureNotExistingSource)
-
-	_, stderr, err := helpers.RunTerragruntCommandWithOutput(t, "terragrunt apply --terragrunt-json-log --terragrunt-non-interactive --terragrunt-working-dir "+testPath)
-	require.Error(t, err)
->>>>>>> 6839411e
-
-			_, stderr, err := runTerragruntCommandWithOutput(t, "terragrunt apply "+flag+" --terragrunt-non-interactive --terragrunt-working-dir "+testPath)
+
+			_, stderr, err := helpers.RunTerragruntCommandWithOutput(t, "terragrunt apply "+flag+" --terragrunt-non-interactive --terragrunt-working-dir "+testPath)
 			require.Error(t, err)
 
 			// for windows OS
