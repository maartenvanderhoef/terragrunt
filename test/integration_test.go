// Package test_test contains integration tests for Terragrunt.
package test_test

import (
	"bytes"
	"encoding/json"
	goErrors "errors"
	"fmt"
	"io"
	"math/rand"
	"os"
	"path"
	"path/filepath"
	"regexp"
	"sort"
	"strings"
	"testing"

	"github.com/aws/aws-sdk-go/aws"
	"github.com/aws/aws-sdk-go/service/s3"
	"github.com/gruntwork-io/go-commons/errors"
	"github.com/gruntwork-io/go-commons/version"
	"github.com/gruntwork-io/terragrunt/awshelper"
	"github.com/gruntwork-io/terragrunt/cli"
	runall "github.com/gruntwork-io/terragrunt/cli/commands/run-all"
	"github.com/gruntwork-io/terragrunt/cli/commands/terraform"
	terragruntinfo "github.com/gruntwork-io/terragrunt/cli/commands/terragrunt-info"
	"github.com/gruntwork-io/terragrunt/codegen"
	"github.com/gruntwork-io/terragrunt/config"
	"github.com/gruntwork-io/terragrunt/internal/view/diagnostic"
	"github.com/gruntwork-io/terragrunt/options"
	"github.com/gruntwork-io/terragrunt/pkg/log"
	"github.com/gruntwork-io/terragrunt/remote"
	"github.com/gruntwork-io/terragrunt/shell"
	"github.com/gruntwork-io/terragrunt/util"
	"github.com/hashicorp/hcl/v2"
	"github.com/hashicorp/hcl/v2/hclwrite"
	"github.com/stretchr/testify/assert"
	"github.com/stretchr/testify/require"
)

// hard-code this to match the test fixture for now
const (
	testCommandsThatNeedInput                 = "fixtures/commands-that-need-input"
	testFixtureAuthProviderCmd                = "fixtures/auth-provider-cmd"
	testFixtureAutoInit                       = "fixtures/download/init-on-source-change"
	testFixtureBrokenDependency               = "fixtures/broken-dependency"
	testFixtureCodegenPath                    = "fixtures/codegen"
	testFixtureConfigSingleJSONPath           = "fixtures/config-files/single-json-config"
	testFixtureConfigWithNonDefaultNames      = "fixtures/config-files/with-non-default-names"
	testFixtureDependencyOutput               = "fixtures/dependency-output"
	testFixtureDirsPath                       = "fixtures/dirs"
	testFixtureDisabledModule                 = "fixtures/disabled/"
	testFixtureDisabledPath                   = "fixtures/disabled-path/"
	testFixtureDisjoint                       = "fixtures/stack/disjoint"
	testFixtureDownload                       = "fixtures/download"
	testFixtureEmptyState                     = "fixtures/empty-state/"
	testFixtureEnvVarsBlockPath               = "fixtures/env-vars-block/"
	testFixtureExcludesFile                   = "fixtures/excludes-file"
	testFixtureExitCode                       = "fixtures/exit-code"
	testFixtureExternalDependence             = "fixtures/external-dependencies"
	testFixtureExternalDependency             = "fixtures/external-dependency/"
	testFixtureExtraArgsPath                  = "fixtures/extra-args/"
	testFixtureFailedTerraform                = "fixtures/failure"
	testFixtureGetOutput                      = "fixtures/get-output"
	testFixtureGetTerragruntSourceCli         = "fixtures/get-terragrunt-source-cli"
	testFixtureGraphDependencies              = "fixtures/graph-dependencies"
	testFixtureHclfmtDiff                     = "fixtures/hclfmt-diff"
	testFixtureHclvalidate                    = "fixtures/hclvalidate"
	testFixtureIamRolesMultipleModules        = "fixtures/read-config/iam_roles_multiple_modules"
	testFixtureIncludeParent                  = "fixtures/include-parent"
	testFixtureInfoError                      = "fixtures/terragrunt-info-error"
	testFixtureInitCache                      = "fixtures/init-cache"
	testFixtureInitError                      = "fixtures/init-error"
	testFixtureInitOnce                       = "fixtures/init-once"
	testFixtureInputs                         = "fixtures/inputs"
	testFixtureInputsFromDependency           = "fixtures/inputs-from-dependency"
	testFixtureLogFormatter                   = "fixtures/log-formatter"
	testFixtureMissingDependence              = "fixtures/missing-dependencies/main"
	testFixtureModulePathError                = "fixtures/module-path-in-error"
	testFixtureNoColor                        = "fixtures/no-color"
	testFixtureNoSubmodules                   = "fixtures/no-submodules/"
	testFixtureNullValue                      = "fixtures/null-values"
	testFixtureOutDir                         = "fixtures/out-dir"
	testFixtureOutputAll                      = "fixtures/output-all"
	testFixtureOutputModuleGroups             = "fixtures/output-module-groups"
	testFixtureParallelRun                    = "fixtures/parallel-run"
	testFixtureParallelStateInit              = "fixtures/parallel-state-init"
	testFixtureParallelism                    = "fixtures/parallelism"
	testFixturePath                           = "fixtures/terragrunt/"
	testFixturePlanfileOrder                  = "fixtures/planfile-order-test"
	testFixtureProviderCacheDirect            = "fixtures/provider-cache/direct"
	testFixtureProviderCacheFilesystemMirror  = "fixtures/provider-cache/filesystem-mirror"
	testFixtureProviderCacheMultiplePlatforms = "fixtures/provider-cache/multiple-platforms"
	testFixtureProviderCacheNetworkMirror     = "fixtures/provider-cache/network-mirror"
	testFixtureReadConfig                     = "fixtures/read-config"
	testFixtureRefSource                      = "fixtures/download/remote-ref"
	testFixtureSkip                           = "fixtures/skip/"
	testFixtureSkipDependencies               = "fixtures/skip-dependencies"
	testFixtureSops                           = "fixtures/sops"
	testFixtureSopsErrors                     = "fixtures/sops-errors"
	testFixtureSourceMapSlashes               = "fixtures/source-map/slashes-in-ref"
	testFixtureStack                          = "fixtures/stack/"
	testFixtureStdout                         = "fixtures/download/stdout-test"
	testFixtureTfTest                         = "fixtures/tftest/"
	testFixtureErrorPrint                     = "fixtures/error-print"

	terraformFolder = ".terraform"

	terraformState = "terraform.tfstate"

	terraformRemoteStateS3Region = "us-west-2"

	terraformStateBackup = "terraform.tfstate.backup"
	terragruntCache      = ".terragrunt-cache"

	terraformBinary = "terraform"
	tofuBinary      = "tofu"
)

func TestDisableLogging(t *testing.T) {
	t.Parallel()

	cleanupTerraformFolder(t, testFixtureLogFormatter)
	tmpEnvPath := copyEnvironment(t, testFixtureLogFormatter)
	rootPath := util.JoinPath(tmpEnvPath, testFixtureLogFormatter)

	stdout, stderr, err := runTerragruntCommandWithOutput(t, "terragrunt run-all init --terragrunt-log-level debug --terragrunt-log-disable --terragrunt-non-interactive --terragrunt-disable-log-formatting=false -no-color --terragrunt-no-color --terragrunt-working-dir "+rootPath)
	require.NoError(t, err)

	assert.Contains(t, stdout, "Initializing provider plugins...")
	assert.Empty(t, stderr)
}

func TestLogWithAbsPath(t *testing.T) {
	t.Parallel()

	cleanupTerraformFolder(t, testFixtureLogFormatter)
	tmpEnvPath := copyEnvironment(t, testFixtureLogFormatter)
	rootPath := util.JoinPath(tmpEnvPath, testFixtureLogFormatter)

	_, stderr, err := runTerragruntCommandWithOutput(t, "terragrunt run-all init --terragrunt-log-level debug --terragrunt-log-show-abs-paths --terragrunt-non-interactive --terragrunt-disable-log-formatting=false -no-color --terragrunt-no-color --terragrunt-working-dir "+rootPath)
	require.NoError(t, err)

	for _, prefixName := range []string{"app", "dep"} {
		prefixName = filepath.Join(rootPath, prefixName)
		assert.Contains(t, stderr, "STDOUT ["+prefixName+"] "+wrappedBinary()+": Initializing provider plugins...")
		assert.Contains(t, stderr, "DEBUG  ["+prefixName+"] Reading Terragrunt config file at "+prefixName+"/terragrunt.hcl")
	}
}

func TestLogFormatterPrettyOutput(t *testing.T) {
	t.Parallel()

	cleanupTerraformFolder(t, testFixtureLogFormatter)
	tmpEnvPath := copyEnvironment(t, testFixtureLogFormatter)
	rootPath := util.JoinPath(tmpEnvPath, testFixtureLogFormatter)

	stdout, stderr, err := runTerragruntCommandWithOutput(t, "terragrunt run-all init --terragrunt-log-level debug --terragrunt-non-interactive --terragrunt-disable-log-formatting=false -no-color --terragrunt-no-color --terragrunt-working-dir "+rootPath)
	require.NoError(t, err)

	for _, prefixName := range []string{"app", "dep"} {
		assert.Contains(t, stderr, "STDOUT ["+prefixName+"] "+wrappedBinary()+": Initializing provider plugins...")
		assert.Contains(t, stderr, "DEBUG  ["+prefixName+"] Reading Terragrunt config file at ./"+prefixName+"/terragrunt.hcl")
	}

	assert.Empty(t, stdout)
	assert.Contains(t, stderr, "DEBUG  Terragrunt Version:")
}

func TestLogFormatterKeyValueOutput(t *testing.T) {
	t.Parallel()

	cleanupTerraformFolder(t, testFixtureLogFormatter)
	tmpEnvPath := copyEnvironment(t, testFixtureLogFormatter)
	rootPath := util.JoinPath(tmpEnvPath, testFixtureLogFormatter)

	_, stderr, err := runTerragruntCommandWithOutput(t, "terragrunt run-all init -no-color --terragrunt-log-level debug --terragrunt-non-interactive --terragrunt-disable-log-formatting --terragrunt-working-dir "+rootPath)
	require.NoError(t, err)

	for _, prefixName := range []string{"app", "dep"} {
		assert.Contains(t, stderr, "level=stdout prefix="+prefixName+" binary="+wrappedBinary()+" msg=Initializing provider plugins...\n")
		assert.Contains(t, stderr, "level=debug prefix="+prefixName+" msg=Reading Terragrunt config file at ./"+prefixName+"/terragrunt.hcl\n")
	}
	assert.Contains(t, stderr, "level=debug prefix=. msg=Terragrunt Version:")
}

func TestLogRawModuleOutput(t *testing.T) {
	t.Parallel()

	cleanupTerraformFolder(t, testFixtureLogFormatter)
	tmpEnvPath := copyEnvironment(t, testFixtureLogFormatter)
	rootPath := util.JoinPath(tmpEnvPath, testFixtureLogFormatter)

	stdout, _, err := runTerragruntCommandWithOutput(t, "terragrunt run-all init -no-color --terragrunt-log-level debug --terragrunt-non-interactive  --terragrunt-forward-tf-stdout --terragrunt-working-dir "+rootPath)
	require.NoError(t, err)

	stdoutInline := strings.ReplaceAll(stdout, "\n", "")
	assert.Contains(t, stdoutInline, "Initializing the backend...Initializing provider plugins...")
	assert.NotRegexp(t, regexp.MustCompile(`(?i)(`+strings.Join(log.AllLevels.Names(), "|")+`)+`), stdoutInline)
}

func TestTerragruntExcludesFile(t *testing.T) {
	t.Parallel()

	tmpEnvPath := copyEnvironment(t, testFixtureExcludesFile, ".terragrunt-excludes")
	rootPath := util.JoinPath(tmpEnvPath, testFixtureExcludesFile)

	tc := []struct {
		flags          string
		expectedOutput []string
	}{
		{
			"",
			[]string{`value = "b"`, `value = "d"`},
		},
		{
			"--terragrunt-excludes-file ./excludes-file-pass-as-flag",
			[]string{`value = "a"`, `value = "c"`},
		},
	}

	for i, tt := range tc {
		tt := tt

		t.Run(fmt.Sprintf("tt-%d", i), func(t *testing.T) {
			t.Parallel()

			cleanupTerraformFolder(t, testFixtureExcludesFile)

			runTerragrunt(t, fmt.Sprintf("terragrunt run-all apply -auto-approve --terragrunt-non-interactive --terragrunt-working-dir %s %s", rootPath, tt.flags))

			stdout, _, err := runTerragruntCommandWithOutput(t, fmt.Sprintf("terragrunt run-all output --terragrunt-non-interactive --terragrunt-working-dir %s %s", rootPath, tt.flags))
			require.NoError(t, err)

			actualOutput := strings.Split(strings.TrimSpace(stdout), "\n")
			assert.ElementsMatch(t, tt.expectedOutput, actualOutput)
		})
	}
}

func TestHclvalidateDiagnostic(t *testing.T) {
	t.Parallel()

	cleanupTerraformFolder(t, testFixtureHclvalidate)
	tmpEnvPath := copyEnvironment(t, testFixtureHclvalidate)
	rootPath := util.JoinPath(tmpEnvPath, testFixtureHclvalidate)

	expectedDiags := diagnostic.Diagnostics{
		&diagnostic.Diagnostic{
			Severity: diagnostic.DiagnosticSeverity(hcl.DiagError),
			Summary:  "Invalid expression",
			Detail:   "Expected the start of an expression, but found an invalid expression token.",
			Range: &diagnostic.Range{
				Filename: filepath.Join(rootPath, "second/a/terragrunt.hcl"),
				Start:    diagnostic.Pos{Line: 2, Column: 6, Byte: 14},
				End:      diagnostic.Pos{Line: 3, Column: 1, Byte: 15},
			},
			Snippet: &diagnostic.Snippet{
				Context:              "locals",
				Code:                 "  t =\n}",
				StartLine:            2,
				HighlightStartOffset: 5,
				HighlightEndOffset:   6,
			},
		},
		&diagnostic.Diagnostic{
			Severity: diagnostic.DiagnosticSeverity(hcl.DiagError),
			Summary:  "Unsupported attribute",
			Detail:   "This object does not have an attribute named \"outputs\".",
			Range: &diagnostic.Range{
				Filename: filepath.Join(rootPath, "second/c/terragrunt.hcl"),
				Start:    diagnostic.Pos{Line: 6, Column: 19, Byte: 86},
				End:      diagnostic.Pos{Line: 6, Column: 27, Byte: 94},
			},
			Snippet: &diagnostic.Snippet{
				Context:              "",
				Code:                 "  c = dependency.a.outputs.z",
				StartLine:            6,
				HighlightStartOffset: 18,
				HighlightEndOffset:   26,
				Values:               []diagnostic.ExpressionValue{{Traversal: "dependency.a", Statement: "is object with no attributes"}},
			},
		},
		&diagnostic.Diagnostic{
			Severity: diagnostic.DiagnosticSeverity(hcl.DiagError),
			Summary:  "Missing required argument",
			Detail:   "The argument \"config_path\" is required, but no definition was found.",
			Range: &diagnostic.Range{
				Filename: filepath.Join(rootPath, "second/c/terragrunt.hcl"),
				Start:    diagnostic.Pos{Line: 16, Column: 16, Byte: 219},
				End:      diagnostic.Pos{Line: 16, Column: 17, Byte: 220},
			},
			Snippet: &diagnostic.Snippet{
				Context:              "dependency \"iam\"",
				Code:                 "dependency iam {",
				StartLine:            16,
				HighlightStartOffset: 15,
				HighlightEndOffset:   16,
			},
		},
		&diagnostic.Diagnostic{
			Severity: diagnostic.DiagnosticSeverity(hcl.DiagError),
			Summary:  "Can't evaluate expression",
			Detail:   "You can only reference to other local variables here, but it looks like you're referencing something else (\"dependency\" is not defined)",
			Range: &diagnostic.Range{
				Filename: filepath.Join(rootPath, "second/c/terragrunt.hcl"),
				Start:    diagnostic.Pos{Line: 12, Column: 9, Byte: 149},
				End:      diagnostic.Pos{Line: 12, Column: 21, Byte: 161},
			},
			Snippet: &diagnostic.Snippet{
				Context:              "locals",
				Code:                 "  ddd = dependency.d",
				StartLine:            12,
				HighlightStartOffset: 8,
				HighlightEndOffset:   20,
			},
		},
		&diagnostic.Diagnostic{
			Severity: diagnostic.DiagnosticSeverity(hcl.DiagError),
			Summary:  "Can't evaluate expression",
			Detail:   "You can only reference to other local variables here, but it looks like you're referencing something else (\"dependency\" is not defined)",
			Range: &diagnostic.Range{
				Filename: filepath.Join(rootPath, "second/c/terragrunt.hcl"),
				Start:    diagnostic.Pos{Line: 10, Column: 9, Byte: 117},
				End:      diagnostic.Pos{Line: 10, Column: 31, Byte: 139},
			},
			Snippet: &diagnostic.Snippet{
				Context:              "locals",
				Code:                 "  vvv = dependency.a.outputs.z",
				StartLine:            10,
				HighlightStartOffset: 8,
				HighlightEndOffset:   30,
			},
		},
	}

	stdout, _, err := runTerragruntCommandWithOutput(t, fmt.Sprintf("terragrunt hclvalidate --terragrunt-working-dir %s --terragrunt-hclvalidate-json", rootPath))
	require.NoError(t, err)

	var actualDiags diagnostic.Diagnostics

	err = json.Unmarshal([]byte(strings.TrimSpace(stdout)), &actualDiags)
	require.NoError(t, err)

	assert.ElementsMatch(t, expectedDiags, actualDiags)
}

func TestHclvalidateInvalidConfigPath(t *testing.T) {
	t.Parallel()

	cleanupTerraformFolder(t, testFixtureHclvalidate)
	tmpEnvPath := copyEnvironment(t, testFixtureHclvalidate)
	rootPath := util.JoinPath(tmpEnvPath, testFixtureHclvalidate)

	expectedPaths := []string{
		filepath.Join(rootPath, "second/a/terragrunt.hcl"),
		filepath.Join(rootPath, "second/c/terragrunt.hcl"),
	}

	stdout, _, err := runTerragruntCommandWithOutput(t, fmt.Sprintf("terragrunt hclvalidate --terragrunt-working-dir %s --terragrunt-hclvalidate-json --terragrunt-hclvalidate-show-config-path", rootPath))
	require.NoError(t, err)

	var actualPaths []string

	err = json.Unmarshal([]byte(strings.TrimSpace(stdout)), &actualPaths)
	require.NoError(t, err)

	assert.ElementsMatch(t, expectedPaths, actualPaths)
}

func TestTerragruntProviderCacheMultiplePlatforms(t *testing.T) {
	t.Parallel()

	cleanupTerraformFolder(t, testFixtureProviderCacheMultiplePlatforms)
	tmpEnvPath := copyEnvironment(t, testFixtureProviderCacheMultiplePlatforms)
	rootPath := util.JoinPath(tmpEnvPath, testFixtureProviderCacheMultiplePlatforms)

	providerCacheDir := t.TempDir()

	var (
		platforms     = []string{"linux_amd64", "darwin_arm64"}
		platformsArgs = make([]string, 0, len(platforms))
	)

	for _, platform := range platforms {
		platformsArgs = append(platformsArgs, "-platform="+platform)
	}

	runTerragrunt(t, fmt.Sprintf("terragrunt run-all providers lock %s  --terragrunt-no-auto-init --terragrunt-provider-cache --terragrunt-provider-cache-dir %s --terragrunt-log-level trace --terragrunt-non-interactive --terragrunt-working-dir %s", strings.Join(platformsArgs, " "), providerCacheDir, rootPath))

	providers := []string{
		"hashicorp/aws/5.36.0",
		"hashicorp/azurerm/3.95.0",
	}

	registryName := "registry.opentofu.org"
	if isTerraform() {
		registryName = "registry.terraform.io"
	}

	for _, appName := range []string{"app1", "app2", "app3"} {
		appPath := filepath.Join(rootPath, appName)
		assert.True(t, util.FileExists(appPath))

		lockfilePath := filepath.Join(appPath, ".terraform.lock.hcl")
		lockfileContent, err := os.ReadFile(lockfilePath)
		require.NoError(t, err)

		lockfile, diags := hclwrite.ParseConfig(lockfileContent, lockfilePath, hcl.Pos{Line: 1, Column: 1})
		assert.False(t, diags.HasErrors())
		assert.NotNil(t, lockfile)

		for _, provider := range providers {
			provider := path.Join(registryName, provider)

			providerBlock := lockfile.Body().FirstMatchingBlock("provider", []string{filepath.Dir(provider)})
			assert.NotNil(t, providerBlock)

			providerPath := filepath.Join(providerCacheDir, provider)
			assert.True(t, util.FileExists(providerPath))

			for _, platform := range platforms {
				platformPath := filepath.Join(providerPath, platform)
				assert.True(t, util.FileExists(platformPath))
			}
		}
	}
}

func TestTerragruntInitOnce(t *testing.T) {
	t.Parallel()

	tmpEnvPath := copyEnvironment(t, testFixtureInitOnce)
	rootPath := util.JoinPath(tmpEnvPath, testFixtureInitOnce)

	stdout, _, err := runTerragruntCommandWithOutput(t, "terragrunt plan --terragrunt-non-interactive --terragrunt-forward-tf-stdout --terragrunt-working-dir "+rootPath)
	require.NoError(t, err)
	assert.Contains(t, stdout, "Initializing modules")

	// update the config creation time without changing content
	cfgPath := filepath.Join(rootPath, "terragrunt.hcl")
	bytes, err := os.ReadFile(cfgPath)
	require.NoError(t, err)
	err = os.WriteFile(cfgPath, bytes, 0644)
	require.NoError(t, err)

	stdout, _, err = runTerragruntCommandWithOutput(t, "terragrunt plan --terragrunt-non-interactive --terragrunt-forward-tf-stdout --terragrunt-working-dir "+rootPath)
	require.NoError(t, err)
	assert.NotContains(t, stdout, "Initializing modules", "init command executed more than once")
}

func TestTerragruntWorksWithSingleJsonConfig(t *testing.T) {
	t.Parallel()

	cleanupTerraformFolder(t, testFixtureConfigSingleJSONPath)
	tmpEnvPath := copyEnvironment(t, testFixtureConfigSingleJSONPath)

	rootTerragruntConfigPath := util.JoinPath(tmpEnvPath, testFixtureConfigSingleJSONPath)

	runTerragrunt(t, "terragrunt plan --terragrunt-non-interactive --terragrunt-working-dir "+rootTerragruntConfigPath)
}

func TestTerragruntWorksWithNonDefaultConfigNamesAndRunAllCommand(t *testing.T) {
	t.Parallel()

	tmpEnvPath := copyEnvironment(t, testFixtureConfigWithNonDefaultNames)
	tmpEnvPath = path.Join(tmpEnvPath, testFixtureConfigWithNonDefaultNames)

	stdout := bytes.Buffer{}
	stderr := bytes.Buffer{}

	err := runTerragruntCommand(t, "terragrunt run-all apply --terragrunt-config main.hcl --terragrunt-non-interactive --terragrunt-working-dir "+tmpEnvPath, &stdout, &stderr)
	require.NoError(t, err)

	out := stdout.String()
	assert.Equal(t, 1, strings.Count(out, "parent_hcl_file"))
	assert.Equal(t, 1, strings.Count(out, "dependency_hcl"))
	assert.Equal(t, 1, strings.Count(out, "common_hcl"))
}

func TestTerragruntWorksWithNonDefaultConfigNames(t *testing.T) {
	t.Parallel()

	tmpEnvPath := copyEnvironment(t, testFixtureConfigWithNonDefaultNames)
	tmpEnvPath = path.Join(tmpEnvPath, testFixtureConfigWithNonDefaultNames)

	stdout := bytes.Buffer{}
	stderr := bytes.Buffer{}

	err := runTerragruntCommand(t, "terragrunt apply --terragrunt-config main.hcl --terragrunt-non-interactive --terragrunt-working-dir "+filepath.Join(tmpEnvPath, "app"), &stdout, &stderr)
	require.NoError(t, err)

	out := stdout.String()
	assert.Equal(t, 1, strings.Count(out, "parent_hcl_file"))
	assert.Equal(t, 1, strings.Count(out, "dependency_hcl"))
	assert.Equal(t, 1, strings.Count(out, "common_hcl"))
}

func TestTerragruntReportsTerraformErrorsWithPlanAll(t *testing.T) {
	t.Parallel()

	cleanupTerraformFolder(t, testFixtureFailedTerraform)
	tmpEnvPath := copyEnvironment(t, testFixtureFailedTerraform)

	rootTerragruntConfigPath := util.JoinPath(tmpEnvPath, "fixtures/failure")

	cmd := "terragrunt plan-all --terragrunt-non-interactive --terragrunt-working-dir " + rootTerragruntConfigPath
	var (
		stdout bytes.Buffer
		stderr bytes.Buffer
	)
	// Call runTerragruntCommand directly because this command contains failures (which causes runTerragruntRedirectOutput to abort) but we don't care.
	if err := runTerragruntCommand(t, cmd, &stdout, &stderr); err == nil {
		t.Fatalf("Failed to properly fail command: %v. The terraform should be bad", cmd)
	}
	output := stdout.String()
	errOutput := stderr.String()
	fmt.Printf("STDERR is %s.\n STDOUT is %s", errOutput, output)
	assert.True(t, strings.Contains(errOutput, "missingvar1") || strings.Contains(output, "missingvar1"))
	assert.True(t, strings.Contains(errOutput, "missingvar2") || strings.Contains(output, "missingvar2"))
}

func TestTerragruntGraphDependenciesCommand(t *testing.T) {
	t.Parallel()

	// this test doesn't even run plan, it exits right after the stack was created
	s3BucketName := "terragrunt-test-bucket-" + strings.ToLower(uniqueID())

	tmpEnvPath := copyEnvironment(t, testFixtureGraphDependencies)

	rootTerragruntConfigPath := util.JoinPath(tmpEnvPath, testFixtureGraphDependencies, config.DefaultTerragruntConfigPath)
	copyTerragruntConfigAndFillPlaceholders(t, rootTerragruntConfigPath, rootTerragruntConfigPath, s3BucketName, "not-used", "not-used")

	environmentPath := fmt.Sprintf("%s/%s/root", tmpEnvPath, testFixtureGraphDependencies)

	var (
		stdout bytes.Buffer
		stderr bytes.Buffer
	)
	runTerragruntRedirectOutput(t, "terragrunt graph-dependencies --terragrunt-working-dir "+environmentPath, &stdout, &stderr)
	output := stdout.String()
	assert.True(t, strings.Contains(output, strings.TrimSpace(`
digraph {
	"backend-app" ;
	"backend-app" -> "mysql";
	"backend-app" -> "redis";
	"backend-app" -> "vpc";
	"frontend-app" ;
	"frontend-app" -> "backend-app";
	"frontend-app" -> "vpc";
	"mysql" ;
	"mysql" -> "vpc";
	"redis" ;
	"redis" -> "vpc";
	"vpc" ;
}
	`)))
}

// Check that Terragrunt does not pollute stdout with anything
func TestTerragruntStdOut(t *testing.T) {
	t.Parallel()

	var (
		stdout bytes.Buffer
		stderr bytes.Buffer
	)

	runTerragrunt(t, "terragrunt apply -auto-approve --terragrunt-non-interactive --terragrunt-working-dir "+testFixtureStdout)
	runTerragruntRedirectOutput(t, "terragrunt output foo --terragrunt-non-interactive --terragrunt-working-dir "+testFixtureStdout, &stdout, &stderr)

	output := stdout.String()
	assert.Equal(t, "\"foo\"\n", output)
}

func TestTerragruntStackCommandsWithPlanFile(t *testing.T) {
	t.Parallel()

	tmpEnvPath, err := filepath.EvalSymlinks(copyEnvironment(t, testFixtureDisjoint))
	require.NoError(t, err)
	disjointEnvironmentPath := util.JoinPath(tmpEnvPath, testFixtureDisjoint)

	cleanupTerraformFolder(t, disjointEnvironmentPath)
	runTerragrunt(t, "terragrunt plan-all -out=plan.tfplan --terragrunt-log-level info --terragrunt-non-interactive --terragrunt-working-dir "+disjointEnvironmentPath)
	runTerragrunt(t, "terragrunt apply-all plan.tfplan --terragrunt-log-level info --terragrunt-non-interactive --terragrunt-working-dir "+disjointEnvironmentPath)
}

func TestInvalidSource(t *testing.T) {
	t.Parallel()

	generateTestCase := testFixtureNotExistingSource
	cleanupTerraformFolder(t, generateTestCase)
	cleanupTerragruntFolder(t, generateTestCase)

	stdout := bytes.Buffer{}
	stderr := bytes.Buffer{}
	err := runTerragruntCommand(t, "terragrunt init --terragrunt-working-dir "+generateTestCase, &stdout, &stderr)
	require.Error(t, err)

	var workingDirNotFoundErr terraform.WorkingDirNotFound
	// _, ok := errors.Unwrap(err).(terraform.WorkingDirNotFound)
	ok := goErrors.As(err, &workingDirNotFoundErr)
	assert.True(t, ok)
}

// Run terragrunt plan -detailed-exitcode on a folder with some uncreated resources and make sure that you get an exit
// code of "2", which means there are changes to apply.
func TestExitCode(t *testing.T) {
	t.Parallel()

	rootPath := copyEnvironment(t, testFixtureExitCode)
	modulePath := util.JoinPath(rootPath, testFixtureExitCode)
	err := runTerragruntCommand(t, "terragrunt plan -detailed-exitcode --terragrunt-non-interactive --terragrunt-working-dir "+modulePath, os.Stdout, os.Stderr)

	exitCode, exitCodeErr := util.GetExitCode(err)
	require.NoError(t, exitCodeErr)
	assert.Equal(t, 2, exitCode)
}

func TestPlanfileOrder(t *testing.T) {
	t.Parallel()

	rootPath := copyEnvironment(t, testFixturePlanfileOrder)
	modulePath := util.JoinPath(rootPath, testFixturePlanfileOrder)

	err := runTerragruntCommand(t, "terragrunt plan --terragrunt-working-dir "+modulePath, os.Stdout, os.Stderr)
	require.NoError(t, err)

	err = runTerragruntCommand(t, "terragrunt apply -auto-approve --terragrunt-working-dir "+modulePath, os.Stdout, os.Stderr)
	require.NoError(t, err)
}

// This tests terragrunt properly passes through terraform commands and any number of specified args
func TestTerraformCommandCliArgs(t *testing.T) {
	t.Parallel()

	tc := []struct {
		command     []string
		expected    string
		expectedErr error
	}{
		{
			[]string{"version"},
			wrappedBinary() + " version",
			nil,
		},
		{
			[]string{"version", "foo"},
			wrappedBinary() + " version foo",
			nil,
		},
		{
			[]string{"version", "foo", "bar", "baz"},
			wrappedBinary() + " version foo bar baz",
			nil,
		},
		{
			[]string{"version", "foo", "bar", "baz", "foobar"},
			wrappedBinary() + " version foo bar baz foobar",
			nil,
		},
		{
			[]string{"paln"}, //codespell:ignore
			"",
			expectedWrongCommandErr("paln"), //codespell:ignore
		},
		{
			[]string{"paln", "--terragrunt-disable-command-validation"}, //codespell:ignore
			wrappedBinary() + " invocation failed",                      // error caused by running terraform with the wrong command
			nil,
		},
	}

	for _, tt := range tc {
		cmd := fmt.Sprintf("terragrunt %s --terragrunt-non-interactive --terragrunt-log-level debug --terragrunt-working-dir %s", strings.Join(tt.command, " "), testFixtureExtraArgsPath)

		var (
			stdout bytes.Buffer
			stderr bytes.Buffer
		)

		err := runTerragruntCommand(t, cmd, &stdout, &stderr)
		if tt.expectedErr != nil {
			require.ErrorIs(t, err, tt.expectedErr)
		}

		output := stdout.String()
		errOutput := stderr.String()
		assert.True(t, strings.Contains(errOutput, tt.expected) || strings.Contains(output, tt.expected))
	}
}

// This tests terragrunt properly passes through terraform commands with sub commands
// and any number of specified args
func TestTerraformSubcommandCliArgs(t *testing.T) {
	t.Parallel()

	tc := []struct {
		command  []string
		expected string
	}{
		{
			[]string{"force-unlock"},
			wrappedBinary() + " force-unlock",
		},
		{
			[]string{"force-unlock", "foo"},
			wrappedBinary() + " force-unlock foo",
		},
		{
			[]string{"force-unlock", "foo", "bar", "baz"},
			wrappedBinary() + " force-unlock foo bar baz",
		},
		{
			[]string{"force-unlock", "foo", "bar", "baz", "foobar"},
			wrappedBinary() + " force-unlock foo bar baz foobar",
		},
	}

	for _, tt := range tc {
		cmd := fmt.Sprintf("terragrunt %s --terragrunt-non-interactive --terragrunt-log-level debug --terragrunt-working-dir %s", strings.Join(tt.command, " "), testFixtureExtraArgsPath)

		var (
			stdout bytes.Buffer
			stderr bytes.Buffer
		)
		// Call runTerragruntCommand directly because this command contains failures (which causes runTerragruntRedirectOutput to abort) but we don't care.
		if err := runTerragruntCommand(t, cmd, &stdout, &stderr); err == nil {
			t.Fatalf("Failed to properly fail command: %v.", cmd)
		}
		output := stdout.String()
		errOutput := stderr.String()
		assert.True(t, strings.Contains(errOutput, tt.expected) || strings.Contains(output, tt.expected))
	}
}

func validateInputs(t *testing.T, outputs map[string]TerraformOutput) {
	t.Helper()

	assert.Equal(t, true, outputs["bool"].Value)
	assert.Equal(t, []interface{}{true, false}, outputs["list_bool"].Value)
	assert.Equal(t, []interface{}{1.0, 2.0, 3.0}, outputs["list_number"].Value)
	assert.Equal(t, []interface{}{"a", "b", "c"}, outputs["list_string"].Value)
	assert.Equal(t, map[string]interface{}{"foo": true, "bar": false, "baz": true}, outputs["map_bool"].Value)
	assert.Equal(t, map[string]interface{}{"foo": 42.0, "bar": 12345.0}, outputs["map_number"].Value)
	assert.Equal(t, map[string]interface{}{"foo": "bar"}, outputs["map_string"].Value)
	assert.InEpsilon(t, 42.0, outputs["number"].Value, 0.0000000001)
	assert.Equal(t, map[string]interface{}{"list": []interface{}{1.0, 2.0, 3.0}, "map": map[string]interface{}{"foo": "bar"}, "num": 42.0, "str": "string"}, outputs["object"].Value)
	assert.Equal(t, "string", outputs["string"].Value)
	assert.Equal(t, "default", outputs["from_env"].Value)
}

func TestInputsPassedThroughCorrectly(t *testing.T) {
	t.Parallel()

	cleanupTerraformFolder(t, testFixtureInputs)
	tmpEnvPath := copyEnvironment(t, testFixtureInputs)
	rootPath := util.JoinPath(tmpEnvPath, testFixtureInputs)

	runTerragrunt(t, "terragrunt apply -auto-approve --terragrunt-non-interactive --terragrunt-working-dir "+rootPath)

	stdout := bytes.Buffer{}
	stderr := bytes.Buffer{}
	err := runTerragruntCommand(t, "terragrunt output -no-color -json --terragrunt-non-interactive --terragrunt-working-dir "+rootPath, &stdout, &stderr)
	require.NoError(t, err)

	outputs := map[string]TerraformOutput{}
	require.NoError(t, json.Unmarshal(stdout.Bytes(), &outputs))
	validateInputs(t, outputs)
}

type TerraformOutput struct {
	Sensitive bool        `json:"Sensitive"`
	Type      interface{} `json:"Type"`
	Value     interface{} `json:"Value"`
}

func TestTerragruntMissingDependenciesFail(t *testing.T) {
	t.Parallel()

	generateTestCase := testFixtureMissingDependence
	cleanupTerraformFolder(t, generateTestCase)
	cleanupTerragruntFolder(t, generateTestCase)

	stdout := bytes.Buffer{}
	stderr := bytes.Buffer{}
	err := runTerragruntCommand(t, "terragrunt init --terragrunt-working-dir "+generateTestCase, &stdout, &stderr)
	require.Error(t, err)
	var parsedError config.DependencyDirNotFoundError
	ok := goErrors.As(err, &parsedError)
	assert.True(t, ok)
	assert.Len(t, parsedError.Dir, 1)
	assert.Contains(t, parsedError.Dir[0], "hl3-release")
}

func TestTerragruntExcludeExternalDependencies(t *testing.T) {
	t.Parallel()

	excludedModule := "module-a"
	includedModule := "module-b"

	modules := []string{
		excludedModule,
		includedModule,
	}

	cleanupTerraformFolder(t, testFixtureExternalDependence)
	for _, module := range modules {
		cleanupTerraformFolder(t, util.JoinPath(testFixtureExternalDependence, module))
	}

	var (
		applyAllStdout bytes.Buffer
		applyAllStderr bytes.Buffer
	)

	rootPath := copyEnvironment(t, testFixtureExternalDependence)
	modulePath := util.JoinPath(rootPath, testFixtureExternalDependence, includedModule)

	err := runTerragruntCommand(t, "terragrunt apply-all --terragrunt-non-interactive --terragrunt-ignore-external-dependencies --terragrunt-forward-tf-stdout --terragrunt-working-dir "+modulePath, &applyAllStdout, &applyAllStderr)
	logBufferContentsLineByLine(t, applyAllStdout, "apply-all stdout")
	logBufferContentsLineByLine(t, applyAllStderr, "apply-all stderr")
	applyAllStdoutString := applyAllStdout.String()

	if err != nil {
		t.Errorf("Did not expect to get error: %s", err.Error())
	}

	assert.Contains(t, applyAllStdoutString, "Hello World, "+includedModule)
	assert.NotContains(t, applyAllStdoutString, "Hello World, "+excludedModule)
}

func TestApplySkipTrue(t *testing.T) {
	t.Parallel()

	rootPath := copyEnvironment(t, testFixtureSkip)
	rootPath = util.JoinPath(rootPath, testFixtureSkip, "skip-true")

	showStdout := bytes.Buffer{}
	showStderr := bytes.Buffer{}

	err := runTerragruntCommand(t, fmt.Sprintf("terragrunt apply -auto-approve --terragrunt-log-level info --terragrunt-non-interactive --terragrunt-working-dir %s --var person=Hobbs", rootPath), &showStdout, &showStderr)
	logBufferContentsLineByLine(t, showStdout, "show stdout")
	logBufferContentsLineByLine(t, showStderr, "show stderr")

	stdout := showStdout.String()
	stderr := showStderr.String()

	require.NoError(t, err)
	assert.Contains(t, stderr, "Skipping terragrunt module ./terragrunt.hcl due to skip = true.")
	assert.NotContains(t, stdout, "hello, Hobbs")
}

func TestApplySkipFalse(t *testing.T) {
	t.Parallel()

	rootPath := copyEnvironment(t, testFixtureSkip)
	rootPath = util.JoinPath(rootPath, testFixtureSkip, "skip-false")

	showStdout := bytes.Buffer{}
	showStderr := bytes.Buffer{}

	err := runTerragruntCommand(t, "terragrunt apply -auto-approve --terragrunt-non-interactive --terragrunt-forward-tf-stdout --terragrunt-working-dir "+rootPath, &showStdout, &showStderr)
	logBufferContentsLineByLine(t, showStdout, "show stdout")
	logBufferContentsLineByLine(t, showStderr, "show stderr")

	stderr := showStderr.String()
	stdout := showStdout.String()

	require.NoError(t, err)
	assert.Contains(t, stdout, "hello, Hobbs")
	assert.NotContains(t, stderr, "Skipping terragrunt module")
}

func TestApplyAllSkipTrue(t *testing.T) {
	t.Parallel()

	rootPath := copyEnvironment(t, testFixtureSkip)
	rootPath = util.JoinPath(rootPath, testFixtureSkip, "skip-true")

	showStdout := bytes.Buffer{}
	showStderr := bytes.Buffer{}

	err := runTerragruntCommand(t, fmt.Sprintf("terragrunt apply-all --terragrunt-non-interactive --terragrunt-forward-tf-stdout --terragrunt-working-dir %s --terragrunt-log-level info", rootPath), &showStdout, &showStderr)
	logBufferContentsLineByLine(t, showStdout, "show stdout")
	logBufferContentsLineByLine(t, showStderr, "show stderr")

	stdout := showStdout.String()
	stderr := showStderr.String()

	require.NoError(t, err)
	assert.Contains(t, stderr, "Skipping terragrunt module ./terragrunt.hcl due to skip = true.")
	assert.Contains(t, stdout, "hello, Ernie")
	assert.Contains(t, stdout, "hello, Bert")
}

func TestApplyAllSkipFalse(t *testing.T) {
	t.Parallel()

	rootPath := copyEnvironment(t, testFixtureSkip)
	rootPath = util.JoinPath(rootPath, testFixtureSkip, "skip-false")

	showStdout := bytes.Buffer{}
	showStderr := bytes.Buffer{}

	err := runTerragruntCommand(t, "terragrunt apply-all --terragrunt-non-interactive --terragrunt-forward-tf-stdout --terragrunt-working-dir "+rootPath, &showStdout, &showStderr)
	logBufferContentsLineByLine(t, showStdout, "show stdout")
	logBufferContentsLineByLine(t, showStderr, "show stderr")

	stdout := showStdout.String()
	stderr := showStderr.String()

	require.NoError(t, err)
	assert.Contains(t, stdout, "hello, Hobbs")
	assert.Contains(t, stdout, "hello, Ernie")
	assert.Contains(t, stdout, "hello, Bert")
	assert.NotContains(t, stderr, "Skipping terragrunt module")
}

func TestDependencyOutput(t *testing.T) {
	t.Parallel()

	cleanupTerraformFolder(t, testFixtureGetOutput)
	tmpEnvPath := copyEnvironment(t, testFixtureGetOutput)
	rootPath := util.JoinPath(tmpEnvPath, testFixtureGetOutput, "integration")

	runTerragrunt(t, "terragrunt apply-all --terragrunt-non-interactive --terragrunt-working-dir "+rootPath)

	// verify expected output 42
	stdout := bytes.Buffer{}
	stderr := bytes.Buffer{}

	app3Path := util.JoinPath(rootPath, "app3")
	require.NoError(
		t,
		runTerragruntCommand(t, "terragrunt output -no-color -json --terragrunt-non-interactive --terragrunt-working-dir "+app3Path, &stdout, &stderr),
	)

	outputs := map[string]TerraformOutput{}
	require.NoError(t, json.Unmarshal(stdout.Bytes(), &outputs))
	assert.Equal(t, 42, int(outputs["z"].Value.(float64)))
}

func TestDependencyOutputErrorBeforeApply(t *testing.T) {
	t.Parallel()

	cleanupTerraformFolder(t, testFixtureGetOutput)
	tmpEnvPath := copyEnvironment(t, testFixtureGetOutput)
	rootPath := filepath.Join(tmpEnvPath, testFixtureGetOutput, "integration")
	app3Path := filepath.Join(rootPath, "app3")

	showStdout := bytes.Buffer{}
	showStderr := bytes.Buffer{}

	err := runTerragruntCommand(t, "terragrunt plan --terragrunt-non-interactive --terragrunt-working-dir "+app3Path, &showStdout, &showStderr)
	require.Error(t, err)
	// Verify that we fail because the dependency is not applied yet
	assert.Contains(t, err.Error(), "has not been applied yet")

	logBufferContentsLineByLine(t, showStdout, "show stdout")
	logBufferContentsLineByLine(t, showStderr, "show stderr")
}

func TestDependencyOutputSkipOutputs(t *testing.T) {
	t.Parallel()

	cleanupTerraformFolder(t, testFixtureGetOutput)
	tmpEnvPath := copyEnvironment(t, testFixtureGetOutput)
	rootPath := filepath.Join(tmpEnvPath, testFixtureGetOutput, "integration")
	emptyPath := filepath.Join(rootPath, "empty")

	showStdout := bytes.Buffer{}
	showStderr := bytes.Buffer{}

	// Test that even if the dependency (app1) is not applied, using skip_outputs will skip pulling the outputs so there
	// will be no errors.
	err := runTerragruntCommand(t, "terragrunt plan --terragrunt-non-interactive --terragrunt-working-dir "+emptyPath, &showStdout, &showStderr)
	require.NoError(t, err)

	logBufferContentsLineByLine(t, showStdout, "show stdout")
	logBufferContentsLineByLine(t, showStderr, "show stderr")
}

func TestDependencyOutputSkipOutputsWithMockOutput(t *testing.T) {
	t.Parallel()

	cleanupTerraformFolder(t, testFixtureGetOutput)
	tmpEnvPath := copyEnvironment(t, testFixtureGetOutput)
	rootPath := filepath.Join(tmpEnvPath, testFixtureGetOutput, "mock-outputs")
	dependent3Path := filepath.Join(rootPath, "dependent3")

	showStdout := bytes.Buffer{}
	showStderr := bytes.Buffer{}

	err := runTerragruntCommand(t, "terragrunt apply -auto-approve --terragrunt-non-interactive --terragrunt-working-dir "+dependent3Path, &showStdout, &showStderr)
	require.NoError(t, err)

	logBufferContentsLineByLine(t, showStdout, "show stdout")
	logBufferContentsLineByLine(t, showStderr, "show stderr")

	// verify expected output when mocks are used: The answer is 0
	stdout := bytes.Buffer{}
	stderr := bytes.Buffer{}
	require.NoError(
		t,
		runTerragruntCommand(t, "terragrunt output -no-color -json --terragrunt-non-interactive --terragrunt-working-dir "+dependent3Path, &stdout, &stderr),
	)
	outputs := map[string]TerraformOutput{}
	require.NoError(t, json.Unmarshal(stdout.Bytes(), &outputs))
	assert.Equal(t, "The answer is 0", outputs["truth"].Value)

	// Now apply-all so that the dependency is applied, and verify it still uses the mock output
	err = runTerragruntCommand(t, "terragrunt apply-all --terragrunt-non-interactive --terragrunt-working-dir "+rootPath, &showStdout, &showStderr)
	require.NoError(t, err)

	logBufferContentsLineByLine(t, showStdout, "show stdout")
	logBufferContentsLineByLine(t, showStderr, "show stderr")

	// verify expected output when mocks are used: The answer is 0
	stdout = bytes.Buffer{}
	stderr = bytes.Buffer{}
	require.NoError(
		t,
		runTerragruntCommand(t, "terragrunt output -no-color -json --terragrunt-non-interactive --terragrunt-working-dir "+dependent3Path, &stdout, &stderr),
	)
	outputs = map[string]TerraformOutput{}
	require.NoError(t, json.Unmarshal(stdout.Bytes(), &outputs))
	assert.Equal(t, "The answer is 0", outputs["truth"].Value)
}

// Test that when you have a mock_output on a dependency, the dependency will use the mock as the output instead
// of erroring out.
func TestDependencyMockOutput(t *testing.T) {
	t.Parallel()

	cleanupTerraformFolder(t, testFixtureGetOutput)
	tmpEnvPath := copyEnvironment(t, testFixtureGetOutput)
	rootPath := filepath.Join(tmpEnvPath, testFixtureGetOutput, "mock-outputs")
	dependent1Path := filepath.Join(rootPath, "dependent1")

	showStdout := bytes.Buffer{}
	showStderr := bytes.Buffer{}

	err := runTerragruntCommand(t, "terragrunt apply -auto-approve --terragrunt-non-interactive --terragrunt-working-dir "+dependent1Path, &showStdout, &showStderr)
	require.NoError(t, err)

	logBufferContentsLineByLine(t, showStdout, "show stdout")
	logBufferContentsLineByLine(t, showStderr, "show stderr")

	// verify expected output when mocks are used: The answer is 0
	stdout := bytes.Buffer{}
	stderr := bytes.Buffer{}
	require.NoError(
		t,
		runTerragruntCommand(t, "terragrunt output -no-color -json --terragrunt-non-interactive --terragrunt-working-dir "+dependent1Path, &stdout, &stderr),
	)
	outputs := map[string]TerraformOutput{}
	require.NoError(t, json.Unmarshal(stdout.Bytes(), &outputs))
	assert.Equal(t, "The answer is 0", outputs["truth"].Value)

	// We need to bust the output cache that stores the dependency outputs so that the second run pulls the outputs.
	// This is only a problem during testing, where the process is shared across terragrunt runs.
	config.ClearOutputCache()

	// Now apply-all so that the dependency is applied, and verify it uses the dependency output
	err = runTerragruntCommand(t, "terragrunt apply-all --terragrunt-non-interactive --terragrunt-working-dir "+rootPath, &showStdout, &showStderr)
	require.NoError(t, err)

	logBufferContentsLineByLine(t, showStdout, "show stdout")
	logBufferContentsLineByLine(t, showStderr, "show stderr")

	// verify expected output when mocks are used: The answer is 0
	stdout = bytes.Buffer{}
	stderr = bytes.Buffer{}
	require.NoError(
		t,
		runTerragruntCommand(t, "terragrunt output -no-color -json --terragrunt-non-interactive --terragrunt-working-dir "+dependent1Path, &stdout, &stderr),
	)
	outputs = map[string]TerraformOutput{}
	require.NoError(t, json.Unmarshal(stdout.Bytes(), &outputs))
	assert.Equal(t, "The answer is 42", outputs["truth"].Value)
}

// Test default behavior when mock_outputs_merge_with_state is not set. It should behave, as before this parameter was added
// It will fail on any command if the parent state is not applied, because the state of the parent exists and it already has an output
// but not the newly added output.
func TestDependencyMockOutputMergeWithStateDefault(t *testing.T) {
	t.Parallel()

	cleanupTerraformFolder(t, testFixtureGetOutput)
	tmpEnvPath := copyEnvironment(t, testFixtureGetOutput)
	rootPath := util.JoinPath(tmpEnvPath, testFixtureGetOutput, "mock-outputs-merge-with-state", "merge-with-state-default", "live")
	parentPath := filepath.Join(rootPath, "parent")
	childPath := filepath.Join(rootPath, "child")

	stdout := bytes.Buffer{}
	stderr := bytes.Buffer{}
	err := runTerragruntCommand(t, "terragrunt plan --terragrunt-non-interactive --terragrunt-working-dir "+parentPath, &stdout, &stderr)
	require.NoError(t, err)
	logBufferContentsLineByLine(t, stdout, "plan stdout")
	logBufferContentsLineByLine(t, stderr, "plan stderr")

	// Verify we have the default behavior if mock_outputs_merge_with_state is not set
	stdout.Reset()
	stderr.Reset()
	err = runTerragruntCommand(t, "terragrunt plan --terragrunt-non-interactive --terragrunt-working-dir "+childPath, &stdout, &stderr)
	require.Error(t, err)
	// Verify that we fail because the dependency is not applied yet, and the new attribute is not available and in
	// this case, mocked outputs are not used.
	assert.Contains(t, err.Error(), "This object does not have an attribute named \"test_output2\"")

	logBufferContentsLineByLine(t, stdout, "plan stdout")
	logBufferContentsLineByLine(t, stderr, "plan stderr")

}

// Test when mock_outputs_merge_with_state is explicitly set to false. It should behave, as before this parameter was added
// It will fail on any command if the parent state is not applied, because the state of the parent exists and it already has an output
// but not the newly added output.
func TestDependencyMockOutputMergeWithStateFalse(t *testing.T) {
	t.Parallel()

	cleanupTerraformFolder(t, testFixtureGetOutput)
	tmpEnvPath := copyEnvironment(t, testFixtureGetOutput)
	rootPath := util.JoinPath(tmpEnvPath, testFixtureGetOutput, "mock-outputs-merge-with-state", "merge-with-state-false", "live")
	parentPath := filepath.Join(rootPath, "parent")
	childPath := filepath.Join(rootPath, "child")

	stdout := bytes.Buffer{}
	stderr := bytes.Buffer{}
	err := runTerragruntCommand(t, "terragrunt plan --terragrunt-non-interactive --terragrunt-working-dir "+parentPath, &stdout, &stderr)
	require.NoError(t, err)
	logBufferContentsLineByLine(t, stdout, "plan stdout")
	logBufferContentsLineByLine(t, stderr, "plan stderr")

	// Verify we have the default behavior if mock_outputs_merge_with_state is set to false
	stdout.Reset()
	stderr.Reset()
	err = runTerragruntCommand(t, "terragrunt plan --terragrunt-non-interactive --terragrunt-working-dir "+childPath, &stdout, &stderr)
	require.Error(t, err)
	// Verify that we fail because the dependency is not applied yet, and the new attribute is not available and in
	// this case, mocked outputs are not used.
	assert.Contains(t, err.Error(), "This object does not have an attribute named \"test_output2\"")

	logBufferContentsLineByLine(t, stdout, "plan stdout")
	logBufferContentsLineByLine(t, stderr, "plan stderr")
}

// Test when mock_outputs_merge_with_state is explicitly set to true.
// It will mock the newly added output from the parent as it was not already applied to the state.
func TestDependencyMockOutputMergeWithStateTrue(t *testing.T) {
	t.Parallel()

	cleanupTerraformFolder(t, testFixtureGetOutput)
	tmpEnvPath := copyEnvironment(t, testFixtureGetOutput)
	rootPath := util.JoinPath(tmpEnvPath, testFixtureGetOutput, "mock-outputs-merge-with-state", "merge-with-state-true", "live")
	parentPath := filepath.Join(rootPath, "parent")
	childPath := filepath.Join(rootPath, "child")

	stdout := bytes.Buffer{}
	stderr := bytes.Buffer{}
	err := runTerragruntCommand(t, "terragrunt plan --terragrunt-non-interactive --terragrunt-working-dir "+parentPath, &stdout, &stderr)
	require.NoError(t, err)
	logBufferContentsLineByLine(t, stdout, "plan stdout")
	logBufferContentsLineByLine(t, stderr, "plan stderr")

	// Verify mocked outputs are used if mock_outputs_merge_with_state is set to true and some output in the parent are not applied yet.
	stdout.Reset()
	stderr.Reset()
	err = runTerragruntCommand(t, "terragrunt apply -auto-approve --terragrunt-non-interactive --terragrunt-working-dir "+childPath, &stdout, &stderr)
	require.NoError(t, err)

	logBufferContentsLineByLine(t, stdout, "apply stdout")
	logBufferContentsLineByLine(t, stderr, "apply stderr")
	// Now check the outputs to make sure they are as expected
	stdout.Reset()
	stderr.Reset()

	require.NoError(
		t,
		runTerragruntCommand(t, "terragrunt output -no-color -json --terragrunt-non-interactive --terragrunt-working-dir "+childPath, &stdout, &stderr),
	)

	outputs := map[string]TerraformOutput{}
	require.NoError(t, json.Unmarshal(stdout.Bytes(), &outputs))

	assert.Equal(t, "value1", outputs["test_output1_from_parent"].Value)
	assert.Equal(t, "fake-data2", outputs["test_output2_from_parent"].Value)

	logBufferContentsLineByLine(t, stdout, "output stdout")
	logBufferContentsLineByLine(t, stderr, "output stderr")
}

// Test when mock_outputs_merge_with_state is explicitly set to true, but using an unallowed command. It should ignore
// the mock output.
func TestDependencyMockOutputMergeWithStateTrueNotAllowed(t *testing.T) {
	t.Parallel()

	cleanupTerraformFolder(t, testFixtureGetOutput)
	tmpEnvPath := copyEnvironment(t, testFixtureGetOutput)
	rootPath := util.JoinPath(tmpEnvPath, testFixtureGetOutput, "mock-outputs-merge-with-state", "merge-with-state-true-validate-only", "live")
	parentPath := filepath.Join(rootPath, "parent")
	childPath := filepath.Join(rootPath, "child")

	stdout := bytes.Buffer{}
	stderr := bytes.Buffer{}
	err := runTerragruntCommand(t, "terragrunt plan --terragrunt-non-interactive --terragrunt-working-dir "+parentPath, &stdout, &stderr)
	require.NoError(t, err)
	logBufferContentsLineByLine(t, stdout, "plan stdout")
	logBufferContentsLineByLine(t, stderr, "plan stderr")

	// Verify mocked outputs are used if mock_outputs_merge_with_state is set to true with an allowed command and some
	// output in the parent are not applied yet.
	stdout.Reset()
	stderr.Reset()
	require.NoError(
		t,
		runTerragruntCommand(t, "terragrunt validate --terragrunt-non-interactive --terragrunt-working-dir "+childPath, &stdout, &stderr),
	)

	// ... but not when an unallowed command is used
	require.Error(
		t,
		runTerragruntCommand(t, "terragrunt output -no-color -json --terragrunt-non-interactive --terragrunt-working-dir "+childPath, &stdout, &stderr),
	)
}

// Test when mock_outputs_merge_with_state is explicitly set to true.
// Mock should not be used as the parent state was already fully applied.
func TestDependencyMockOutputMergeWithStateNoOverride(t *testing.T) {
	t.Parallel()

	cleanupTerraformFolder(t, testFixtureGetOutput)
	tmpEnvPath := copyEnvironment(t, testFixtureGetOutput)
	rootPath := util.JoinPath(tmpEnvPath, testFixtureGetOutput, "mock-outputs-merge-with-state", "merge-with-state-no-override", "live")
	parentPath := filepath.Join(rootPath, "parent")
	childPath := filepath.Join(rootPath, "child")

	stdout := bytes.Buffer{}
	stderr := bytes.Buffer{}
	err := runTerragruntCommand(t, "terragrunt plan --terragrunt-non-interactive --terragrunt-working-dir "+parentPath, &stdout, &stderr)
	require.NoError(t, err)
	logBufferContentsLineByLine(t, stdout, "show stdout")
	logBufferContentsLineByLine(t, stderr, "show stderr")

	// Verify mocked outputs are not used if mock_outputs_merge_with_state is set to true and all outputs in the parent have been applied.
	stdout.Reset()
	stderr.Reset()
	err = runTerragruntCommand(t, "terragrunt apply -auto-approve --terragrunt-non-interactive --terragrunt-working-dir "+childPath, &stdout, &stderr)
	require.NoError(t, err)

	// Now check the outputs to make sure they are as expected
	stdout.Reset()
	stderr.Reset()

	require.NoError(
		t,
		runTerragruntCommand(t, "terragrunt output -no-color -json --terragrunt-non-interactive --terragrunt-working-dir "+childPath, &stdout, &stderr),
	)

	outputs := map[string]TerraformOutput{}
	require.NoError(t, json.Unmarshal(stdout.Bytes(), &outputs))

	assert.Equal(t, "value1", outputs["test_output1_from_parent"].Value)
	assert.Equal(t, "value2", outputs["test_output2_from_parent"].Value)

	logBufferContentsLineByLine(t, stdout, "show stdout")
	logBufferContentsLineByLine(t, stderr, "show stderr")
}

// Test when mock_outputs_merge_strategy_with_state or mock_outputs_merge_with_state is not set, the default is no_merge
func TestDependencyMockOutputMergeStrategyWithStateDefault(t *testing.T) {
	t.Parallel()

	cleanupTerraformFolder(t, testFixtureGetOutput)
	tmpEnvPath := copyEnvironment(t, testFixtureGetOutput)
	rootPath := util.JoinPath(tmpEnvPath, testFixtureGetOutput, "mock-outputs-merge-strategy-with-state", "merge-strategy-with-state-default", "live")
	childPath := filepath.Join(rootPath, "child")

	stdout := bytes.Buffer{}
	stderr := bytes.Buffer{}

	err := runTerragruntCommand(t, "terragrunt apply -auto-approve --terragrunt-non-interactive --terragrunt-working-dir "+childPath, &stdout, &stderr)
	require.Error(t, err)
	assert.Contains(t, err.Error(), "This object does not have an attribute named \"test_output_list_string\"")
	logBufferContentsLineByLine(t, stdout, "apply stdout")
	logBufferContentsLineByLine(t, stderr, "apply stderr")
}

// Test when mock_outputs_merge_with_state = "false" that MergeStrategyType is set to no_merge
func TestDependencyMockOutputMergeStrategyWithStateCompatFalse(t *testing.T) {
	t.Parallel()

	cleanupTerraformFolder(t, testFixtureGetOutput)
	tmpEnvPath := copyEnvironment(t, testFixtureGetOutput)
	rootPath := util.JoinPath(tmpEnvPath, testFixtureGetOutput, "mock-outputs-merge-strategy-with-state", "merge-strategy-with-state-compat-false", "live")
	childPath := filepath.Join(rootPath, "child")

	stdout := bytes.Buffer{}
	stderr := bytes.Buffer{}

	err := runTerragruntCommand(t, "terragrunt apply -auto-approve --terragrunt-non-interactive --terragrunt-working-dir "+childPath, &stdout, &stderr)
	require.Error(t, err)
	assert.Contains(t, err.Error(), "This object does not have an attribute named \"test_output_list_string\"")
	logBufferContentsLineByLine(t, stdout, "apply stdout")
	logBufferContentsLineByLine(t, stderr, "apply stderr")
}

// Test when mock_outputs_merge_with_state = "true" that MergeStrategyType is set to shallow
func TestDependencyMockOutputMergeStrategyWithStateCompatTrue(t *testing.T) {
	t.Parallel()

	cleanupTerraformFolder(t, testFixtureGetOutput)
	tmpEnvPath := copyEnvironment(t, testFixtureGetOutput)
	rootPath := util.JoinPath(tmpEnvPath, testFixtureGetOutput, "mock-outputs-merge-strategy-with-state", "merge-strategy-with-state-compat-true", "live")
	childPath := filepath.Join(rootPath, "child")

	stdout := bytes.Buffer{}
	stderr := bytes.Buffer{}

	err := runTerragruntCommand(t, "terragrunt apply -auto-approve --terragrunt-non-interactive --terragrunt-working-dir "+childPath, &stdout, &stderr)
	require.NoError(t, err)
	logBufferContentsLineByLine(t, stdout, "apply stdout")
	logBufferContentsLineByLine(t, stderr, "apply stderr")

	stdout.Reset()
	stderr.Reset()

	require.NoError(t, runTerragruntCommand(t, "terragrunt output -no-color -json --terragrunt-non-interactive --terragrunt-working-dir "+childPath, &stdout, &stderr))
	outputs := map[string]TerraformOutput{}
	require.NoError(t, json.Unmarshal(stdout.Bytes(), &outputs))
	logBufferContentsLineByLine(t, stdout, "output stdout")
	logBufferContentsLineByLine(t, stderr, "output stderr")

	assert.Equal(t, "value1", outputs["test_output1_from_parent"].Value)
	assert.Equal(t, "map_root1_sub1_value", util.MustWalkTerraformOutput(outputs["test_output_map_map_string_from_parent"].Value, "map_root1", "map_root1_sub1", "value"))
	assert.Nil(t, util.MustWalkTerraformOutput(outputs["test_output_map_map_string_from_parent"].Value, "not_in_state", "abc", "value"))
	assert.Equal(t, "fake-list-data", util.MustWalkTerraformOutput(outputs["test_output_list_string"].Value, "0"))
	assert.Nil(t, util.MustWalkTerraformOutput(outputs["test_output_list_string"].Value, "1"))
}

// Test when both mock_outputs_merge_with_state and mock_outputs_merge_strategy_with_state are set, mock_outputs_merge_strategy_with_state is used
func TestDependencyMockOutputMergeStrategyWithStateCompatConflict(t *testing.T) {
	t.Parallel()

	cleanupTerraformFolder(t, testFixtureGetOutput)
	tmpEnvPath := copyEnvironment(t, testFixtureGetOutput)
	rootPath := util.JoinPath(tmpEnvPath, testFixtureGetOutput, "mock-outputs-merge-strategy-with-state", "merge-strategy-with-state-compat-true", "live")
	childPath := filepath.Join(rootPath, "child")

	stdout := bytes.Buffer{}
	stderr := bytes.Buffer{}

	err := runTerragruntCommand(t, "terragrunt apply -auto-approve --terragrunt-non-interactive --terragrunt-working-dir "+childPath, &stdout, &stderr)
	require.NoError(t, err)
	logBufferContentsLineByLine(t, stdout, "apply stdout")
	logBufferContentsLineByLine(t, stderr, "apply stderr")

	stdout.Reset()
	stderr.Reset()

	require.NoError(t, runTerragruntCommand(t, "terragrunt output -no-color -json --terragrunt-non-interactive --terragrunt-working-dir "+childPath, &stdout, &stderr))
	outputs := map[string]TerraformOutput{}
	require.NoError(t, json.Unmarshal(stdout.Bytes(), &outputs))
	logBufferContentsLineByLine(t, stdout, "output stdout")
	logBufferContentsLineByLine(t, stderr, "output stderr")

	assert.Equal(t, "value1", outputs["test_output1_from_parent"].Value)
	assert.Equal(t, "map_root1_sub1_value", util.MustWalkTerraformOutput(outputs["test_output_map_map_string_from_parent"].Value, "map_root1", "map_root1_sub1", "value"))
	assert.Nil(t, util.MustWalkTerraformOutput(outputs["test_output_map_map_string_from_parent"].Value, "not_in_state", "abc", "value"))
	assert.Equal(t, "fake-list-data", util.MustWalkTerraformOutput(outputs["test_output_list_string"].Value, "0"))
	assert.Nil(t, util.MustWalkTerraformOutput(outputs["test_output_list_string"].Value, "1"))
}

// Test when mock_outputs_merge_strategy_with_state = "no_merge" that mocks are not merged into the current state
func TestDependencyMockOutputMergeStrategyWithStateNoMerge(t *testing.T) {
	t.Parallel()

	cleanupTerraformFolder(t, testFixtureGetOutput)
	tmpEnvPath := copyEnvironment(t, testFixtureGetOutput)
	rootPath := util.JoinPath(tmpEnvPath, testFixtureGetOutput, "mock-outputs-merge-strategy-with-state", "merge-strategy-with-state-no-merge", "live")
	childPath := filepath.Join(rootPath, "child")

	stdout := bytes.Buffer{}
	stderr := bytes.Buffer{}

	err := runTerragruntCommand(t, "terragrunt apply -auto-approve --terragrunt-non-interactive --terragrunt-working-dir "+childPath, &stdout, &stderr)
	require.Error(t, err)
	assert.Contains(t, err.Error(), "This object does not have an attribute named \"test_output_list_string\"")
	logBufferContentsLineByLine(t, stdout, "apply stdout")
	logBufferContentsLineByLine(t, stderr, "apply stderr")
}

// Test when mock_outputs_merge_strategy_with_state = "shallow" that only top level outputs are merged.
// Lists or keys in existing maps will not be merged
func TestDependencyMockOutputMergeStrategyWithStateShallow(t *testing.T) {
	t.Parallel()

	cleanupTerraformFolder(t, testFixtureGetOutput)
	tmpEnvPath := copyEnvironment(t, testFixtureGetOutput)
	rootPath := util.JoinPath(tmpEnvPath, testFixtureGetOutput, "mock-outputs-merge-strategy-with-state", "merge-strategy-with-state-shallow", "live")
	childPath := filepath.Join(rootPath, "child")

	stdout := bytes.Buffer{}
	stderr := bytes.Buffer{}

	err := runTerragruntCommand(t, "terragrunt apply -auto-approve --terragrunt-non-interactive --terragrunt-working-dir "+childPath, &stdout, &stderr)
	require.NoError(t, err)
	logBufferContentsLineByLine(t, stdout, "apply stdout")
	logBufferContentsLineByLine(t, stderr, "apply stderr")

	stdout.Reset()
	stderr.Reset()

	require.NoError(t, runTerragruntCommand(t, "terragrunt output -no-color -json --terragrunt-non-interactive --terragrunt-working-dir "+childPath, &stdout, &stderr))
	outputs := map[string]TerraformOutput{}
	require.NoError(t, json.Unmarshal(stdout.Bytes(), &outputs))
	logBufferContentsLineByLine(t, stdout, "output stdout")
	logBufferContentsLineByLine(t, stderr, "output stderr")

	assert.Equal(t, "value1", outputs["test_output1_from_parent"].Value)
	assert.Equal(t, "map_root1_sub1_value", util.MustWalkTerraformOutput(outputs["test_output_map_map_string_from_parent"].Value, "map_root1", "map_root1_sub1", "value"))
	assert.Nil(t, util.MustWalkTerraformOutput(outputs["test_output_map_map_string_from_parent"].Value, "not_in_state", "abc", "value"))
	assert.Equal(t, "fake-list-data", util.MustWalkTerraformOutput(outputs["test_output_list_string"].Value, "0"))
	assert.Nil(t, util.MustWalkTerraformOutput(outputs["test_output_list_string"].Value, "1"))
}

// Test when mock_outputs_merge_strategy_with_state = "deep" that the existing state is deeply merged into the mocks
// so that the existing state overwrites the mocks. This allows child modules to use new dependency outputs before the
// dependency has been applied
func TestDependencyMockOutputMergeStrategyWithStateDeepMapOnly(t *testing.T) {
	t.Parallel()

	cleanupTerraformFolder(t, testFixtureGetOutput)
	tmpEnvPath := copyEnvironment(t, testFixtureGetOutput)
	rootPath := util.JoinPath(tmpEnvPath, testFixtureGetOutput, "mock-outputs-merge-strategy-with-state", "merge-strategy-with-state-deep-map-only", "live")
	childPath := filepath.Join(rootPath, "child")

	stdout := bytes.Buffer{}
	stderr := bytes.Buffer{}

	err := runTerragruntCommand(t, "terragrunt apply -auto-approve --terragrunt-non-interactive --terragrunt-working-dir "+childPath, &stdout, &stderr)
	require.NoError(t, err)
	logBufferContentsLineByLine(t, stdout, "apply stdout")
	logBufferContentsLineByLine(t, stderr, "apply stderr")

	stdout.Reset()
	stderr.Reset()

	require.NoError(t, runTerragruntCommand(t, "terragrunt output -no-color -json --terragrunt-non-interactive --terragrunt-working-dir "+childPath, &stdout, &stderr))
	outputs := map[string]TerraformOutput{}
	require.NoError(t, json.Unmarshal(stdout.Bytes(), &outputs))
	logBufferContentsLineByLine(t, stdout, "output stdout")
	logBufferContentsLineByLine(t, stderr, "output stderr")

	assert.Equal(t, "value1", outputs["test_output1_from_parent"].Value)
	assert.Equal(t, "fake-abc", outputs["test_output2_from_parent"].Value)
	assert.Equal(t, "map_root1_sub1_value", util.MustWalkTerraformOutput(outputs["test_output_map_map_string_from_parent"].Value, "map_root1", "map_root1_sub1", "value"))
	assert.Equal(t, "fake-abc", util.MustWalkTerraformOutput(outputs["test_output_map_map_string_from_parent"].Value, "not_in_state", "abc", "value"))
	assert.Equal(t, "a", util.MustWalkTerraformOutput(outputs["test_output_list_string"].Value, "0"))
	assert.Nil(t, util.MustWalkTerraformOutput(outputs["test_output_list_string"].Value, "1"))
}

// Test that when you have a mock_output on a dependency, the dependency will use the mock as the output instead
// of erroring out when running an allowed command.
func TestDependencyMockOutputRestricted(t *testing.T) {
	t.Parallel()

	cleanupTerraformFolder(t, testFixtureGetOutput)
	tmpEnvPath := copyEnvironment(t, testFixtureGetOutput)
	rootPath := filepath.Join(tmpEnvPath, testFixtureGetOutput, "mock-outputs")
	dependent2Path := filepath.Join(rootPath, "dependent2")

	showStdout := bytes.Buffer{}
	showStderr := bytes.Buffer{}

	err := runTerragruntCommand(t, "terragrunt apply -auto-approve --terragrunt-non-interactive --terragrunt-working-dir "+dependent2Path, &showStdout, &showStderr)
	require.Error(t, err)
	// Verify that we fail because the dependency is not applied yet
	assert.Contains(t, err.Error(), "has not been applied yet")

	logBufferContentsLineByLine(t, showStdout, "show stdout")
	logBufferContentsLineByLine(t, showStderr, "show stderr")

	// Verify we can run when using one of the allowed commands
	showStdout.Reset()
	showStderr.Reset()
	err = runTerragruntCommand(t, "terragrunt validate --terragrunt-non-interactive --terragrunt-working-dir "+dependent2Path, &showStdout, &showStderr)
	require.NoError(t, err)

	logBufferContentsLineByLine(t, showStdout, "show stdout")
	logBufferContentsLineByLine(t, showStderr, "show stderr")

	// Verify that validate-all works as well.
	showStdout.Reset()
	showStderr.Reset()
	err = runTerragruntCommand(t, "terragrunt validate-all --terragrunt-non-interactive --terragrunt-working-dir "+dependent2Path, &showStdout, &showStderr)
	require.NoError(t, err)

	logBufferContentsLineByLine(t, showStdout, "show stdout")
	logBufferContentsLineByLine(t, showStderr, "show stderr")

	showStdout.Reset()
	showStderr.Reset()
	err = runTerragruntCommand(t, "terragrunt validate-all --terragrunt-non-interactive --terragrunt-working-dir "+rootPath, &showStdout, &showStderr)
	require.NoError(t, err)

	logBufferContentsLineByLine(t, showStdout, "show stdout")
	logBufferContentsLineByLine(t, showStderr, "show stderr")
}

func TestDependencyOutputTypeConversion(t *testing.T) {
	t.Parallel()

	cleanupTerraformFolder(t, testFixtureGetOutput)
	cleanupTerraformFolder(t, testFixtureInputs)
	tmpEnvPath := copyEnvironment(t, ".")

	inputsPath := util.JoinPath(tmpEnvPath, testFixtureInputs)
	rootPath := util.JoinPath(tmpEnvPath, testFixtureGetOutput, "type-conversion")

	// First apply the inputs module
	runTerragrunt(t, "terragrunt apply -auto-approve --terragrunt-non-interactive --terragrunt-working-dir "+inputsPath)

	// Then apply the outputs module
	showStdout := bytes.Buffer{}
	showStderr := bytes.Buffer{}
	require.NoError(
		t,
		runTerragruntCommand(t, "terragrunt apply -auto-approve --terragrunt-non-interactive --terragrunt-working-dir "+rootPath, &showStdout, &showStderr),
	)

	logBufferContentsLineByLine(t, showStdout, "show stdout")
	logBufferContentsLineByLine(t, showStderr, "show stderr")

	// Now check the outputs to make sure they are as expected
	stdout := bytes.Buffer{}
	stderr := bytes.Buffer{}

	require.NoError(
		t,
		runTerragruntCommand(t, "terragrunt output -no-color -json --terragrunt-non-interactive --terragrunt-working-dir "+rootPath, &stdout, &stderr),
	)

	outputs := map[string]TerraformOutput{}
	require.NoError(t, json.Unmarshal(stdout.Bytes(), &outputs))

	assert.Equal(t, true, outputs["bool"].Value)
	assert.Equal(t, []interface{}{true, false}, outputs["list_bool"].Value)
	assert.Equal(t, []interface{}{1.0, 2.0, 3.0}, outputs["list_number"].Value)
	assert.Equal(t, []interface{}{"a", "b", "c"}, outputs["list_string"].Value)
	assert.Equal(t, map[string]interface{}{"foo": true, "bar": false, "baz": true}, outputs["map_bool"].Value)
	assert.Equal(t, map[string]interface{}{"foo": 42.0, "bar": 12345.0}, outputs["map_number"].Value)
	assert.Equal(t, map[string]interface{}{"foo": "bar"}, outputs["map_string"].Value)
	assert.InEpsilon(t, 42.0, outputs["number"].Value.(float64), 0.0000001)
	assert.Equal(t, map[string]interface{}{"list": []interface{}{1.0, 2.0, 3.0}, "map": map[string]interface{}{"foo": "bar"}, "num": 42.0, "str": "string"}, outputs["object"].Value)
	assert.Equal(t, "string", outputs["string"].Value)
	assert.Equal(t, "default", outputs["from_env"].Value)
}

// Regression testing for https://github.com/gruntwork-io/terragrunt/issues/1102: Ordering keys from
// maps to avoid random placements when terraform file is generated.
func TestOrderedMapOutputRegressions1102(t *testing.T) {
	t.Parallel()
	generateTestCase := filepath.Join(testFixtureGetOutput, "regression-1102")

	cleanupTerraformFolder(t, generateTestCase)
	cleanupTerragruntFolder(t, generateTestCase)

	stdout := bytes.Buffer{}
	stderr := bytes.Buffer{}
	command := "terragrunt apply --terragrunt-non-interactive --terragrunt-working-dir " + generateTestCase
	path := filepath.Join(generateTestCase, "backend.tf")

	// runs terragrunt for the first time and checks the output "backend.tf" file.
	require.NoError(
		t,
		runTerragruntCommand(t, command, &stdout, &stderr),
	)
	expected, _ := os.ReadFile(path)
	assert.Contains(t, string(expected), "local")

	// runs terragrunt again. All the outputs must be
	// equal to the first run.
	for i := 0; i < 20; i++ {
		require.NoError(
			t,
			runTerragruntCommand(t, command, &stdout, &stderr),
		)
		actual, _ := os.ReadFile(path)
		assert.Equal(t, expected, actual)
	}
}

// Test that we get the expected error message about dependency cycles when there is a cycle in the dependency chain
func TestDependencyOutputCycleHandling(t *testing.T) {
	t.Parallel()

	cleanupTerraformFolder(t, testFixtureGetOutput)

	tc := []string{
		"aa",
		"aba",
		"abca",
		"abcda",
	}

	for _, tt := range tc {
		// Capture range variable into forloop so that the binding is consistent across runs.
		tt := tt

		t.Run(tt, func(t *testing.T) {
			t.Parallel()

			tmpEnvPath := copyEnvironment(t, testFixtureGetOutput)
			rootPath := util.JoinPath(tmpEnvPath, testFixtureGetOutput, "cycle", tt)
			fooPath := util.JoinPath(rootPath, "foo")

			planStdout := bytes.Buffer{}
			planStderr := bytes.Buffer{}
			err := runTerragruntCommand(
				t,
				"terragrunt plan --terragrunt-non-interactive --terragrunt-working-dir "+fooPath,
				&planStdout,
				&planStderr,
			)
			logBufferContentsLineByLine(t, planStdout, "plan stdout")
			logBufferContentsLineByLine(t, planStderr, "plan stderr")
			require.Error(t, err)
			assert.True(t, strings.Contains(err.Error(), "Found a dependency cycle between modules"))
		})
	}
}

// Regression testing for https://github.com/gruntwork-io/terragrunt/issues/854: Referencing a dependency that is a
// subdirectory of the current config, which includes an `include` block has problems resolving the correct relative
// path.
func TestDependencyOutputRegression854(t *testing.T) {
	t.Parallel()

	cleanupTerraformFolder(t, testFixtureGetOutput)
	tmpEnvPath := copyEnvironment(t, testFixtureGetOutput)
	rootPath := util.JoinPath(tmpEnvPath, testFixtureGetOutput, "regression-854", "root")

	stdout := bytes.Buffer{}
	stderr := bytes.Buffer{}
	err := runTerragruntCommand(
		t,
		"terragrunt apply-all --terragrunt-non-interactive --terragrunt-working-dir "+rootPath,
		&stdout,
		&stderr,
	)
	logBufferContentsLineByLine(t, stdout, "stdout")
	logBufferContentsLineByLine(t, stderr, "stderr")
	require.NoError(t, err)
}

// Regression testing for bug where terragrunt output runs on dependency blocks are done in the terragrunt-cache for the
// child, not the parent.
func TestDependencyOutputCachePathBug(t *testing.T) {
	t.Parallel()

	cleanupTerraformFolder(t, testFixtureGetOutput)
	tmpEnvPath := copyEnvironment(t, testFixtureGetOutput)
	rootPath := util.JoinPath(tmpEnvPath, testFixtureGetOutput, "localstate", "live")

	stdout := bytes.Buffer{}
	stderr := bytes.Buffer{}
	err := runTerragruntCommand(
		t,
		"terragrunt apply-all --terragrunt-non-interactive --terragrunt-working-dir "+rootPath,
		&stdout,
		&stderr,
	)
	logBufferContentsLineByLine(t, stdout, "stdout")
	logBufferContentsLineByLine(t, stderr, "stderr")
	require.NoError(t, err)
}

func TestDependencyOutputWithTerragruntSource(t *testing.T) {
	t.Parallel()

	cleanupTerraformFolder(t, testFixtureGetOutput)
	tmpEnvPath := copyEnvironment(t, testFixtureGetOutput)
	rootPath := util.JoinPath(tmpEnvPath, testFixtureGetOutput, "regression-1124", "live")
	modulePath := util.JoinPath(tmpEnvPath, testFixtureGetOutput, "regression-1124", "modules")

	stdout := bytes.Buffer{}
	stderr := bytes.Buffer{}
	err := runTerragruntCommand(
		t,
		fmt.Sprintf("terragrunt apply-all --terragrunt-non-interactive --terragrunt-working-dir %s --terragrunt-source %s", rootPath, modulePath),
		&stdout,
		&stderr,
	)
	logBufferContentsLineByLine(t, stdout, "stdout")
	logBufferContentsLineByLine(t, stderr, "stderr")
	require.NoError(t, err)
}

func TestDependencyOutputWithHooks(t *testing.T) {
	t.Parallel()

	cleanupTerraformFolder(t, testFixtureGetOutput)
	tmpEnvPath := copyEnvironment(t, testFixtureGetOutput)
	rootPath := util.JoinPath(tmpEnvPath, testFixtureGetOutput, "regression-1273")
	depPathFileOut := util.JoinPath(rootPath, "dep", "file.out")
	mainPath := util.JoinPath(rootPath, "main")
	mainPathFileOut := util.JoinPath(mainPath, "file.out")

	runTerragrunt(t, "terragrunt apply-all --terragrunt-non-interactive --terragrunt-working-dir "+rootPath)
	// We need to bust the output cache that stores the dependency outputs so that the second run pulls the outputs.
	// This is only a problem during testing, where the process is shared across terragrunt runs.
	config.ClearOutputCache()

	// The file should exist in the first run.
	assert.True(t, util.FileExists(depPathFileOut))
	assert.False(t, util.FileExists(mainPathFileOut))

	// Now delete file and run just main again. It should NOT create file.out.
	require.NoError(t, os.Remove(depPathFileOut))
	runTerragrunt(t, "terragrunt plan --terragrunt-non-interactive --terragrunt-working-dir "+mainPath)
	assert.False(t, util.FileExists(depPathFileOut))
	assert.False(t, util.FileExists(mainPathFileOut))
}

func TestDeepDependencyOutputWithMock(t *testing.T) {
	// Test that the terraform command flows through for mock output retrieval to deeper dependencies. Previously the
	// terraform command was being overwritten, so by the time the deep dependency retrieval runs, it was replaced with
	// "output" instead of the original one.

	t.Parallel()

	cleanupTerraformFolder(t, testFixtureGetOutput)
	tmpEnvPath := copyEnvironment(t, testFixtureGetOutput)
	rootPath := filepath.Join(tmpEnvPath, testFixtureGetOutput, "nested-mocks", "live")

	// Since we haven't applied anything, this should only succeed if mock outputs are used.
	runTerragrunt(t, "terragrunt validate --terragrunt-non-interactive --terragrunt-working-dir "+rootPath)
}

func TestDataDir(t *testing.T) {
	// Cannot be run in parallel with other tests as it modifies process' environment.

	cleanupTerraformFolder(t, testFixtureDirsPath)
	tmpEnvPath := copyEnvironment(t, testFixtureDirsPath)
	rootPath := util.JoinPath(tmpEnvPath, testFixtureDirsPath)

	t.Setenv("TF_DATA_DIR", util.JoinPath(tmpEnvPath, "data_dir"))

	var (
		stdout bytes.Buffer
		stderr bytes.Buffer
	)

	err := runTerragruntCommand(t, "terragrunt plan --terragrunt-non-interactive --terragrunt-forward-tf-stdout --terragrunt-working-dir "+rootPath, &stdout, &stderr)
	require.NoError(t, err)
	assert.Contains(t, stdout.String(), "Initializing provider plugins")

	stdout = bytes.Buffer{}
	stderr = bytes.Buffer{}

	err = runTerragruntCommand(t, "terragrunt plan --terragrunt-non-interactive --terragrunt-forward-tf-stdout --terragrunt-working-dir "+rootPath, &stdout, &stderr)
	require.NoError(t, err)
	assert.NotContains(t, stdout.String(), "Initializing provider plugins")
}

func TestReadTerragruntConfigWithDependency(t *testing.T) {
	t.Parallel()

	cleanupTerraformFolder(t, testFixtureReadConfig)
	cleanupTerraformFolder(t, testFixtureInputs)
	tmpEnvPath := copyEnvironment(t, ".")

	inputsPath := util.JoinPath(tmpEnvPath, testFixtureInputs)
	rootPath := util.JoinPath(tmpEnvPath, testFixtureReadConfig, "with_dependency")

	// First apply the inputs module
	runTerragrunt(t, "terragrunt apply -auto-approve --terragrunt-non-interactive --terragrunt-working-dir "+inputsPath)

	// Then apply the read config module
	showStdout := bytes.Buffer{}
	showStderr := bytes.Buffer{}
	require.NoError(
		t,
		runTerragruntCommand(t, "terragrunt apply -auto-approve --terragrunt-non-interactive --terragrunt-working-dir "+rootPath, &showStdout, &showStderr),
	)

	logBufferContentsLineByLine(t, showStdout, "show stdout")
	logBufferContentsLineByLine(t, showStderr, "show stderr")

	// Now check the outputs to make sure they are as expected
	stdout := bytes.Buffer{}
	stderr := bytes.Buffer{}

	require.NoError(
		t,
		runTerragruntCommand(t, "terragrunt output -no-color -json --terragrunt-non-interactive --terragrunt-working-dir "+rootPath, &stdout, &stderr),
	)

	outputs := map[string]TerraformOutput{}
	require.NoError(t, json.Unmarshal(stdout.Bytes(), &outputs))

	assert.Equal(t, true, outputs["bool"].Value)
	assert.Equal(t, []interface{}{true, false}, outputs["list_bool"].Value)
	assert.Equal(t, []interface{}{1.0, 2.0, 3.0}, outputs["list_number"].Value)
	assert.Equal(t, []interface{}{"a", "b", "c"}, outputs["list_string"].Value)
	assert.Equal(t, map[string]interface{}{"foo": true, "bar": false, "baz": true}, outputs["map_bool"].Value)
	assert.Equal(t, map[string]interface{}{"foo": 42.0, "bar": 12345.0}, outputs["map_number"].Value)
	assert.Equal(t, map[string]interface{}{"foo": "bar"}, outputs["map_string"].Value)
	assert.InEpsilon(t, 42.0, outputs["number"].Value.(float64), 0.0000001)
	assert.Equal(t, map[string]interface{}{"list": []interface{}{1.0, 2.0, 3.0}, "map": map[string]interface{}{"foo": "bar"}, "num": 42.0, "str": "string"}, outputs["object"].Value)
	assert.Equal(t, "string", outputs["string"].Value)
	assert.Equal(t, "default", outputs["from_env"].Value)
}

func TestReadTerragruntConfigFromDependency(t *testing.T) {
	t.Parallel()

	cleanupTerraformFolder(t, testFixtureReadConfig)
	tmpEnvPath := copyEnvironment(t, ".")
	rootPath := util.JoinPath(tmpEnvPath, testFixtureReadConfig, "from_dependency")

	showStdout := bytes.Buffer{}
	showStderr := bytes.Buffer{}
	require.NoError(
		t,
		runTerragruntCommand(t, "terragrunt apply-all --terragrunt-non-interactive --terragrunt-working-dir "+rootPath, &showStdout, &showStderr),
	)

	logBufferContentsLineByLine(t, showStdout, "show stdout")
	logBufferContentsLineByLine(t, showStderr, "show stderr")

	// Now check the outputs to make sure they are as expected
	stdout := bytes.Buffer{}
	stderr := bytes.Buffer{}

	require.NoError(
		t,
		runTerragruntCommand(t, "terragrunt output -no-color -json --terragrunt-non-interactive --terragrunt-working-dir "+rootPath, &stdout, &stderr),
	)

	outputs := map[string]TerraformOutput{}
	require.NoError(t, json.Unmarshal(stdout.Bytes(), &outputs))

	assert.Equal(t, "hello world", outputs["bar"].Value)
}

func TestReadTerragruntConfigWithDefault(t *testing.T) {
	t.Parallel()

	cleanupTerraformFolder(t, testFixtureReadConfig)
	rootPath := util.JoinPath(testFixtureReadConfig, "with_default")

	runTerragrunt(t, "terragrunt apply -auto-approve --terragrunt-non-interactive --terragrunt-working-dir "+rootPath)

	// check the outputs to make sure they are as expected
	stdout := bytes.Buffer{}
	stderr := bytes.Buffer{}

	require.NoError(
		t,
		runTerragruntCommand(t, "terragrunt output -no-color -json --terragrunt-non-interactive --terragrunt-working-dir "+rootPath, &stdout, &stderr),
	)

	outputs := map[string]TerraformOutput{}
	require.NoError(t, json.Unmarshal(stdout.Bytes(), &outputs))

	assert.Equal(t, "default value", outputs["data"].Value)
}

func TestReadTerragruntConfigWithOriginalTerragruntDir(t *testing.T) {
	t.Parallel()

	cleanupTerraformFolder(t, testFixtureReadConfig)
	rootPath := util.JoinPath(testFixtureReadConfig, "with_original_terragrunt_dir")

	rootPathAbs, err := filepath.Abs(rootPath)
	require.NoError(t, err)
	fooPathAbs := filepath.Join(rootPathAbs, "foo")
	depPathAbs := filepath.Join(rootPathAbs, "dep")

	// Run apply on the dependency module and make sure we get the outputs we expect
	runTerragrunt(t, "terragrunt apply -auto-approve --terragrunt-non-interactive --terragrunt-working-dir "+depPathAbs)

	depStdout := bytes.Buffer{}
	depStderr := bytes.Buffer{}

	require.NoError(
		t,
		runTerragruntCommand(t, "terragrunt output -no-color -json --terragrunt-non-interactive --terragrunt-working-dir "+depPathAbs, &depStdout, &depStderr),
	)

	depOutputs := map[string]TerraformOutput{}
	require.NoError(t, json.Unmarshal(depStdout.Bytes(), &depOutputs))

	assert.Equal(t, depPathAbs, depOutputs["terragrunt_dir"].Value)
	assert.Equal(t, depPathAbs, depOutputs["original_terragrunt_dir"].Value)
	assert.Equal(t, fooPathAbs, depOutputs["bar_terragrunt_dir"].Value)
	assert.Equal(t, depPathAbs, depOutputs["bar_original_terragrunt_dir"].Value)

	// Run apply on the root module and make sure we get the expected outputs
	runTerragrunt(t, "terragrunt apply -auto-approve --terragrunt-non-interactive --terragrunt-working-dir "+rootPath)

	rootStdout := bytes.Buffer{}
	rootStderr := bytes.Buffer{}

	require.NoError(
		t,
		runTerragruntCommand(t, "terragrunt output -no-color -json --terragrunt-non-interactive --terragrunt-working-dir "+rootPath, &rootStdout, &rootStderr),
	)

	rootOutputs := map[string]TerraformOutput{}
	require.NoError(t, json.Unmarshal(rootStdout.Bytes(), &rootOutputs))

	assert.Equal(t, fooPathAbs, rootOutputs["terragrunt_dir"].Value)
	assert.Equal(t, rootPathAbs, rootOutputs["original_terragrunt_dir"].Value)
	assert.Equal(t, depPathAbs, rootOutputs["dep_terragrunt_dir"].Value)
	assert.Equal(t, depPathAbs, rootOutputs["dep_original_terragrunt_dir"].Value)
	assert.Equal(t, fooPathAbs, rootOutputs["dep_bar_terragrunt_dir"].Value)
	assert.Equal(t, depPathAbs, rootOutputs["dep_bar_original_terragrunt_dir"].Value)

	// Run 'run-all apply' and make sure all the outputs are identical in the root module and the dependency module
	runTerragrunt(t, "terragrunt run-all apply -auto-approve --terragrunt-non-interactive --terragrunt-working-dir "+rootPath)

	runAllRootStdout := bytes.Buffer{}
	runAllRootStderr := bytes.Buffer{}

	require.NoError(
		t,
		runTerragruntCommand(t, "terragrunt output -no-color -json --terragrunt-non-interactive --terragrunt-working-dir "+rootPath, &runAllRootStdout, &runAllRootStderr),
	)

	runAllRootOutputs := map[string]TerraformOutput{}
	require.NoError(t, json.Unmarshal(runAllRootStdout.Bytes(), &runAllRootOutputs))

	runAllDepStdout := bytes.Buffer{}
	runAllDepStderr := bytes.Buffer{}

	require.NoError(
		t,
		runTerragruntCommand(t, "terragrunt output -no-color -json --terragrunt-non-interactive --terragrunt-working-dir "+depPathAbs, &runAllDepStdout, &runAllDepStderr),
	)

	runAllDepOutputs := map[string]TerraformOutput{}
	require.NoError(t, json.Unmarshal(runAllDepStdout.Bytes(), &runAllDepOutputs))

	assert.Equal(t, fooPathAbs, runAllRootOutputs["terragrunt_dir"].Value)
	assert.Equal(t, rootPathAbs, runAllRootOutputs["original_terragrunt_dir"].Value)
	assert.Equal(t, depPathAbs, runAllRootOutputs["dep_terragrunt_dir"].Value)
	assert.Equal(t, depPathAbs, runAllRootOutputs["dep_original_terragrunt_dir"].Value)
	assert.Equal(t, fooPathAbs, runAllRootOutputs["dep_bar_terragrunt_dir"].Value)
	assert.Equal(t, depPathAbs, runAllRootOutputs["dep_bar_original_terragrunt_dir"].Value)
	assert.Equal(t, depPathAbs, runAllDepOutputs["terragrunt_dir"].Value)
	assert.Equal(t, depPathAbs, runAllDepOutputs["original_terragrunt_dir"].Value)
	assert.Equal(t, fooPathAbs, runAllDepOutputs["bar_terragrunt_dir"].Value)
	assert.Equal(t, depPathAbs, runAllDepOutputs["bar_original_terragrunt_dir"].Value)
}

func TestReadTerragruntConfigFull(t *testing.T) {
	t.Parallel()

	cleanupTerraformFolder(t, testFixtureReadConfig)
	rootPath := util.JoinPath(testFixtureReadConfig, "full")

	runTerragrunt(t, "terragrunt apply -auto-approve --terragrunt-non-interactive --terragrunt-working-dir "+rootPath)

	// check the outputs to make sure they are as expected
	stdout := bytes.Buffer{}
	stderr := bytes.Buffer{}

	require.NoError(
		t,
		runTerragruntCommand(t, "terragrunt output -no-color -json --terragrunt-non-interactive --terragrunt-working-dir "+rootPath, &stdout, &stderr),
	)

	outputs := map[string]TerraformOutput{}
	require.NoError(t, json.Unmarshal(stdout.Bytes(), &outputs))

	assert.Equal(t, "terragrunt", outputs["terraform_binary"].Value)
	assert.Equal(t, "= 0.12.20", outputs["terraform_version_constraint"].Value)
	assert.Equal(t, "= 0.23.18", outputs["terragrunt_version_constraint"].Value)
	assert.Equal(t, ".terragrunt-cache", outputs["download_dir"].Value)
	assert.Equal(t, "TerragruntIAMRole", outputs["iam_role"].Value)
	assert.Equal(t, "true", outputs["skip"].Value)
	assert.Equal(t, "true", outputs["prevent_destroy"].Value)

	// Simple maps
	localstgOut := map[string]interface{}{}
	require.NoError(t, json.Unmarshal([]byte(outputs["localstg"].Value.(string)), &localstgOut))
	assert.Equal(t, map[string]interface{}{"the_answer": float64(42)}, localstgOut)
	inputsOut := map[string]interface{}{}
	require.NoError(t, json.Unmarshal([]byte(outputs["inputs"].Value.(string)), &inputsOut))
	assert.Equal(t, map[string]interface{}{"doc": "Emmett Brown"}, inputsOut)

	// Complex blocks
	depsOut := map[string]interface{}{}
	require.NoError(t, json.Unmarshal([]byte(outputs["dependencies"].Value.(string)), &depsOut))
	assert.Equal(
		t,
		map[string]interface{}{
			"paths": []interface{}{"../../terragrunt"},
		},
		depsOut,
	)

	generateOut := map[string]interface{}{}
	require.NoError(t, json.Unmarshal([]byte(outputs["generate"].Value.(string)), &generateOut))
	assert.Equal(
		t,
		map[string]interface{}{
			"provider": map[string]interface{}{
				"path":              "provider.tf",
				"if_exists":         "overwrite_terragrunt",
				"if_disabled":       "skip",
				"comment_prefix":    "# ",
				"disable_signature": false,
				"disable":           false,
				"contents": `provider "aws" {
  region = "us-east-1"
}
`,
			},
		},
		generateOut,
	)
	remoteStateOut := map[string]interface{}{}
	require.NoError(t, json.Unmarshal([]byte(outputs["remote_state"].Value.(string)), &remoteStateOut))
	assert.Equal(
		t,
		map[string]interface{}{
			"backend":                         "local",
			"disable_init":                    false,
			"disable_dependency_optimization": false,
			"generate":                        map[string]interface{}{"path": "backend.tf", "if_exists": "overwrite_terragrunt"},
			"config":                          map[string]interface{}{"path": "foo.tfstate"},
		},
		remoteStateOut,
	)
	terraformOut := map[string]interface{}{}
	require.NoError(t, json.Unmarshal([]byte(outputs["terraformtg"].Value.(string)), &terraformOut))
	assert.Equal(
		t,
		map[string]interface{}{
			"source":          "./delorean",
			"include_in_copy": []interface{}{"time_machine.*"},
			"extra_arguments": map[string]interface{}{
				"var-files": map[string]interface{}{
					"name":               "var-files",
					"commands":           []interface{}{"apply", "plan"},
					"arguments":          nil,
					"required_var_files": []interface{}{"extra.tfvars"},
					"optional_var_files": []interface{}{"optional.tfvars"},
					"env_vars": map[string]interface{}{
						"TF_VAR_custom_var": "I'm set in extra_arguments env_vars",
					},
				},
			},
			"before_hook": map[string]interface{}{
				"before_hook_1": map[string]interface{}{
					"name":            "before_hook_1",
					"commands":        []interface{}{"apply", "plan"},
					"execute":         []interface{}{"touch", "before.out"},
					"working_dir":     nil,
					"run_on_error":    true,
					"suppress_stdout": nil,
				},
			},
			"after_hook": map[string]interface{}{
				"after_hook_1": map[string]interface{}{
					"name":            "after_hook_1",
					"commands":        []interface{}{"apply", "plan"},
					"execute":         []interface{}{"touch", "after.out"},
					"working_dir":     nil,
					"run_on_error":    true,
					"suppress_stdout": nil,
				},
			},
			"error_hook": map[string]interface{}{},
		},
		terraformOut,
	)
}

func logBufferContentsLineByLine(t *testing.T, out bytes.Buffer, label string) {
	t.Helper()
	t.Logf("[%s] Full contents of %s:", t.Name(), label)
	lines := strings.Split(out.String(), "\n")
	for _, line := range lines {
		t.Logf("[%s] %s", t.Name(), line)
	}
}

func TestTerragruntGenerateBlockSkipRemove(t *testing.T) {
	t.Parallel()

	tmpEnvPath := copyEnvironment(t, testFixtureCodegenPath)
	generateTestCase := util.JoinPath(tmpEnvPath, testFixtureCodegenPath, "remove-file", "skip")

	runTerragrunt(t, "terragrunt apply -auto-approve --terragrunt-non-interactive --terragrunt-working-dir "+generateTestCase)
	assert.FileExists(t, filepath.Join(generateTestCase, "backend.tf"))
}

func TestTerragruntGenerateBlockRemove(t *testing.T) {
	t.Parallel()

	tmpEnvPath := copyEnvironment(t, testFixtureCodegenPath)
	generateTestCase := util.JoinPath(tmpEnvPath, testFixtureCodegenPath, "remove-file", "remove")

	runTerragrunt(t, "terragrunt apply -auto-approve --terragrunt-non-interactive --terragrunt-working-dir "+generateTestCase)
	assert.NoFileExists(t, filepath.Join(generateTestCase, "backend.tf"))
}

func TestTerragruntGenerateBlockRemoveTerragruntSuccess(t *testing.T) {
	t.Parallel()

	tmpEnvPath := copyEnvironment(t, testFixtureCodegenPath)
	generateTestCase := util.JoinPath(tmpEnvPath, testFixtureCodegenPath, "remove-file", "remove_terragrunt")

	runTerragrunt(t, "terragrunt apply -auto-approve --terragrunt-non-interactive --terragrunt-working-dir "+generateTestCase)
	assert.NoFileExists(t, filepath.Join(generateTestCase, "backend.tf"))
}

func TestTerragruntGenerateBlockRemoveTerragruntFail(t *testing.T) {
	t.Parallel()

	tmpEnvPath := copyEnvironment(t, testFixtureCodegenPath)
	generateTestCase := util.JoinPath(tmpEnvPath, testFixtureCodegenPath, "remove-file", "remove_terragrunt_error")

	_, _, err := runTerragruntCommandWithOutput(t, "terragrunt apply -auto-approve --terragrunt-non-interactive --terragrunt-working-dir "+generateTestCase)
	require.Error(t, err)

	var generateFileRemoveError codegen.GenerateFileRemoveError
	ok := goErrors.As(err, &generateFileRemoveError)
	assert.True(t, ok)

	assert.FileExists(t, filepath.Join(generateTestCase, "backend.tf"))
}

func TestTerragruntGenerateBlockSkip(t *testing.T) {
	t.Parallel()

	generateTestCase := filepath.Join(testFixtureCodegenPath, "generate-block", "skip")
	cleanupTerraformFolder(t, generateTestCase)
	cleanupTerragruntFolder(t, generateTestCase)
	runTerragrunt(t, "terragrunt apply -auto-approve --terragrunt-non-interactive --terragrunt-working-dir "+generateTestCase)
	assert.False(t, fileIsInFolder(t, "foo.tfstate", generateTestCase))
}

func TestTerragruntGenerateBlockOverwrite(t *testing.T) {
	t.Parallel()

	generateTestCase := filepath.Join(testFixtureCodegenPath, "generate-block", "overwrite")
	cleanupTerraformFolder(t, generateTestCase)
	cleanupTerragruntFolder(t, generateTestCase)

	runTerragrunt(t, "terragrunt apply -auto-approve --terragrunt-non-interactive --terragrunt-working-dir "+generateTestCase)
	// If the state file was written as foo.tfstate, that means it overwrote the local backend config.
	assert.True(t, fileIsInFolder(t, "foo.tfstate", generateTestCase))
	assert.False(t, fileIsInFolder(t, "bar.tfstate", generateTestCase))
}

func TestTerragruntGenerateAttr(t *testing.T) {
	t.Parallel()

	generateTestCase := filepath.Join(testFixtureCodegenPath, "generate-attr")
	cleanupTerraformFolder(t, generateTestCase)
	cleanupTerragruntFolder(t, generateTestCase)

	text := "test-terragrunt-generate-attr-hello-world"

	stdout, _, err := runTerragruntCommandWithOutput(t, fmt.Sprintf("terragrunt apply -auto-approve --terragrunt-non-interactive --terragrunt-forward-tf-stdout --terragrunt-working-dir %s -var text=\"%s\"", generateTestCase, text))
	require.NoError(t, err)
	assert.Contains(t, stdout, text)
}

func TestTerragruntGenerateBlockOverwriteTerragruntSuccess(t *testing.T) {
	t.Parallel()

	generateTestCase := filepath.Join(testFixtureCodegenPath, "generate-block", "overwrite_terragrunt")
	cleanupTerraformFolder(t, generateTestCase)
	cleanupTerragruntFolder(t, generateTestCase)

	runTerragrunt(t, "terragrunt apply -auto-approve --terragrunt-non-interactive --terragrunt-working-dir "+generateTestCase)
	// If the state file was written as foo.tfstate, that means it overwrote the local backend config.
	assert.True(t, fileIsInFolder(t, "foo.tfstate", generateTestCase))
	assert.False(t, fileIsInFolder(t, "bar.tfstate", generateTestCase))
}

func TestTerragruntGenerateBlockOverwriteTerragruntFail(t *testing.T) {
	t.Parallel()

	generateTestCase := filepath.Join(testFixtureCodegenPath, "generate-block", "overwrite_terragrunt_error")
	cleanupTerraformFolder(t, generateTestCase)
	cleanupTerragruntFolder(t, generateTestCase)

	stdout := bytes.Buffer{}
	stderr := bytes.Buffer{}
	err := runTerragruntCommand(t, "terragrunt apply -auto-approve --terragrunt-non-interactive --terragrunt-working-dir "+generateTestCase, &stdout, &stderr)
	require.Error(t, err)
	var generateFileExistsError codegen.GenerateFileExistsError
	ok := goErrors.As(err, &generateFileExistsError)
	assert.True(t, ok)
}

func TestTerragruntGenerateBlockNestedInherit(t *testing.T) {
	t.Parallel()

	generateTestCase := filepath.Join(testFixtureCodegenPath, "generate-block", "nested", "child_inherit")
	cleanupTerraformFolder(t, generateTestCase)
	cleanupTerragruntFolder(t, generateTestCase)

	runTerragrunt(t, "terragrunt apply -auto-approve --terragrunt-non-interactive --terragrunt-working-dir "+generateTestCase)
	// If the state file was written as foo.tfstate, that means it inherited the config
	assert.True(t, fileIsInFolder(t, "foo.tfstate", generateTestCase))
	assert.False(t, fileIsInFolder(t, "bar.tfstate", generateTestCase))
	// Also check to make sure the child config generate block was included
	assert.True(t, fileIsInFolder(t, "random_file.txt", generateTestCase))
}

func TestTerragruntGenerateBlockNestedOverwrite(t *testing.T) {
	t.Parallel()

	generateTestCase := filepath.Join(testFixtureCodegenPath, "generate-block", "nested", "child_overwrite")
	cleanupTerraformFolder(t, generateTestCase)
	cleanupTerragruntFolder(t, generateTestCase)

	runTerragrunt(t, "terragrunt apply -auto-approve --terragrunt-non-interactive --terragrunt-working-dir "+generateTestCase)
	// If the state file was written as bar.tfstate, that means it overwrite the parent config
	assert.False(t, fileIsInFolder(t, "foo.tfstate", generateTestCase))
	assert.True(t, fileIsInFolder(t, "bar.tfstate", generateTestCase))
	// Also check to make sure the child config generate block was included
	assert.True(t, fileIsInFolder(t, "random_file.txt", generateTestCase))
}

func TestTerragruntGenerateBlockDisableSignature(t *testing.T) {
	t.Parallel()

	generateTestCase := filepath.Join(testFixtureCodegenPath, "generate-block", "disable-signature")
	cleanupTerraformFolder(t, generateTestCase)
	cleanupTerragruntFolder(t, generateTestCase)

	runTerragrunt(t, "terragrunt apply -auto-approve --terragrunt-non-interactive --terragrunt-working-dir "+generateTestCase)

	// Now check the outputs to make sure they are as expected
	stdout := bytes.Buffer{}
	stderr := bytes.Buffer{}

	require.NoError(
		t,
		runTerragruntCommand(t, "terragrunt output -no-color -json --terragrunt-non-interactive --terragrunt-working-dir "+generateTestCase, &stdout, &stderr),
	)

	outputs := map[string]TerraformOutput{}
	require.NoError(t, json.Unmarshal(stdout.Bytes(), &outputs))

	assert.Equal(t, "Hello, World!", outputs["text"].Value)
}

func TestTerragruntGenerateBlockSameNameFail(t *testing.T) {
	t.Parallel()

	generateTestCase := filepath.Join(testFixtureCodegenPath, "generate-block", "same_name_error")
	cleanupTerraformFolder(t, generateTestCase)
	cleanupTerragruntFolder(t, generateTestCase)

	stdout := bytes.Buffer{}
	stderr := bytes.Buffer{}
	err := runTerragruntCommand(t, "terragrunt init --terragrunt-working-dir "+generateTestCase, &stdout, &stderr)
	require.Error(t, err)
	var parsedError config.DuplicatedGenerateBlocksError
	ok := goErrors.As(err, &parsedError)
	assert.True(t, ok)
	assert.Len(t, parsedError.BlockName, 1)
	assert.Contains(t, parsedError.BlockName, "backend")
}

func TestTerragruntGenerateBlockSameNameIncludeFail(t *testing.T) {
	t.Parallel()

	generateTestCase := filepath.Join(testFixtureCodegenPath, "generate-block", "same_name_includes_error")
	cleanupTerraformFolder(t, generateTestCase)
	cleanupTerragruntFolder(t, generateTestCase)

	stdout := bytes.Buffer{}
	stderr := bytes.Buffer{}
	err := runTerragruntCommand(t, "terragrunt init --terragrunt-working-dir "+generateTestCase, &stdout, &stderr)
	require.Error(t, err)
	var parsedError config.DuplicatedGenerateBlocksError
	ok := goErrors.As(err, &parsedError)
	assert.True(t, ok)
	assert.Len(t, parsedError.BlockName, 1)
	assert.Contains(t, parsedError.BlockName, "backend")
}

func TestTerragruntGenerateBlockMultipleSameNameFail(t *testing.T) {
	t.Parallel()

	generateTestCase := filepath.Join(testFixtureCodegenPath, "generate-block", "same_name_pair_error")
	cleanupTerraformFolder(t, generateTestCase)
	cleanupTerragruntFolder(t, generateTestCase)

	stdout := bytes.Buffer{}
	stderr := bytes.Buffer{}
	err := runTerragruntCommand(t, "terragrunt init --terragrunt-working-dir "+generateTestCase, &stdout, &stderr)
	require.Error(t, err)
	var parsedError config.DuplicatedGenerateBlocksError
	ok := goErrors.As(err, &parsedError)
	assert.True(t, ok)
	assert.Len(t, parsedError.BlockName, 2)
	assert.Contains(t, parsedError.BlockName, "backend")
	assert.Contains(t, parsedError.BlockName, "backend2")
}

func TestTerragruntGenerateBlockDisable(t *testing.T) {
	t.Parallel()

	generateTestCase := filepath.Join(testFixtureCodegenPath, "generate-block", "disable")
	cleanupTerraformFolder(t, generateTestCase)
	cleanupTerragruntFolder(t, generateTestCase)

	stdout := bytes.Buffer{}
	stderr := bytes.Buffer{}
	err := runTerragruntCommand(t, "terragrunt init --terragrunt-working-dir "+generateTestCase, &stdout, &stderr)
	require.NoError(t, err)
	assert.False(t, fileIsInFolder(t, "data.txt", generateTestCase))
}

func TestTerragruntGenerateBlockEnable(t *testing.T) {
	t.Parallel()

	generateTestCase := filepath.Join(testFixtureCodegenPath, "generate-block", "enable")
	cleanupTerraformFolder(t, generateTestCase)
	cleanupTerragruntFolder(t, generateTestCase)

	stdout := bytes.Buffer{}
	stderr := bytes.Buffer{}
	err := runTerragruntCommand(t, "terragrunt init --terragrunt-working-dir "+generateTestCase, &stdout, &stderr)
	require.NoError(t, err)
	assert.True(t, fileIsInFolder(t, "data.txt", generateTestCase))
}

func TestTerragruntRemoteStateCodegenGeneratesBackendBlock(t *testing.T) {
	t.Parallel()

	generateTestCase := filepath.Join(testFixtureCodegenPath, "remote-state", "base")

	cleanupTerraformFolder(t, generateTestCase)
	cleanupTerragruntFolder(t, generateTestCase)

<<<<<<< HEAD
	assert.Equal(t, "value1", outputs["test_output1_from_parent"].Value)
	assert.Equal(t, "fake-data2", outputs["test_output2_from_parent"].Value)

	logBufferContentsLineByLine(t, stdout, "output stdout")
	logBufferContentsLineByLine(t, stderr, "output stderr")
}

// Test when mock_outputs_merge_with_state is explicitly set to true, but using an unallowed command. It should ignore
// the mock output.
func TestDependencyMockOutputMergeWithStateTrueNotAllowed(t *testing.T) {
	t.Parallel()

	cleanupTerraformFolder(t, TEST_FIXTURE_GET_OUTPUT)
	tmpEnvPath := copyEnvironment(t, TEST_FIXTURE_GET_OUTPUT)
	rootPath := util.JoinPath(tmpEnvPath, TEST_FIXTURE_GET_OUTPUT, "mock-outputs-merge-with-state", "merge-with-state-true-validate-only", "live")
	parentPath := filepath.Join(rootPath, "parent")
	childPath := filepath.Join(rootPath, "child")

	stdout := bytes.Buffer{}
	stderr := bytes.Buffer{}
	err := runTerragruntCommand(t, "terragrunt plan --terragrunt-non-interactive --terragrunt-working-dir "+parentPath, &stdout, &stderr)
	require.NoError(t, err)
	logBufferContentsLineByLine(t, stdout, "plan stdout")
	logBufferContentsLineByLine(t, stderr, "plan stderr")

	// Verify mocked outputs are used if mock_outputs_merge_with_state is set to true with an allowed command and some
	// output in the parent are not applied yet.
	stdout.Reset()
	stderr.Reset()
	require.NoError(
		t,
		runTerragruntCommand(t, "terragrunt validate --terragrunt-non-interactive --terragrunt-working-dir "+childPath, &stdout, &stderr),
	)

	// ... but not when an unallowed command is used
	require.Error(
		t,
		runTerragruntCommand(t, "terragrunt output -no-color -json --terragrunt-non-interactive --terragrunt-working-dir "+childPath, &stdout, &stderr),
	)
}

// Test when mock_outputs_merge_with_state is explicitly set to true.
// Mock should not be used as the parent state was already fully applied.
func TestDependencyMockOutputMergeWithStateNoOverride(t *testing.T) {
	t.Parallel()

	cleanupTerraformFolder(t, TEST_FIXTURE_GET_OUTPUT)
	tmpEnvPath := copyEnvironment(t, TEST_FIXTURE_GET_OUTPUT)
	rootPath := util.JoinPath(tmpEnvPath, TEST_FIXTURE_GET_OUTPUT, "mock-outputs-merge-with-state", "merge-with-state-no-override", "live")
	parentPath := filepath.Join(rootPath, "parent")
	childPath := filepath.Join(rootPath, "child")

	stdout := bytes.Buffer{}
	stderr := bytes.Buffer{}
	err := runTerragruntCommand(t, "terragrunt plan --terragrunt-non-interactive --terragrunt-working-dir "+parentPath, &stdout, &stderr)
	require.NoError(t, err)
	logBufferContentsLineByLine(t, stdout, "show stdout")
	logBufferContentsLineByLine(t, stderr, "show stderr")

	// Verify mocked outputs are not used if mock_outputs_merge_with_state is set to true and all outputs in the parent have been applied.
	stdout.Reset()
	stderr.Reset()
	err = runTerragruntCommand(t, "terragrunt apply -auto-approve --terragrunt-non-interactive --terragrunt-working-dir "+childPath, &stdout, &stderr)
	require.NoError(t, err)

	// Now check the outputs to make sure they are as expected
	stdout.Reset()
	stderr.Reset()

	require.NoError(
		t,
		runTerragruntCommand(t, "terragrunt output -no-color -json --terragrunt-non-interactive --terragrunt-working-dir "+childPath, &stdout, &stderr),
	)

	outputs := map[string]TerraformOutput{}
	require.NoError(t, json.Unmarshal(stdout.Bytes(), &outputs))

	assert.Equal(t, "value1", outputs["test_output1_from_parent"].Value)
	assert.Equal(t, "value2", outputs["test_output2_from_parent"].Value)

	logBufferContentsLineByLine(t, stdout, "show stdout")
	logBufferContentsLineByLine(t, stderr, "show stderr")
}

// Test when mock_outputs_merge_strategy_with_state or mock_outputs_merge_with_state is not set, the default is no_merge
func TestDependencyMockOutputMergeStrategyWithStateDefault(t *testing.T) {
	t.Parallel()

	cleanupTerraformFolder(t, TEST_FIXTURE_GET_OUTPUT)
	tmpEnvPath := copyEnvironment(t, TEST_FIXTURE_GET_OUTPUT)
	rootPath := util.JoinPath(tmpEnvPath, TEST_FIXTURE_GET_OUTPUT, "mock-outputs-merge-strategy-with-state", "merge-strategy-with-state-default", "live")
	childPath := filepath.Join(rootPath, "child")

	stdout := bytes.Buffer{}
	stderr := bytes.Buffer{}

	err := runTerragruntCommand(t, "terragrunt apply -auto-approve --terragrunt-non-interactive --terragrunt-working-dir "+childPath, &stdout, &stderr)
	require.Error(t, err)
	assert.Contains(t, err.Error(), "This object does not have an attribute named \"test_output_list_string\"")
	logBufferContentsLineByLine(t, stdout, "apply stdout")
	logBufferContentsLineByLine(t, stderr, "apply stderr")
}

// Test when mock_outputs_merge_with_state = "false" that MergeStrategyType is set to no_merge
func TestDependencyMockOutputMergeStrategyWithStateCompatFalse(t *testing.T) {
	t.Parallel()

	cleanupTerraformFolder(t, TEST_FIXTURE_GET_OUTPUT)
	tmpEnvPath := copyEnvironment(t, TEST_FIXTURE_GET_OUTPUT)
	rootPath := util.JoinPath(tmpEnvPath, TEST_FIXTURE_GET_OUTPUT, "mock-outputs-merge-strategy-with-state", "merge-strategy-with-state-compat-false", "live")
	childPath := filepath.Join(rootPath, "child")

	stdout := bytes.Buffer{}
	stderr := bytes.Buffer{}

	err := runTerragruntCommand(t, "terragrunt apply -auto-approve --terragrunt-non-interactive --terragrunt-working-dir "+childPath, &stdout, &stderr)
	require.Error(t, err)
	assert.Contains(t, err.Error(), "This object does not have an attribute named \"test_output_list_string\"")
	logBufferContentsLineByLine(t, stdout, "apply stdout")
	logBufferContentsLineByLine(t, stderr, "apply stderr")
}

// Test when mock_outputs_merge_with_state = "true" that MergeStrategyType is set to shallow
func TestDependencyMockOutputMergeStrategyWithStateCompatTrue(t *testing.T) {
	t.Parallel()

	cleanupTerraformFolder(t, TEST_FIXTURE_GET_OUTPUT)
	tmpEnvPath := copyEnvironment(t, TEST_FIXTURE_GET_OUTPUT)
	rootPath := util.JoinPath(tmpEnvPath, TEST_FIXTURE_GET_OUTPUT, "mock-outputs-merge-strategy-with-state", "merge-strategy-with-state-compat-true", "live")
	childPath := filepath.Join(rootPath, "child")

	stdout := bytes.Buffer{}
	stderr := bytes.Buffer{}

	err := runTerragruntCommand(t, "terragrunt apply -auto-approve --terragrunt-non-interactive --terragrunt-working-dir "+childPath, &stdout, &stderr)
	require.NoError(t, err)
	logBufferContentsLineByLine(t, stdout, "apply stdout")
	logBufferContentsLineByLine(t, stderr, "apply stderr")

	stdout.Reset()
	stderr.Reset()

	require.NoError(t, runTerragruntCommand(t, "terragrunt output -no-color -json --terragrunt-non-interactive --terragrunt-working-dir "+childPath, &stdout, &stderr))
	outputs := map[string]TerraformOutput{}
	require.NoError(t, json.Unmarshal(stdout.Bytes(), &outputs))
	logBufferContentsLineByLine(t, stdout, "output stdout")
	logBufferContentsLineByLine(t, stderr, "output stderr")

	assert.Equal(t, "value1", outputs["test_output1_from_parent"].Value)
	assert.Equal(t, "map_root1_sub1_value", util.MustWalkTerraformOutput(outputs["test_output_map_map_string_from_parent"].Value, "map_root1", "map_root1_sub1", "value"))
	assert.Nil(t, util.MustWalkTerraformOutput(outputs["test_output_map_map_string_from_parent"].Value, "not_in_state", "abc", "value"))
	assert.Equal(t, "fake-list-data", util.MustWalkTerraformOutput(outputs["test_output_list_string"].Value, "0"))
	assert.Nil(t, util.MustWalkTerraformOutput(outputs["test_output_list_string"].Value, "1"))
}

// Test when both mock_outputs_merge_with_state and mock_outputs_merge_strategy_with_state are set, mock_outputs_merge_strategy_with_state is used
func TestDependencyMockOutputMergeStrategyWithStateCompatConflict(t *testing.T) {
	t.Parallel()

	cleanupTerraformFolder(t, TEST_FIXTURE_GET_OUTPUT)
	tmpEnvPath := copyEnvironment(t, TEST_FIXTURE_GET_OUTPUT)
	rootPath := util.JoinPath(tmpEnvPath, TEST_FIXTURE_GET_OUTPUT, "mock-outputs-merge-strategy-with-state", "merge-strategy-with-state-compat-true", "live")
	childPath := filepath.Join(rootPath, "child")

	stdout := bytes.Buffer{}
	stderr := bytes.Buffer{}

	err := runTerragruntCommand(t, "terragrunt apply -auto-approve --terragrunt-non-interactive --terragrunt-working-dir "+childPath, &stdout, &stderr)
	require.NoError(t, err)
	logBufferContentsLineByLine(t, stdout, "apply stdout")
	logBufferContentsLineByLine(t, stderr, "apply stderr")

	stdout.Reset()
	stderr.Reset()

	require.NoError(t, runTerragruntCommand(t, "terragrunt output -no-color -json --terragrunt-non-interactive --terragrunt-working-dir "+childPath, &stdout, &stderr))
	outputs := map[string]TerraformOutput{}
	require.NoError(t, json.Unmarshal(stdout.Bytes(), &outputs))
	logBufferContentsLineByLine(t, stdout, "output stdout")
	logBufferContentsLineByLine(t, stderr, "output stderr")

	assert.Equal(t, "value1", outputs["test_output1_from_parent"].Value)
	assert.Equal(t, "map_root1_sub1_value", util.MustWalkTerraformOutput(outputs["test_output_map_map_string_from_parent"].Value, "map_root1", "map_root1_sub1", "value"))
	assert.Nil(t, util.MustWalkTerraformOutput(outputs["test_output_map_map_string_from_parent"].Value, "not_in_state", "abc", "value"))
	assert.Equal(t, "fake-list-data", util.MustWalkTerraformOutput(outputs["test_output_list_string"].Value, "0"))
	assert.Nil(t, util.MustWalkTerraformOutput(outputs["test_output_list_string"].Value, "1"))
}

// Test when mock_outputs_merge_strategy_with_state = "no_merge" that mocks are not merged into the current state
func TestDependencyMockOutputMergeStrategyWithStateNoMerge(t *testing.T) {
	t.Parallel()

	cleanupTerraformFolder(t, TEST_FIXTURE_GET_OUTPUT)
	tmpEnvPath := copyEnvironment(t, TEST_FIXTURE_GET_OUTPUT)
	rootPath := util.JoinPath(tmpEnvPath, TEST_FIXTURE_GET_OUTPUT, "mock-outputs-merge-strategy-with-state", "merge-strategy-with-state-no-merge", "live")
	childPath := filepath.Join(rootPath, "child")

	stdout := bytes.Buffer{}
	stderr := bytes.Buffer{}

	err := runTerragruntCommand(t, "terragrunt apply -auto-approve --terragrunt-non-interactive --terragrunt-working-dir "+childPath, &stdout, &stderr)
	require.Error(t, err)
	assert.Contains(t, err.Error(), "This object does not have an attribute named \"test_output_list_string\"")
	logBufferContentsLineByLine(t, stdout, "apply stdout")
	logBufferContentsLineByLine(t, stderr, "apply stderr")
}

// Test when mock_outputs_merge_strategy_with_state = "shallow" that only top level outputs are merged.
// Lists or keys in existing maps will not be merged
func TestDependencyMockOutputMergeStrategyWithStateShallow(t *testing.T) {
	t.Parallel()

	cleanupTerraformFolder(t, TEST_FIXTURE_GET_OUTPUT)
	tmpEnvPath := copyEnvironment(t, TEST_FIXTURE_GET_OUTPUT)
	rootPath := util.JoinPath(tmpEnvPath, TEST_FIXTURE_GET_OUTPUT, "mock-outputs-merge-strategy-with-state", "merge-strategy-with-state-shallow", "live")
	childPath := filepath.Join(rootPath, "child")

	stdout := bytes.Buffer{}
	stderr := bytes.Buffer{}

	err := runTerragruntCommand(t, "terragrunt apply -auto-approve --terragrunt-non-interactive --terragrunt-working-dir "+childPath, &stdout, &stderr)
	require.NoError(t, err)
	logBufferContentsLineByLine(t, stdout, "apply stdout")
	logBufferContentsLineByLine(t, stderr, "apply stderr")

	stdout.Reset()
	stderr.Reset()

	require.NoError(t, runTerragruntCommand(t, "terragrunt output -no-color -json --terragrunt-non-interactive --terragrunt-working-dir "+childPath, &stdout, &stderr))
	outputs := map[string]TerraformOutput{}
	require.NoError(t, json.Unmarshal(stdout.Bytes(), &outputs))
	logBufferContentsLineByLine(t, stdout, "output stdout")
	logBufferContentsLineByLine(t, stderr, "output stderr")

	assert.Equal(t, "value1", outputs["test_output1_from_parent"].Value)
	assert.Equal(t, "map_root1_sub1_value", util.MustWalkTerraformOutput(outputs["test_output_map_map_string_from_parent"].Value, "map_root1", "map_root1_sub1", "value"))
	assert.Nil(t, util.MustWalkTerraformOutput(outputs["test_output_map_map_string_from_parent"].Value, "not_in_state", "abc", "value"))
	assert.Equal(t, "fake-list-data", util.MustWalkTerraformOutput(outputs["test_output_list_string"].Value, "0"))
	assert.Nil(t, util.MustWalkTerraformOutput(outputs["test_output_list_string"].Value, "1"))
}

// Test when mock_outputs_merge_strategy_with_state = "deep" that the existing state is deeply merged into the mocks
// so that the existing state overwrites the mocks. This allows child modules to use new dependency outputs before the
// dependency has been applied
func TestDependencyMockOutputMergeStrategyWithStateDeepMapOnly(t *testing.T) {
	t.Parallel()

	cleanupTerraformFolder(t, TEST_FIXTURE_GET_OUTPUT)
	tmpEnvPath := copyEnvironment(t, TEST_FIXTURE_GET_OUTPUT)
	rootPath := util.JoinPath(tmpEnvPath, TEST_FIXTURE_GET_OUTPUT, "mock-outputs-merge-strategy-with-state", "merge-strategy-with-state-deep-map-only", "live")
	childPath := filepath.Join(rootPath, "child")

	stdout := bytes.Buffer{}
	stderr := bytes.Buffer{}

	err := runTerragruntCommand(t, "terragrunt apply -auto-approve --terragrunt-non-interactive --terragrunt-working-dir "+childPath, &stdout, &stderr)
	require.NoError(t, err)
	logBufferContentsLineByLine(t, stdout, "apply stdout")
	logBufferContentsLineByLine(t, stderr, "apply stderr")

	stdout.Reset()
	stderr.Reset()

	require.NoError(t, runTerragruntCommand(t, "terragrunt output -no-color -json --terragrunt-non-interactive --terragrunt-working-dir "+childPath, &stdout, &stderr))
	outputs := map[string]TerraformOutput{}
	require.NoError(t, json.Unmarshal(stdout.Bytes(), &outputs))
	logBufferContentsLineByLine(t, stdout, "output stdout")
	logBufferContentsLineByLine(t, stderr, "output stderr")

	assert.Equal(t, "value1", outputs["test_output1_from_parent"].Value)
	assert.Equal(t, "fake-abc", outputs["test_output2_from_parent"].Value)
	assert.Equal(t, "map_root1_sub1_value", util.MustWalkTerraformOutput(outputs["test_output_map_map_string_from_parent"].Value, "map_root1", "map_root1_sub1", "value"))
	assert.Equal(t, "fake-abc", util.MustWalkTerraformOutput(outputs["test_output_map_map_string_from_parent"].Value, "not_in_state", "abc", "value"))
	assert.Equal(t, "a", util.MustWalkTerraformOutput(outputs["test_output_list_string"].Value, "0"))
	assert.Nil(t, util.MustWalkTerraformOutput(outputs["test_output_list_string"].Value, "1"))
}

// Test that when you have a mock_output on a dependency, the dependency will use the mock as the output instead
// of erroring out when running an allowed command.
func TestDependencyMockOutputRestricted(t *testing.T) {
	t.Parallel()

	cleanupTerraformFolder(t, TEST_FIXTURE_GET_OUTPUT)
	tmpEnvPath := copyEnvironment(t, TEST_FIXTURE_GET_OUTPUT)
	rootPath := filepath.Join(tmpEnvPath, TEST_FIXTURE_GET_OUTPUT, "mock-outputs")
	dependent2Path := filepath.Join(rootPath, "dependent2")

	showStdout := bytes.Buffer{}
	showStderr := bytes.Buffer{}

	err := runTerragruntCommand(t, "terragrunt apply -auto-approve --terragrunt-non-interactive --terragrunt-working-dir "+dependent2Path, &showStdout, &showStderr)
	require.Error(t, err)
	// Verify that we fail because the dependency is not applied yet
	assert.Contains(t, err.Error(), "has not been applied yet")

	logBufferContentsLineByLine(t, showStdout, "show stdout")
	logBufferContentsLineByLine(t, showStderr, "show stderr")

	// Verify we can run when using one of the allowed commands
	showStdout.Reset()
	showStderr.Reset()
	err = runTerragruntCommand(t, "terragrunt validate --terragrunt-non-interactive --terragrunt-working-dir "+dependent2Path, &showStdout, &showStderr)
	require.NoError(t, err)

	logBufferContentsLineByLine(t, showStdout, "show stdout")
	logBufferContentsLineByLine(t, showStderr, "show stderr")

	// Verify that validate-all works as well.
	showStdout.Reset()
	showStderr.Reset()
	err = runTerragruntCommand(t, "terragrunt validate-all --terragrunt-non-interactive --terragrunt-working-dir "+dependent2Path, &showStdout, &showStderr)
	require.NoError(t, err)

	logBufferContentsLineByLine(t, showStdout, "show stdout")
	logBufferContentsLineByLine(t, showStderr, "show stderr")

	showStdout.Reset()
	showStderr.Reset()
	err = runTerragruntCommand(t, "terragrunt validate-all --terragrunt-non-interactive --terragrunt-working-dir "+rootPath, &showStdout, &showStderr)
	require.NoError(t, err)

	logBufferContentsLineByLine(t, showStdout, "show stdout")
	logBufferContentsLineByLine(t, showStderr, "show stderr")
}

func TestDependencyOutputTypeConversion(t *testing.T) {
	t.Parallel()

	cleanupTerraformFolder(t, TEST_FIXTURE_GET_OUTPUT)
	cleanupTerraformFolder(t, TEST_FIXTURE_INPUTS)
	tmpEnvPath := copyEnvironment(t, ".")

	inputsPath := util.JoinPath(tmpEnvPath, TEST_FIXTURE_INPUTS)
	rootPath := util.JoinPath(tmpEnvPath, TEST_FIXTURE_GET_OUTPUT, "type-conversion")

	// First apply the inputs module
	runTerragrunt(t, "terragrunt apply -auto-approve --terragrunt-non-interactive --terragrunt-working-dir "+inputsPath)

	// Then apply the outputs module
	showStdout := bytes.Buffer{}
	showStderr := bytes.Buffer{}
	require.NoError(
		t,
		runTerragruntCommand(t, "terragrunt apply -auto-approve --terragrunt-non-interactive --terragrunt-working-dir "+rootPath, &showStdout, &showStderr),
	)

	logBufferContentsLineByLine(t, showStdout, "show stdout")
	logBufferContentsLineByLine(t, showStderr, "show stderr")

	// Now check the outputs to make sure they are as expected
	stdout := bytes.Buffer{}
	stderr := bytes.Buffer{}

	require.NoError(
		t,
		runTerragruntCommand(t, "terragrunt output -no-color -json --terragrunt-non-interactive --terragrunt-working-dir "+rootPath, &stdout, &stderr),
	)

	outputs := map[string]TerraformOutput{}
	require.NoError(t, json.Unmarshal(stdout.Bytes(), &outputs))

	assert.Equal(t, true, outputs["bool"].Value)
	assert.Equal(t, []interface{}{true, false}, outputs["list_bool"].Value)
	assert.Equal(t, []interface{}{1.0, 2.0, 3.0}, outputs["list_number"].Value)
	assert.Equal(t, []interface{}{"a", "b", "c"}, outputs["list_string"].Value)
	assert.Equal(t, map[string]interface{}{"foo": true, "bar": false, "baz": true}, outputs["map_bool"].Value)
	assert.Equal(t, map[string]interface{}{"foo": 42.0, "bar": 12345.0}, outputs["map_number"].Value)
	assert.Equal(t, map[string]interface{}{"foo": "bar"}, outputs["map_string"].Value)
	assert.InEpsilon(t, 42.0, outputs["number"].Value.(float64), 0.0000001)
	assert.Equal(t, map[string]interface{}{"list": []interface{}{1.0, 2.0, 3.0}, "map": map[string]interface{}{"foo": "bar"}, "num": 42.0, "str": "string"}, outputs["object"].Value)
	assert.Equal(t, "string", outputs["string"].Value)
	assert.Equal(t, "default", outputs["from_env"].Value)
}

// Regression testing for https://github.com/gruntwork-io/terragrunt/issues/1102: Ordering keys from
// maps to avoid random placements when terraform file is generated.
func TestOrderedMapOutputRegressions1102(t *testing.T) {
	t.Parallel()
	generateTestCase := filepath.Join(TEST_FIXTURE_GET_OUTPUT, "regression-1102")

	cleanupTerraformFolder(t, generateTestCase)
	cleanupTerragruntFolder(t, generateTestCase)

	stdout := bytes.Buffer{}
	stderr := bytes.Buffer{}
	command := "terragrunt apply --terragrunt-non-interactive --terragrunt-working-dir " + generateTestCase
	path := filepath.Join(generateTestCase, "backend.tf")

	// runs terragrunt for the first time and checks the output "backend.tf" file.
	require.NoError(
		t,
		runTerragruntCommand(t, command, &stdout, &stderr),
	)
	expected, _ := os.ReadFile(path)
	assert.Contains(t, string(expected), "local")

	// runs terragrunt again. All the outputs must be
	// equal to the first run.
	for i := 0; i < 20; i++ {
		require.NoError(
			t,
			runTerragruntCommand(t, command, &stdout, &stderr),
		)
		actual, _ := os.ReadFile(path)
		assert.Equal(t, expected, actual)
	}
}

// Test that we get the expected error message about dependency cycles when there is a cycle in the dependency chain
func TestDependencyOutputCycleHandling(t *testing.T) {
	t.Parallel()

	cleanupTerraformFolder(t, TEST_FIXTURE_GET_OUTPUT)

	tc := []string{
		"aa",
		"aba",
		"abca",
		"abcda",
	}

	for _, tt := range tc {
		// Capture range variable into forloop so that the binding is consistent across runs.
		tt := tt

		t.Run(tt, func(t *testing.T) {
			t.Parallel()

			tmpEnvPath := copyEnvironment(t, TEST_FIXTURE_GET_OUTPUT)
			rootPath := util.JoinPath(tmpEnvPath, TEST_FIXTURE_GET_OUTPUT, "cycle", tt)
			fooPath := util.JoinPath(rootPath, "foo")

			planStdout := bytes.Buffer{}
			planStderr := bytes.Buffer{}
			err := runTerragruntCommand(
				t,
				"terragrunt plan --terragrunt-non-interactive --terragrunt-working-dir "+fooPath,
				&planStdout,
				&planStderr,
			)
			logBufferContentsLineByLine(t, planStdout, "plan stdout")
			logBufferContentsLineByLine(t, planStderr, "plan stderr")
			require.Error(t, err)
			assert.True(t, strings.Contains(err.Error(), "Found a dependency cycle between modules"))
		})
	}
}

// Regression testing for https://github.com/gruntwork-io/terragrunt/issues/854: Referencing a dependency that is a
// subdirectory of the current config, which includes an `include` block has problems resolving the correct relative
// path.
func TestDependencyOutputRegression854(t *testing.T) {
	t.Parallel()

	cleanupTerraformFolder(t, TEST_FIXTURE_GET_OUTPUT)
	tmpEnvPath := copyEnvironment(t, TEST_FIXTURE_GET_OUTPUT)
	rootPath := util.JoinPath(tmpEnvPath, TEST_FIXTURE_GET_OUTPUT, "regression-854", "root")

	stdout := bytes.Buffer{}
	stderr := bytes.Buffer{}
	err := runTerragruntCommand(
		t,
		"terragrunt apply-all --terragrunt-non-interactive --terragrunt-working-dir "+rootPath,
		&stdout,
		&stderr,
	)
	logBufferContentsLineByLine(t, stdout, "stdout")
	logBufferContentsLineByLine(t, stderr, "stderr")
	require.NoError(t, err)
}

// Regression testing for https://github.com/gruntwork-io/terragrunt/issues/906
func TestDependencyOutputSameOutputConcurrencyRegression(t *testing.T) {
	t.Parallel()

	// Use func to isolate each test run to a single s3 bucket that is deleted. We run the test multiple times
	// because the underlying error we are trying to test against is nondeterministic, and thus may not always work
	// the first time.
	tt := func() {
		cleanupTerraformFolder(t, TEST_FIXTURE_GET_OUTPUT)
		tmpEnvPath := copyEnvironment(t, TEST_FIXTURE_GET_OUTPUT)
		rootPath := util.JoinPath(tmpEnvPath, TEST_FIXTURE_GET_OUTPUT, "regression-906")

		// Make sure to fill in the s3 bucket to the config. Also ensure the bucket is deleted before the next for
		// loop call.
		s3BucketName := fmt.Sprintf("terragrunt-test-bucket-%s%s", strings.ToLower(uniqueId()), strings.ToLower(uniqueId()))
		defer deleteS3BucketWithRetry(t, TERRAFORM_REMOTE_STATE_S3_REGION, s3BucketName)
		commonDepConfigPath := util.JoinPath(rootPath, "common-dep", "terragrunt.hcl")
		copyTerragruntConfigAndFillPlaceholders(t, commonDepConfigPath, commonDepConfigPath, s3BucketName, "not-used", "not-used")

		stdout := bytes.Buffer{}
		stderr := bytes.Buffer{}
		err := runTerragruntCommand(
			t,
			"terragrunt apply-all --terragrunt-source-update --terragrunt-non-interactive --terragrunt-working-dir "+rootPath,
			&stdout,
			&stderr,
		)
		logBufferContentsLineByLine(t, stdout, "stdout")
		logBufferContentsLineByLine(t, stderr, "stderr")
		require.NoError(t, err)
	}

	for i := 0; i < 3; i++ {
		tt()
		// We need to bust the output cache that stores the dependency outputs so that the second run pulls the outputs.
		// This is only a problem during testing, where the process is shared across terragrunt runs.
		config.ClearOutputCache()
	}
}

// Regression testing for bug where terragrunt output runs on dependency blocks are done in the terragrunt-cache for the
// child, not the parent.
func TestDependencyOutputCachePathBug(t *testing.T) {
	t.Parallel()

	cleanupTerraformFolder(t, TEST_FIXTURE_GET_OUTPUT)
	tmpEnvPath := copyEnvironment(t, TEST_FIXTURE_GET_OUTPUT)
	rootPath := util.JoinPath(tmpEnvPath, TEST_FIXTURE_GET_OUTPUT, "localstate", "live")

	stdout := bytes.Buffer{}
	stderr := bytes.Buffer{}
	err := runTerragruntCommand(
		t,
		"terragrunt apply-all --terragrunt-non-interactive --terragrunt-working-dir "+rootPath,
		&stdout,
		&stderr,
	)
	logBufferContentsLineByLine(t, stdout, "stdout")
	logBufferContentsLineByLine(t, stderr, "stderr")
	require.NoError(t, err)
}

func TestDependencyOutputWithTerragruntSource(t *testing.T) {
	t.Parallel()

	cleanupTerraformFolder(t, TEST_FIXTURE_GET_OUTPUT)
	tmpEnvPath := copyEnvironment(t, TEST_FIXTURE_GET_OUTPUT)
	rootPath := util.JoinPath(tmpEnvPath, TEST_FIXTURE_GET_OUTPUT, "regression-1124", "live")
	modulePath := util.JoinPath(tmpEnvPath, TEST_FIXTURE_GET_OUTPUT, "regression-1124", "modules")

	stdout := bytes.Buffer{}
	stderr := bytes.Buffer{}
	err := runTerragruntCommand(
		t,
		fmt.Sprintf("terragrunt apply-all --terragrunt-non-interactive --terragrunt-working-dir %s --terragrunt-source %s", rootPath, modulePath),
		&stdout,
		&stderr,
	)
	logBufferContentsLineByLine(t, stdout, "stdout")
	logBufferContentsLineByLine(t, stderr, "stderr")
	require.NoError(t, err)
}

func TestDependencyOutputWithHooks(t *testing.T) {
	t.Parallel()

	cleanupTerraformFolder(t, TEST_FIXTURE_GET_OUTPUT)
	tmpEnvPath := copyEnvironment(t, TEST_FIXTURE_GET_OUTPUT)
	rootPath := util.JoinPath(tmpEnvPath, TEST_FIXTURE_GET_OUTPUT, "regression-1273")
	depPathFileOut := util.JoinPath(rootPath, "dep", "file.out")
	mainPath := util.JoinPath(rootPath, "main")
	mainPathFileOut := util.JoinPath(mainPath, "file.out")

	runTerragrunt(t, "terragrunt apply-all --terragrunt-non-interactive --terragrunt-working-dir "+rootPath)
	// We need to bust the output cache that stores the dependency outputs so that the second run pulls the outputs.
	// This is only a problem during testing, where the process is shared across terragrunt runs.
	config.ClearOutputCache()

	// The file should exist in the first run.
	assert.True(t, util.FileExists(depPathFileOut))
	assert.False(t, util.FileExists(mainPathFileOut))

	// Now delete file and run just main again. It should NOT create file.out.
	require.NoError(t, os.Remove(depPathFileOut))
	runTerragrunt(t, "terragrunt plan --terragrunt-non-interactive --terragrunt-working-dir "+mainPath)
	assert.False(t, util.FileExists(depPathFileOut))
	assert.False(t, util.FileExists(mainPathFileOut))
}

func TestDeepDependencyOutputWithMock(t *testing.T) {
	// Test that the terraform command flows through for mock output retrieval to deeper dependencies. Previously the
	// terraform command was being overwritten, so by the time the deep dependency retrieval runs, it was replaced with
	// "output" instead of the original one.

	t.Parallel()

	cleanupTerraformFolder(t, TEST_FIXTURE_GET_OUTPUT)
	tmpEnvPath := copyEnvironment(t, TEST_FIXTURE_GET_OUTPUT)
	rootPath := filepath.Join(tmpEnvPath, TEST_FIXTURE_GET_OUTPUT, "nested-mocks", "live")

	// Since we haven't applied anything, this should only succeed if mock outputs are used.
	runTerragrunt(t, "terragrunt validate --terragrunt-non-interactive --terragrunt-working-dir "+rootPath)
}

func TestAWSGetCallerIdentityFunctions(t *testing.T) {
	t.Parallel()

	cleanupTerraformFolder(t, TEST_FIXTURE_AWS_GET_CALLER_IDENTITY)
	tmpEnvPath := copyEnvironment(t, TEST_FIXTURE_AWS_GET_CALLER_IDENTITY)
	rootPath := util.JoinPath(tmpEnvPath, TEST_FIXTURE_AWS_GET_CALLER_IDENTITY)

	runTerragrunt(t, "terragrunt apply-all --terragrunt-non-interactive --terragrunt-working-dir "+rootPath)

	// verify expected outputs are not empty
	stdout := bytes.Buffer{}
	stderr := bytes.Buffer{}

	require.NoError(
		t,
		runTerragruntCommand(t, "terragrunt output -no-color -json --terragrunt-non-interactive --terragrunt-working-dir "+rootPath, &stdout, &stderr),
	)

	// Get values from STS
	sess, err := session.NewSession()
	if err != nil {
		t.Fatalf("Error while creating AWS session: %v", err)
	}

	identity, err := sts.New(sess).GetCallerIdentity(nil)
	if err != nil {
		t.Fatalf("Error while getting AWS caller identity: %v", err)
	}

	outputs := map[string]TerraformOutput{}
	require.NoError(t, json.Unmarshal(stdout.Bytes(), &outputs))
	assert.Equal(t, outputs["account"].Value, *identity.Account)
	assert.Equal(t, outputs["arn"].Value, *identity.Arn)
	assert.Equal(t, outputs["user_id"].Value, *identity.UserId)
}

func TestGetRepoRoot(t *testing.T) {
	t.Parallel()

	cleanupTerraformFolder(t, TEST_FIXTURE_GET_REPO_ROOT)
	tmpEnvPath, _ := filepath.EvalSymlinks(copyEnvironment(t, TEST_FIXTURE_GET_REPO_ROOT))
	rootPath := util.JoinPath(tmpEnvPath, TEST_FIXTURE_GET_REPO_ROOT)

	output, err := exec.Command("git", "init", rootPath).CombinedOutput()
	if err != nil {
		t.Fatalf("Error initializing git repo: %v\n%s", err, string(output))
	}
	runTerragrunt(t, "terragrunt apply-all --terragrunt-non-interactive --terragrunt-working-dir "+rootPath)

	// verify expected outputs are not empty
	stdout := bytes.Buffer{}
	stderr := bytes.Buffer{}

	require.NoError(
		t,
		runTerragruntCommand(t, "terragrunt output -no-color -json --terragrunt-non-interactive --terragrunt-working-dir "+rootPath, &stdout, &stderr),
	)

	outputs := map[string]TerraformOutput{}

	require.NoError(t, json.Unmarshal(stdout.Bytes(), &outputs))

	repoRoot, ok := outputs["repo_root"]

	assert.True(t, ok)
	assert.Regexp(t, "/tmp/terragrunt-.*/fixture-get-repo-root", repoRoot.Value)
}

func TestGetWorkingDirBuiltInFunc(t *testing.T) {
	t.Parallel()

	cleanupTerraformFolder(t, TEST_FIXTURE_GET_WORKING_DIR)
	tmpEnvPath, _ := filepath.EvalSymlinks(copyEnvironment(t, TEST_FIXTURE_GET_WORKING_DIR))
	rootPath := util.JoinPath(tmpEnvPath, TEST_FIXTURE_GET_WORKING_DIR)

	output, err := exec.Command("git", "init", rootPath).CombinedOutput()
	if err != nil {
		t.Fatalf("Error initializing git repo: %v\n%s", err, string(output))
	}
	runTerragrunt(t, "terragrunt apply-all --terragrunt-non-interactive --terragrunt-working-dir "+rootPath)

	// verify expected outputs are not empty
	stdout := bytes.Buffer{}
	stderr := bytes.Buffer{}

	require.NoError(
		t,
		runTerragruntCommand(t, "terragrunt output -no-color -json --terragrunt-non-interactive --terragrunt-working-dir "+rootPath, &stdout, &stderr),
	)

	outputs := map[string]TerraformOutput{}

	require.NoError(t, json.Unmarshal(stdout.Bytes(), &outputs))

	workingDir, ok := outputs["working_dir"]

	expectedWorkingDir := filepath.Join(rootPath, util.TerragruntCacheDir)
	curWalkStep := 0

	err = filepath.Walk(expectedWorkingDir,
		func(path string, info os.FileInfo, err error) error {
			if err != nil || !info.IsDir() {
				return err
			}

			expectedWorkingDir = path

			if curWalkStep == 2 {
				return filepath.SkipDir
			}
			curWalkStep++

			return nil
		})
	require.NoError(t, err)

	assert.True(t, ok)
	assert.Equal(t, expectedWorkingDir, workingDir.Value)
}

func TestPathRelativeFromInclude(t *testing.T) {
	t.Parallel()

	cleanupTerraformFolder(t, TEST_FIXTURE_PATH_RELATIVE_FROM_INCLUDE)
	tmpEnvPath, _ := filepath.EvalSymlinks(copyEnvironment(t, TEST_FIXTURE_PATH_RELATIVE_FROM_INCLUDE))
	rootPath := util.JoinPath(tmpEnvPath, TEST_FIXTURE_PATH_RELATIVE_FROM_INCLUDE, "lives/dev")
	basePath := util.JoinPath(rootPath, "base")
	clusterPath := util.JoinPath(rootPath, "cluster")

	output, err := exec.Command("git", "init", tmpEnvPath).CombinedOutput()
	if err != nil {
		t.Fatalf("Error initializing git repo: %v\n%s", err, string(output))
	}

	runTerragrunt(t, "terragrunt run-all apply -auto-approve --terragrunt-non-interactive --terragrunt-working-dir "+rootPath)

	// verify expected outputs are not empty
	stdout := bytes.Buffer{}
	stderr := bytes.Buffer{}

	err = runTerragruntCommand(t, "terragrunt output -no-color -json --terragrunt-non-interactive --terragrunt-working-dir "+clusterPath, &stdout, &stderr)
	require.NoError(t, err)

	outputs := map[string]TerraformOutput{}
	require.NoError(t, json.Unmarshal(stdout.Bytes(), &outputs))

	val, hasVal := outputs["some_output"]
	assert.True(t, hasVal)
	assert.Equal(t, "something else", val.Value)

	// try to destroy module and check if warning is printed in output, also test `get_parent_terragrunt_dir()` func in the parent terragrunt config.
	stdout = bytes.Buffer{}
	stderr = bytes.Buffer{}

	err = runTerragruntCommand(t, "terragrunt destroy -auto-approve --terragrunt-non-interactive --terragrunt-working-dir "+basePath, &stdout, &stderr)
	require.NoError(t, err)

	assert.Contains(t, stderr.String(), "Detected dependent modules:\n"+clusterPath)
}

func TestGetPathFromRepoRoot(t *testing.T) {
	t.Parallel()

	cleanupTerraformFolder(t, TEST_FIXTURE_GET_PATH_FROM_REPO_ROOT)
	tmpEnvPath, _ := filepath.EvalSymlinks(copyEnvironment(t, TEST_FIXTURE_GET_PATH_FROM_REPO_ROOT))
	rootPath := util.JoinPath(tmpEnvPath, TEST_FIXTURE_GET_PATH_FROM_REPO_ROOT)

	output, err := exec.Command("git", "init", tmpEnvPath).CombinedOutput()
	if err != nil {
		t.Fatalf("Error initializing git repo: %v\n%s", err, string(output))
	}

	runTerragrunt(t, "terragrunt apply-all --terragrunt-non-interactive --terragrunt-working-dir "+rootPath)

	// verify expected outputs are not empty
	stdout := bytes.Buffer{}
	stderr := bytes.Buffer{}

	require.NoError(
		t,
		runTerragruntCommand(t, "terragrunt output -no-color -json --terragrunt-non-interactive --terragrunt-working-dir "+rootPath, &stdout, &stderr),
	)

	outputs := map[string]TerraformOutput{}

	require.NoError(t, json.Unmarshal(stdout.Bytes(), &outputs))

	pathFromRoot, hasPathFromRoot := outputs["path_from_root"]

	assert.True(t, hasPathFromRoot)
	assert.Equal(t, TEST_FIXTURE_GET_PATH_FROM_REPO_ROOT, pathFromRoot.Value)
}

func TestGetPathToRepoRoot(t *testing.T) {
	t.Parallel()

	tmpEnvPath, _ := filepath.EvalSymlinks(copyEnvironment(t, TEST_FIXTURE_GET_PATH_TO_REPO_ROOT))
	rootPath := util.JoinPath(tmpEnvPath, TEST_FIXTURE_GET_PATH_TO_REPO_ROOT)
	cleanupTerraformFolder(t, rootPath)

	output, err := exec.Command("git", "init", tmpEnvPath).CombinedOutput()
	if err != nil {
		t.Fatalf("Error initializing git repo: %v\n%s", err, string(output))
	}
	runTerragrunt(t, "terragrunt apply-all --terragrunt-non-interactive --terragrunt-working-dir "+rootPath)

	// verify expected outputs are not empty
	stdout := bytes.Buffer{}
	stderr := bytes.Buffer{}

	require.NoError(
		t,
		runTerragruntCommand(t, "terragrunt output -no-color -json --terragrunt-non-interactive --terragrunt-working-dir "+rootPath, &stdout, &stderr),
	)

	outputs := map[string]TerraformOutput{}

	require.NoError(t, json.Unmarshal(stdout.Bytes(), &outputs))

	expectedToRoot, err := filepath.Rel(rootPath, tmpEnvPath)
	require.NoError(t, err)

	for name, expected := range map[string]string{
		"path_to_root":    expectedToRoot,
		"path_to_modules": filepath.Join(expectedToRoot, "modules"),
	} {
		value, hasValue := outputs[name]

		assert.True(t, hasValue)
		assert.Equal(t, expected, value.Value)
	}
}

func TestGetPlatform(t *testing.T) {
	t.Parallel()

	cleanupTerraformFolder(t, TEST_FIXTURE_GET_PLATFORM)
	tmpEnvPath := copyEnvironment(t, TEST_FIXTURE_GET_PLATFORM)
	rootPath := util.JoinPath(tmpEnvPath, TEST_FIXTURE_GET_PLATFORM)

	runTerragrunt(t, "terragrunt apply-all --terragrunt-non-interactive --terragrunt-working-dir "+rootPath)

	// verify expected outputs are not empty
	stdout := bytes.Buffer{}
	stderr := bytes.Buffer{}

	require.NoError(
		t,
		runTerragruntCommand(t, "terragrunt output -no-color -json --terragrunt-non-interactive --terragrunt-working-dir "+rootPath, &stdout, &stderr),
	)

	outputs := map[string]TerraformOutput{}

	require.NoError(t, json.Unmarshal(stdout.Bytes(), &outputs))
	platform, hasPlatform := outputs["platform"]
	assert.True(t, hasPlatform)
	assert.Equal(t, runtime.GOOS, platform.Value)
}

func TestDataDir(t *testing.T) {
	// Cannot be run in parallel with other tests as it modifies process' environment.

	cleanupTerraformFolder(t, TEST_FIXTURE_DIRS_PATH)
	tmpEnvPath := copyEnvironment(t, TEST_FIXTURE_DIRS_PATH)
	rootPath := util.JoinPath(tmpEnvPath, TEST_FIXTURE_DIRS_PATH)

	t.Setenv("TF_DATA_DIR", util.JoinPath(tmpEnvPath, "data_dir"))

	var (
		stdout bytes.Buffer
		stderr bytes.Buffer
	)

	err := runTerragruntCommand(t, "terragrunt plan --terragrunt-non-interactive --terragrunt-working-dir "+rootPath, &stdout, &stderr)
	require.NoError(t, err)
	assert.Contains(t, stdout.String(), "Initializing provider plugins")

	stdout = bytes.Buffer{}
	stderr = bytes.Buffer{}

	err = runTerragruntCommand(t, "terragrunt plan --terragrunt-non-interactive --terragrunt-working-dir "+rootPath, &stdout, &stderr)
	require.NoError(t, err)
	assert.NotContains(t, stdout.String(), "Initializing provider plugins")
}

func TestReadTerragruntConfigWithDependency(t *testing.T) {
	t.Parallel()

	cleanupTerraformFolder(t, TEST_FIXTURE_READ_CONFIG)
	cleanupTerraformFolder(t, TEST_FIXTURE_INPUTS)
	tmpEnvPath := copyEnvironment(t, ".")

	inputsPath := util.JoinPath(tmpEnvPath, TEST_FIXTURE_INPUTS)
	rootPath := util.JoinPath(tmpEnvPath, TEST_FIXTURE_READ_CONFIG, "with_dependency")

	// First apply the inputs module
	runTerragrunt(t, "terragrunt apply -auto-approve --terragrunt-non-interactive --terragrunt-working-dir "+inputsPath)

	// Then apply the read config module
	showStdout := bytes.Buffer{}
	showStderr := bytes.Buffer{}
	require.NoError(
		t,
		runTerragruntCommand(t, "terragrunt apply -auto-approve --terragrunt-non-interactive --terragrunt-working-dir "+rootPath, &showStdout, &showStderr),
	)

	logBufferContentsLineByLine(t, showStdout, "show stdout")
	logBufferContentsLineByLine(t, showStderr, "show stderr")

	// Now check the outputs to make sure they are as expected
	stdout := bytes.Buffer{}
	stderr := bytes.Buffer{}

	require.NoError(
		t,
		runTerragruntCommand(t, "terragrunt output -no-color -json --terragrunt-non-interactive --terragrunt-working-dir "+rootPath, &stdout, &stderr),
	)

	outputs := map[string]TerraformOutput{}
	require.NoError(t, json.Unmarshal(stdout.Bytes(), &outputs))

	assert.Equal(t, true, outputs["bool"].Value)
	assert.Equal(t, []interface{}{true, false}, outputs["list_bool"].Value)
	assert.Equal(t, []interface{}{1.0, 2.0, 3.0}, outputs["list_number"].Value)
	assert.Equal(t, []interface{}{"a", "b", "c"}, outputs["list_string"].Value)
	assert.Equal(t, map[string]interface{}{"foo": true, "bar": false, "baz": true}, outputs["map_bool"].Value)
	assert.Equal(t, map[string]interface{}{"foo": 42.0, "bar": 12345.0}, outputs["map_number"].Value)
	assert.Equal(t, map[string]interface{}{"foo": "bar"}, outputs["map_string"].Value)
	assert.InEpsilon(t, 42.0, outputs["number"].Value.(float64), 0.0000001)
	assert.Equal(t, map[string]interface{}{"list": []interface{}{1.0, 2.0, 3.0}, "map": map[string]interface{}{"foo": "bar"}, "num": 42.0, "str": "string"}, outputs["object"].Value)
	assert.Equal(t, "string", outputs["string"].Value)
	assert.Equal(t, "default", outputs["from_env"].Value)
}

func TestReadTerragruntConfigFromDependency(t *testing.T) {
	t.Parallel()

	cleanupTerraformFolder(t, TEST_FIXTURE_READ_CONFIG)
	tmpEnvPath := copyEnvironment(t, ".")
	rootPath := util.JoinPath(tmpEnvPath, TEST_FIXTURE_READ_CONFIG, "from_dependency")

	showStdout := bytes.Buffer{}
	showStderr := bytes.Buffer{}
	require.NoError(
		t,
		runTerragruntCommand(t, "terragrunt apply-all --terragrunt-non-interactive --terragrunt-working-dir "+rootPath, &showStdout, &showStderr),
	)

	logBufferContentsLineByLine(t, showStdout, "show stdout")
	logBufferContentsLineByLine(t, showStderr, "show stderr")

	// Now check the outputs to make sure they are as expected
	stdout := bytes.Buffer{}
	stderr := bytes.Buffer{}

	require.NoError(
		t,
		runTerragruntCommand(t, "terragrunt output -no-color -json --terragrunt-non-interactive --terragrunt-working-dir "+rootPath, &stdout, &stderr),
	)

	outputs := map[string]TerraformOutput{}
	require.NoError(t, json.Unmarshal(stdout.Bytes(), &outputs))

	assert.Equal(t, "hello world", outputs["bar"].Value)
}

func TestReadTerragruntConfigWithDefault(t *testing.T) {
	t.Parallel()

	cleanupTerraformFolder(t, TEST_FIXTURE_READ_CONFIG)
	rootPath := util.JoinPath(TEST_FIXTURE_READ_CONFIG, "with_default")

	runTerragrunt(t, "terragrunt apply -auto-approve --terragrunt-non-interactive --terragrunt-working-dir "+rootPath)

	// check the outputs to make sure they are as expected
	stdout := bytes.Buffer{}
	stderr := bytes.Buffer{}

	require.NoError(
		t,
		runTerragruntCommand(t, "terragrunt output -no-color -json --terragrunt-non-interactive --terragrunt-working-dir "+rootPath, &stdout, &stderr),
	)

	outputs := map[string]TerraformOutput{}
	require.NoError(t, json.Unmarshal(stdout.Bytes(), &outputs))

	assert.Equal(t, "default value", outputs["data"].Value)
}

func TestReadTerragruntConfigWithOriginalTerragruntDir(t *testing.T) {
	t.Parallel()

	cleanupTerraformFolder(t, TEST_FIXTURE_READ_CONFIG)
	rootPath := util.JoinPath(TEST_FIXTURE_READ_CONFIG, "with_original_terragrunt_dir")

	rootPathAbs, err := filepath.Abs(rootPath)
	require.NoError(t, err)
	fooPathAbs := filepath.Join(rootPathAbs, "foo")
	depPathAbs := filepath.Join(rootPathAbs, "dep")

	// Run apply on the dependency module and make sure we get the outputs we expect
	runTerragrunt(t, "terragrunt apply -auto-approve --terragrunt-non-interactive --terragrunt-working-dir "+depPathAbs)

	depStdout := bytes.Buffer{}
	depStderr := bytes.Buffer{}

	require.NoError(
		t,
		runTerragruntCommand(t, "terragrunt output -no-color -json --terragrunt-non-interactive --terragrunt-working-dir "+depPathAbs, &depStdout, &depStderr),
	)

	depOutputs := map[string]TerraformOutput{}
	require.NoError(t, json.Unmarshal(depStdout.Bytes(), &depOutputs))

	assert.Equal(t, depPathAbs, depOutputs["terragrunt_dir"].Value)
	assert.Equal(t, depPathAbs, depOutputs["original_terragrunt_dir"].Value)
	assert.Equal(t, fooPathAbs, depOutputs["bar_terragrunt_dir"].Value)
	assert.Equal(t, depPathAbs, depOutputs["bar_original_terragrunt_dir"].Value)

	// Run apply on the root module and make sure we get the expected outputs
	runTerragrunt(t, "terragrunt apply -auto-approve --terragrunt-non-interactive --terragrunt-working-dir "+rootPath)

	rootStdout := bytes.Buffer{}
	rootStderr := bytes.Buffer{}

	require.NoError(
		t,
		runTerragruntCommand(t, "terragrunt output -no-color -json --terragrunt-non-interactive --terragrunt-working-dir "+rootPath, &rootStdout, &rootStderr),
	)

	rootOutputs := map[string]TerraformOutput{}
	require.NoError(t, json.Unmarshal(rootStdout.Bytes(), &rootOutputs))

	assert.Equal(t, fooPathAbs, rootOutputs["terragrunt_dir"].Value)
	assert.Equal(t, rootPathAbs, rootOutputs["original_terragrunt_dir"].Value)
	assert.Equal(t, depPathAbs, rootOutputs["dep_terragrunt_dir"].Value)
	assert.Equal(t, depPathAbs, rootOutputs["dep_original_terragrunt_dir"].Value)
	assert.Equal(t, fooPathAbs, rootOutputs["dep_bar_terragrunt_dir"].Value)
	assert.Equal(t, depPathAbs, rootOutputs["dep_bar_original_terragrunt_dir"].Value)

	// Run 'run-all apply' and make sure all the outputs are identical in the root module and the dependency module
	runTerragrunt(t, "terragrunt run-all apply -auto-approve --terragrunt-non-interactive --terragrunt-working-dir "+rootPath)

	runAllRootStdout := bytes.Buffer{}
	runAllRootStderr := bytes.Buffer{}

	require.NoError(
		t,
		runTerragruntCommand(t, "terragrunt output -no-color -json --terragrunt-non-interactive --terragrunt-working-dir "+rootPath, &runAllRootStdout, &runAllRootStderr),
	)

	runAllRootOutputs := map[string]TerraformOutput{}
	require.NoError(t, json.Unmarshal(runAllRootStdout.Bytes(), &runAllRootOutputs))

	runAllDepStdout := bytes.Buffer{}
	runAllDepStderr := bytes.Buffer{}

	require.NoError(
		t,
		runTerragruntCommand(t, "terragrunt output -no-color -json --terragrunt-non-interactive --terragrunt-working-dir "+depPathAbs, &runAllDepStdout, &runAllDepStderr),
	)

	runAllDepOutputs := map[string]TerraformOutput{}
	require.NoError(t, json.Unmarshal(runAllDepStdout.Bytes(), &runAllDepOutputs))

	assert.Equal(t, fooPathAbs, runAllRootOutputs["terragrunt_dir"].Value)
	assert.Equal(t, rootPathAbs, runAllRootOutputs["original_terragrunt_dir"].Value)
	assert.Equal(t, depPathAbs, runAllRootOutputs["dep_terragrunt_dir"].Value)
	assert.Equal(t, depPathAbs, runAllRootOutputs["dep_original_terragrunt_dir"].Value)
	assert.Equal(t, fooPathAbs, runAllRootOutputs["dep_bar_terragrunt_dir"].Value)
	assert.Equal(t, depPathAbs, runAllRootOutputs["dep_bar_original_terragrunt_dir"].Value)
	assert.Equal(t, depPathAbs, runAllDepOutputs["terragrunt_dir"].Value)
	assert.Equal(t, depPathAbs, runAllDepOutputs["original_terragrunt_dir"].Value)
	assert.Equal(t, fooPathAbs, runAllDepOutputs["bar_terragrunt_dir"].Value)
	assert.Equal(t, depPathAbs, runAllDepOutputs["bar_original_terragrunt_dir"].Value)
}

func TestReadTerragruntConfigFull(t *testing.T) {
	t.Parallel()

	cleanupTerraformFolder(t, TEST_FIXTURE_READ_CONFIG)
	rootPath := util.JoinPath(TEST_FIXTURE_READ_CONFIG, "full")

	runTerragrunt(t, "terragrunt apply -auto-approve --terragrunt-non-interactive --terragrunt-working-dir "+rootPath)

	// check the outputs to make sure they are as expected
	stdout := bytes.Buffer{}
	stderr := bytes.Buffer{}

	require.NoError(
		t,
		runTerragruntCommand(t, "terragrunt output -no-color -json --terragrunt-non-interactive --terragrunt-working-dir "+rootPath, &stdout, &stderr),
	)

	outputs := map[string]TerraformOutput{}
	require.NoError(t, json.Unmarshal(stdout.Bytes(), &outputs))

	assert.Equal(t, "terragrunt", outputs["terraform_binary"].Value)
	assert.Equal(t, "= 0.12.20", outputs["terraform_version_constraint"].Value)
	assert.Equal(t, "= 0.23.18", outputs["terragrunt_version_constraint"].Value)
	assert.Equal(t, ".terragrunt-cache", outputs["download_dir"].Value)
	assert.Equal(t, "TerragruntIAMRole", outputs["iam_role"].Value)
	assert.Equal(t, "true", outputs["skip"].Value)
	assert.Equal(t, "true", outputs["prevent_destroy"].Value)

	// Simple maps
	localstgOut := map[string]interface{}{}
	require.NoError(t, json.Unmarshal([]byte(outputs["localstg"].Value.(string)), &localstgOut))
	assert.Equal(t, map[string]interface{}{"the_answer": float64(42)}, localstgOut)
	inputsOut := map[string]interface{}{}
	require.NoError(t, json.Unmarshal([]byte(outputs["inputs"].Value.(string)), &inputsOut))
	assert.Equal(t, map[string]interface{}{"doc": "Emmett Brown"}, inputsOut)

	// Complex blocks
	depsOut := map[string]interface{}{}
	require.NoError(t, json.Unmarshal([]byte(outputs["dependencies"].Value.(string)), &depsOut))
	assert.Equal(
		t,
		map[string]interface{}{
			"paths": []interface{}{"../../fixture"},
		},
		depsOut,
	)

	generateOut := map[string]interface{}{}
	require.NoError(t, json.Unmarshal([]byte(outputs["generate"].Value.(string)), &generateOut))
	assert.Equal(
		t,
		map[string]interface{}{
			"provider": map[string]interface{}{
				"path":              "provider.tf",
				"if_exists":         "overwrite_terragrunt",
				"if_disabled":       "skip",
				"comment_prefix":    "# ",
				"disable_signature": false,
				"disable":           false,
				"contents": `provider "aws" {
  region = "us-east-1"
}
`,
			},
		},
		generateOut,
	)
	remoteStateOut := map[string]interface{}{}
	require.NoError(t, json.Unmarshal([]byte(outputs["remote_state"].Value.(string)), &remoteStateOut))
	assert.Equal(
		t,
		map[string]interface{}{
			"backend":                         "local",
			"disable_init":                    false,
			"disable_dependency_optimization": false,
			"generate":                        map[string]interface{}{"path": "backend.tf", "if_exists": "overwrite_terragrunt"},
			"config":                          map[string]interface{}{"path": "foo.tfstate"},
		},
		remoteStateOut,
	)
	terraformOut := map[string]interface{}{}
	require.NoError(t, json.Unmarshal([]byte(outputs["terraformtg"].Value.(string)), &terraformOut))
	assert.Equal(
		t,
		map[string]interface{}{
			"source":                   "./delorean",
			"include_in_copy":          []interface{}{"time_machine.*"},
			"copy_terraform_lock_file": true,
			"extra_arguments": map[string]interface{}{
				"var-files": map[string]interface{}{
					"name":               "var-files",
					"commands":           []interface{}{"apply", "plan"},
					"arguments":          nil,
					"required_var_files": []interface{}{"extra.tfvars"},
					"optional_var_files": []interface{}{"optional.tfvars"},
					"env_vars": map[string]interface{}{
						"TF_VAR_custom_var": "I'm set in extra_arguments env_vars",
					},
				},
			},
			"before_hook": map[string]interface{}{
				"before_hook_1": map[string]interface{}{
					"name":            "before_hook_1",
					"commands":        []interface{}{"apply", "plan"},
					"execute":         []interface{}{"touch", "before.out"},
					"working_dir":     nil,
					"run_on_error":    true,
					"suppress_stdout": nil,
				},
			},
			"after_hook": map[string]interface{}{
				"after_hook_1": map[string]interface{}{
					"name":            "after_hook_1",
					"commands":        []interface{}{"apply", "plan"},
					"execute":         []interface{}{"touch", "after.out"},
					"working_dir":     nil,
					"run_on_error":    true,
					"suppress_stdout": nil,
				},
			},
			"error_hook": map[string]interface{}{},
		},
		terraformOut,
	)
}

func logBufferContentsLineByLine(t *testing.T, out bytes.Buffer, label string) {
	t.Helper()
	t.Logf("[%s] Full contents of %s:", t.Name(), label)
	lines := strings.Split(out.String(), "\n")
	for _, line := range lines {
		t.Logf("[%s] %s", t.Name(), line)
	}
}

func TestTerragruntGenerateBlockSkipRemove(t *testing.T) {
	t.Parallel()

	tmpEnvPath := copyEnvironment(t, TEST_FIXTURE_CODEGEN_PATH)
	generateTestCase := util.JoinPath(tmpEnvPath, TEST_FIXTURE_CODEGEN_PATH, "remove-file", "skip")

	runTerragrunt(t, "terragrunt apply -auto-approve --terragrunt-non-interactive --terragrunt-working-dir "+generateTestCase)
	assert.FileExists(t, filepath.Join(generateTestCase, "backend.tf"))
}

func TestTerragruntGenerateBlockRemove(t *testing.T) {
	t.Parallel()

	tmpEnvPath := copyEnvironment(t, TEST_FIXTURE_CODEGEN_PATH)
	generateTestCase := util.JoinPath(tmpEnvPath, TEST_FIXTURE_CODEGEN_PATH, "remove-file", "remove")

	runTerragrunt(t, "terragrunt apply -auto-approve --terragrunt-non-interactive --terragrunt-working-dir "+generateTestCase)
	assert.NoFileExists(t, filepath.Join(generateTestCase, "backend.tf"))
}

func TestTerragruntGenerateBlockRemoveTerragruntSuccess(t *testing.T) {
	t.Parallel()

	tmpEnvPath := copyEnvironment(t, TEST_FIXTURE_CODEGEN_PATH)
	generateTestCase := util.JoinPath(tmpEnvPath, TEST_FIXTURE_CODEGEN_PATH, "remove-file", "remove_terragrunt")

	runTerragrunt(t, "terragrunt apply -auto-approve --terragrunt-non-interactive --terragrunt-working-dir "+generateTestCase)
	assert.NoFileExists(t, filepath.Join(generateTestCase, "backend.tf"))
}

func TestTerragruntGenerateBlockRemoveTerragruntFail(t *testing.T) {
	t.Parallel()

	tmpEnvPath := copyEnvironment(t, TEST_FIXTURE_CODEGEN_PATH)
	generateTestCase := util.JoinPath(tmpEnvPath, TEST_FIXTURE_CODEGEN_PATH, "remove-file", "remove_terragrunt_error")

	_, _, err := runTerragruntCommandWithOutput(t, "terragrunt apply -auto-approve --terragrunt-non-interactive --terragrunt-working-dir "+generateTestCase)
	require.Error(t, err)

	var generateFileRemoveError codegen.GenerateFileRemoveError
	ok := goErrors.As(err, &generateFileRemoveError)
	assert.True(t, ok)

	assert.FileExists(t, filepath.Join(generateTestCase, "backend.tf"))
}

func TestTerragruntGenerateBlockSkip(t *testing.T) {
	t.Parallel()

	generateTestCase := filepath.Join(TEST_FIXTURE_CODEGEN_PATH, "generate-block", "skip")
	cleanupTerraformFolder(t, generateTestCase)
	cleanupTerragruntFolder(t, generateTestCase)
	runTerragrunt(t, "terragrunt apply -auto-approve --terragrunt-non-interactive --terragrunt-working-dir "+generateTestCase)
	assert.False(t, fileIsInFolder(t, "foo.tfstate", generateTestCase))
}

func TestTerragruntGenerateBlockOverwrite(t *testing.T) {
	t.Parallel()

	generateTestCase := filepath.Join(TEST_FIXTURE_CODEGEN_PATH, "generate-block", "overwrite")
	cleanupTerraformFolder(t, generateTestCase)
	cleanupTerragruntFolder(t, generateTestCase)

	runTerragrunt(t, "terragrunt apply -auto-approve --terragrunt-non-interactive --terragrunt-working-dir "+generateTestCase)
	// If the state file was written as foo.tfstate, that means it overwrote the local backend config.
	assert.True(t, fileIsInFolder(t, "foo.tfstate", generateTestCase))
	assert.False(t, fileIsInFolder(t, "bar.tfstate", generateTestCase))
}

func TestTerragruntGenerateAttr(t *testing.T) {
	t.Parallel()

	generateTestCase := filepath.Join(TEST_FIXTURE_CODEGEN_PATH, "generate-attr")
	cleanupTerraformFolder(t, generateTestCase)
	cleanupTerragruntFolder(t, generateTestCase)

	text := "test-terragrunt-generate-attr-hello-world"

	stdout, _, err := runTerragruntCommandWithOutput(t, fmt.Sprintf("terragrunt apply -auto-approve --terragrunt-non-interactive --terragrunt-working-dir %s -var text=\"%s\"", generateTestCase, text))
	require.NoError(t, err)
	assert.Contains(t, stdout, text)
}

func TestTerragruntGenerateBlockOverwriteTerragruntSuccess(t *testing.T) {
	t.Parallel()

	generateTestCase := filepath.Join(TEST_FIXTURE_CODEGEN_PATH, "generate-block", "overwrite_terragrunt")
	cleanupTerraformFolder(t, generateTestCase)
	cleanupTerragruntFolder(t, generateTestCase)

	runTerragrunt(t, "terragrunt apply -auto-approve --terragrunt-non-interactive --terragrunt-working-dir "+generateTestCase)
	// If the state file was written as foo.tfstate, that means it overwrote the local backend config.
	assert.True(t, fileIsInFolder(t, "foo.tfstate", generateTestCase))
	assert.False(t, fileIsInFolder(t, "bar.tfstate", generateTestCase))
}

func TestTerragruntGenerateBlockOverwriteTerragruntFail(t *testing.T) {
	t.Parallel()

	generateTestCase := filepath.Join(TEST_FIXTURE_CODEGEN_PATH, "generate-block", "overwrite_terragrunt_error")
	cleanupTerraformFolder(t, generateTestCase)
	cleanupTerragruntFolder(t, generateTestCase)

	stdout := bytes.Buffer{}
	stderr := bytes.Buffer{}
	err := runTerragruntCommand(t, "terragrunt apply -auto-approve --terragrunt-non-interactive --terragrunt-working-dir "+generateTestCase, &stdout, &stderr)
	require.Error(t, err)
	var generateFileExistsError codegen.GenerateFileExistsError
	ok := goErrors.As(err, &generateFileExistsError)
	assert.True(t, ok)
}

func TestTerragruntGenerateBlockNestedInherit(t *testing.T) {
	t.Parallel()

	generateTestCase := filepath.Join(TEST_FIXTURE_CODEGEN_PATH, "generate-block", "nested", "child_inherit")
	cleanupTerraformFolder(t, generateTestCase)
	cleanupTerragruntFolder(t, generateTestCase)

	runTerragrunt(t, "terragrunt apply -auto-approve --terragrunt-non-interactive --terragrunt-working-dir "+generateTestCase)
	// If the state file was written as foo.tfstate, that means it inherited the config
	assert.True(t, fileIsInFolder(t, "foo.tfstate", generateTestCase))
	assert.False(t, fileIsInFolder(t, "bar.tfstate", generateTestCase))
	// Also check to make sure the child config generate block was included
	assert.True(t, fileIsInFolder(t, "random_file.txt", generateTestCase))
}

func TestTerragruntGenerateBlockNestedOverwrite(t *testing.T) {
	t.Parallel()

	generateTestCase := filepath.Join(TEST_FIXTURE_CODEGEN_PATH, "generate-block", "nested", "child_overwrite")
	cleanupTerraformFolder(t, generateTestCase)
	cleanupTerragruntFolder(t, generateTestCase)

	runTerragrunt(t, "terragrunt apply -auto-approve --terragrunt-non-interactive --terragrunt-working-dir "+generateTestCase)
	// If the state file was written as bar.tfstate, that means it overwrite the parent config
	assert.False(t, fileIsInFolder(t, "foo.tfstate", generateTestCase))
	assert.True(t, fileIsInFolder(t, "bar.tfstate", generateTestCase))
	// Also check to make sure the child config generate block was included
	assert.True(t, fileIsInFolder(t, "random_file.txt", generateTestCase))
}

func TestTerragruntGenerateBlockDisableSignature(t *testing.T) {
	t.Parallel()

	generateTestCase := filepath.Join(TEST_FIXTURE_CODEGEN_PATH, "generate-block", "disable-signature")
	cleanupTerraformFolder(t, generateTestCase)
	cleanupTerragruntFolder(t, generateTestCase)

	runTerragrunt(t, "terragrunt apply -auto-approve --terragrunt-non-interactive --terragrunt-working-dir "+generateTestCase)

	// Now check the outputs to make sure they are as expected
	stdout := bytes.Buffer{}
	stderr := bytes.Buffer{}

	require.NoError(
		t,
		runTerragruntCommand(t, "terragrunt output -no-color -json --terragrunt-non-interactive --terragrunt-working-dir "+generateTestCase, &stdout, &stderr),
	)

	outputs := map[string]TerraformOutput{}
	require.NoError(t, json.Unmarshal(stdout.Bytes(), &outputs))

	assert.Equal(t, "Hello, World!", outputs["text"].Value)
}

func TestTerragruntGenerateBlockSameNameFail(t *testing.T) {
	t.Parallel()

	generateTestCase := filepath.Join(TEST_FIXTURE_CODEGEN_PATH, "generate-block", "same_name_error")
	cleanupTerraformFolder(t, generateTestCase)
	cleanupTerragruntFolder(t, generateTestCase)

	stdout := bytes.Buffer{}
	stderr := bytes.Buffer{}
	err := runTerragruntCommand(t, "terragrunt init --terragrunt-working-dir "+generateTestCase, &stdout, &stderr)
	require.Error(t, err)
	var parsedError config.DuplicatedGenerateBlocksError
	ok := goErrors.As(err, &parsedError)
	assert.True(t, ok)
	assert.Len(t, parsedError.BlockName, 1)
	assert.Contains(t, parsedError.BlockName, "backend")
}

func TestTerragruntGenerateBlockSameNameIncludeFail(t *testing.T) {
	t.Parallel()

	generateTestCase := filepath.Join(TEST_FIXTURE_CODEGEN_PATH, "generate-block", "same_name_includes_error")
	cleanupTerraformFolder(t, generateTestCase)
	cleanupTerragruntFolder(t, generateTestCase)

	stdout := bytes.Buffer{}
	stderr := bytes.Buffer{}
	err := runTerragruntCommand(t, "terragrunt init --terragrunt-working-dir "+generateTestCase, &stdout, &stderr)
	require.Error(t, err)
	var parsedError config.DuplicatedGenerateBlocksError
	ok := goErrors.As(err, &parsedError)
	assert.True(t, ok)
	assert.Len(t, parsedError.BlockName, 1)
	assert.Contains(t, parsedError.BlockName, "backend")
}

func TestTerragruntGenerateBlockMultipleSameNameFail(t *testing.T) {
	t.Parallel()

	generateTestCase := filepath.Join(TEST_FIXTURE_CODEGEN_PATH, "generate-block", "same_name_pair_error")
	cleanupTerraformFolder(t, generateTestCase)
	cleanupTerragruntFolder(t, generateTestCase)

	stdout := bytes.Buffer{}
	stderr := bytes.Buffer{}
	err := runTerragruntCommand(t, "terragrunt init --terragrunt-working-dir "+generateTestCase, &stdout, &stderr)
	require.Error(t, err)
	var parsedError config.DuplicatedGenerateBlocksError
	ok := goErrors.As(err, &parsedError)
	assert.True(t, ok)
	assert.Len(t, parsedError.BlockName, 2)
	assert.Contains(t, parsedError.BlockName, "backend")
	assert.Contains(t, parsedError.BlockName, "backend2")
}

func TestTerragruntGenerateBlockDisable(t *testing.T) {
	t.Parallel()

	generateTestCase := filepath.Join(TEST_FIXTURE_CODEGEN_PATH, "generate-block", "disable")
	cleanupTerraformFolder(t, generateTestCase)
	cleanupTerragruntFolder(t, generateTestCase)

	stdout := bytes.Buffer{}
	stderr := bytes.Buffer{}
	err := runTerragruntCommand(t, "terragrunt init --terragrunt-working-dir "+generateTestCase, &stdout, &stderr)
	require.NoError(t, err)
	assert.False(t, fileIsInFolder(t, "data.txt", generateTestCase))
}

func TestTerragruntGenerateBlockEnable(t *testing.T) {
	t.Parallel()

	generateTestCase := filepath.Join(TEST_FIXTURE_CODEGEN_PATH, "generate-block", "enable")
	cleanupTerraformFolder(t, generateTestCase)
	cleanupTerragruntFolder(t, generateTestCase)

	stdout := bytes.Buffer{}
	stderr := bytes.Buffer{}
	err := runTerragruntCommand(t, "terragrunt init --terragrunt-working-dir "+generateTestCase, &stdout, &stderr)
	require.NoError(t, err)
	assert.True(t, fileIsInFolder(t, "data.txt", generateTestCase))
}

func TestTerragruntRemoteStateCodegenGeneratesBackendBlock(t *testing.T) {
	t.Parallel()

	generateTestCase := filepath.Join(TEST_FIXTURE_CODEGEN_PATH, "remote-state", "base")

	cleanupTerraformFolder(t, generateTestCase)
	cleanupTerragruntFolder(t, generateTestCase)

=======
>>>>>>> 70797fd4
	runTerragrunt(t, "terragrunt apply -auto-approve --terragrunt-non-interactive --terragrunt-working-dir "+generateTestCase)
	// If the state file was written as foo.tfstate, that means it wrote out the local backend config.
	assert.True(t, fileIsInFolder(t, "foo.tfstate", generateTestCase))
}
<<<<<<< HEAD

func TestTerragruntRemoteStateCodegenOverwrites(t *testing.T) {
	t.Parallel()

	generateTestCase := filepath.Join(TEST_FIXTURE_CODEGEN_PATH, "remote-state", "overwrite")

	cleanupTerraformFolder(t, generateTestCase)
	cleanupTerragruntFolder(t, generateTestCase)

	runTerragrunt(t, "terragrunt apply -auto-approve --terragrunt-non-interactive --terragrunt-working-dir "+generateTestCase)
	// If the state file was written as foo.tfstate, that means it overwrote the local backend config.
	assert.True(t, fileIsInFolder(t, "foo.tfstate", generateTestCase))
	assert.False(t, fileIsInFolder(t, "bar.tfstate", generateTestCase))
}

func TestTerragruntRemoteStateCodegenGeneratesBackendBlockS3(t *testing.T) {
	t.Parallel()

	generateTestCase := filepath.Join(TEST_FIXTURE_CODEGEN_PATH, "remote-state", "s3")

	cleanupTerraformFolder(t, generateTestCase)
	cleanupTerragruntFolder(t, generateTestCase)

	s3BucketName := "terragrunt-test-bucket-" + strings.ToLower(uniqueId())
	lockTableName := "terragrunt-test-locks-" + strings.ToLower(uniqueId())

	defer deleteS3Bucket(t, TERRAFORM_REMOTE_STATE_S3_REGION, s3BucketName)
	defer cleanupTableForTest(t, lockTableName, TERRAFORM_REMOTE_STATE_S3_REGION)

	tmpTerragruntConfigPath := createTmpTerragruntConfig(t, generateTestCase, s3BucketName, lockTableName, config.DefaultTerragruntConfigPath)

	runTerragrunt(t, fmt.Sprintf("terragrunt apply -auto-approve --terragrunt-non-interactive --terragrunt-config %s --terragrunt-working-dir %s", tmpTerragruntConfigPath, generateTestCase))
}

func TestTerragruntRemoteStateCodegenErrorsIfExists(t *testing.T) {
	t.Parallel()

	generateTestCase := filepath.Join(TEST_FIXTURE_CODEGEN_PATH, "remote-state", "error")
	cleanupTerraformFolder(t, generateTestCase)
	cleanupTerragruntFolder(t, generateTestCase)

	stdout := bytes.Buffer{}
	stderr := bytes.Buffer{}

	err := runTerragruntCommand(t, "terragrunt apply -auto-approve --terragrunt-non-interactive --terragrunt-working-dir "+generateTestCase, &stdout, &stderr)
	require.Error(t, err)
	var generateFileExistsError codegen.GenerateFileExistsError
	ok := goErrors.As(err, &generateFileExistsError)
	assert.True(t, ok)
}

func TestTerragruntRemoteStateCodegenDoesNotGenerateWithSkip(t *testing.T) {
	t.Parallel()

	generateTestCase := filepath.Join(TEST_FIXTURE_CODEGEN_PATH, "remote-state", "skip")

	cleanupTerraformFolder(t, generateTestCase)
	cleanupTerragruntFolder(t, generateTestCase)

	runTerragrunt(t, "terragrunt apply -auto-approve --terragrunt-non-interactive --terragrunt-working-dir "+generateTestCase)
	assert.False(t, fileIsInFolder(t, "foo.tfstate", generateTestCase))
}

func TestTerragruntValidateAllWithVersionChecks(t *testing.T) {
	t.Parallel()

	tmpEnvPath := copyEnvironment(t, "fixture-version-check")

	stdout := bytes.Buffer{}
	stderr := bytes.Buffer{}
	err := runTerragruntVersionCommand(t, "v0.23.21", "terragrunt validate-all --terragrunt-non-interactive --terragrunt-working-dir "+tmpEnvPath, &stdout, &stderr)
	logBufferContentsLineByLine(t, stdout, "stdout")
	logBufferContentsLineByLine(t, stderr, "stderr")
	require.NoError(t, err)
}

func TestTerragruntIncludeParentHclFile(t *testing.T) {
	t.Parallel()

	tmpEnvPath := copyEnvironment(t, TEST_FIXTURE_INCLUDE_PARENT)
	tmpEnvPath = path.Join(tmpEnvPath, TEST_FIXTURE_INCLUDE_PARENT)

	stdout := bytes.Buffer{}
	stderr := bytes.Buffer{}

	err := runTerragruntCommand(t, "terragrunt run-all apply --terragrunt-modules-that-include parent.hcl --terragrunt-modules-that-include common.hcl --terragrunt-non-interactive --terragrunt-working-dir "+tmpEnvPath, &stdout, &stderr)
	require.NoError(t, err)

	out := stdout.String()
	assert.Equal(t, 1, strings.Count(out, "parent_hcl_file"))
	assert.Equal(t, 1, strings.Count(out, "dependency_hcl"))
	assert.Equal(t, 1, strings.Count(out, "common_hcl"))
}

func TestTerragruntVersionConstraints(t *testing.T) {
	t.Parallel()

	tc := []struct {
		name                 string
		terragruntVersion    string
		terragruntConstraint string
		shouldSucceed        bool
	}{
		{
			"version meets constraint equal",
			"v0.23.18",
			"terragrunt_version_constraint = \">= v0.23.18\"",
			true,
		},
		{
			"version meets constriant greater patch",
			"v0.23.19",
			"terragrunt_version_constraint = \">= v0.23.18\"",
			true,
		},
		{
			"version meets constriant greater major",
			"v1.0.0",
			"terragrunt_version_constraint = \">= v0.23.18\"",
			true,
		},
		{
			"version meets constriant less patch",
			"v0.23.17",
			"terragrunt_version_constraint = \">= v0.23.18\"",
			false,
		},
		{
			"version meets constriant less major",
			"v0.22.18",
			"terragrunt_version_constraint = \">= v0.23.18\"",
			false,
		},
	}

	for _, tt := range tc {
		tt := tt

		t.Run(tt.name, func(t *testing.T) {
			t.Parallel()

			tmpEnvPath := copyEnvironment(t, TEST_FIXTURE_READ_CONFIG)
			rootPath := filepath.Join(tmpEnvPath, TEST_FIXTURE_READ_CONFIG, "with_constraints")

			tmpTerragruntConfigPath := createTmpTerragruntConfigContent(t, tt.terragruntConstraint, config.DefaultTerragruntConfigPath)

			stdout := bytes.Buffer{}
			stderr := bytes.Buffer{}

			err := runTerragruntVersionCommand(t, tt.terragruntVersion, fmt.Sprintf("terragrunt apply -auto-approve --terragrunt-non-interactive --terragrunt-config %s --terragrunt-working-dir %s", tmpTerragruntConfigPath, rootPath), &stdout, &stderr)
			logBufferContentsLineByLine(t, stdout, "stdout")
			logBufferContentsLineByLine(t, stderr, "stderr")

			if tt.shouldSucceed {
				require.NoError(t, err)
			} else {
				require.Error(t, err)
			}
		})
	}
}

func TestReadTerragruntConfigIamRole(t *testing.T) {
	t.Parallel()

	identityArn, err := aws_helper.GetAWSIdentityArn(nil, &options.TerragruntOptions{})
	require.NoError(t, err)

	cleanupTerraformFolder(t, TEST_FIXTURE_READ_IAM_ROLE)

	// Execution outputs to be verified
	stdout := bytes.Buffer{}
	stderr := bytes.Buffer{}

	// Invoke terragrunt and verify used IAM role
	err = runTerragruntCommand(t, "terragrunt init --terragrunt-working-dir "+TEST_FIXTURE_READ_IAM_ROLE, &stdout, &stderr)

	// Since are used not existing AWS accounts, for validation are used success and error outputs
	output := fmt.Sprintf("%v %v %v", stderr.String(), stdout.String(), err.Error())

	// Check that output contains value defined in IAM role
	assert.Contains(t, output, "666666666666")
	// Ensure that state file wasn't created with default IAM value
	assert.True(t, util.FileNotExists(util.JoinPath(TEST_FIXTURE_READ_IAM_ROLE, identityArn+".txt")))
}

func TestReadTerragruntAuthProviderCmd(t *testing.T) {
	t.Parallel()

	cleanupTerraformFolder(t, TEST_FIXTURE_AUTH_PROVIDER_CMD)
	tmpEnvPath := copyEnvironment(t, TEST_FIXTURE_AUTH_PROVIDER_CMD)
	rootPath := util.JoinPath(tmpEnvPath, TEST_FIXTURE_AUTH_PROVIDER_CMD, "multiple-apps")
	appPath := util.JoinPath(rootPath, "app1")
	mockAuthCmd := filepath.Join(tmpEnvPath, TEST_FIXTURE_AUTH_PROVIDER_CMD, "mock-auth-cmd.sh")

	runTerragrunt(t, fmt.Sprintf(`terragrunt run-all apply -auto-approve --terragrunt-non-interactive --terragrunt-working-dir %s --terragrunt-auth-provider-cmd %s`, rootPath, mockAuthCmd))

	stdout, _, err := runTerragruntCommandWithOutput(t, fmt.Sprintf("terragrunt output -json --terragrunt-working-dir %s --terragrunt-auth-provider-cmd %s", appPath, mockAuthCmd))
	require.NoError(t, err)

	outputs := map[string]TerraformOutput{}
	require.NoError(t, json.Unmarshal([]byte(stdout), &outputs))

	assert.Equal(t, "app1-bar", outputs["foo-app1"].Value)
	assert.Equal(t, "app2-bar", outputs["foo-app2"].Value)
	assert.Equal(t, "app3-bar", outputs["foo-app3"].Value)
}

func TestIamRolesLoadingFromDifferentModules(t *testing.T) {
	t.Parallel()

	cleanupTerraformFolder(t, TEST_FIXTURE_IAM_ROLES_MULTIPLE_MODULES)

	// Execution outputs to be verified
	stdout := bytes.Buffer{}
	stderr := bytes.Buffer{}

	// Invoke terragrunt and verify used IAM roles for each dependency
	err := runTerragruntCommand(t, "terragrunt init --terragrunt-log-level debug --terragrunt-debugreset --terragrunt-working-dir "+TEST_FIXTURE_IAM_ROLES_MULTIPLE_MODULES, &stdout, &stderr)

	// Taking all outputs in one string
	output := fmt.Sprintf("%v %v %v", stderr.String(), stdout.String(), err.Error())

	component1 := ""
	component2 := ""

	// scan each output line and get lines for component1 and component2
	for _, line := range strings.Split(output, "\n") {
		if strings.Contains(line, "Assuming IAM role arn:aws:iam::component1:role/terragrunt") {
			component1 = line
			continue
		}
		if strings.Contains(line, "Assuming IAM role arn:aws:iam::component2:role/terragrunt") {
			component2 = line
			continue
		}
	}
	assert.NotEmptyf(t, component1, "Missing role for component 1")
	assert.NotEmptyf(t, component2, "Missing role for component 2")

	assert.Contains(t, component1, "iam_roles_multiple_modules/component")
	assert.Contains(t, component2, "iam_roles_multiple_modules/component2")
}

func TestTerragruntVersionConstraintsPartialParse(t *testing.T) {
	t.Parallel()

	fixturePath := "fixture-partial-parse/terragrunt-version-constraint"
	cleanupTerragruntFolder(t, fixturePath)

	stdout := bytes.Buffer{}
	stderr := bytes.Buffer{}

	err := runTerragruntVersionCommand(t, "0.21.23", "terragrunt apply -auto-approve --terragrunt-non-interactive --terragrunt-working-dir "+fixturePath, &stdout, &stderr)
	logBufferContentsLineByLine(t, stdout, "stdout")
	logBufferContentsLineByLine(t, stderr, "stderr")

	require.Error(t, err)

	var invalidVersionError terraform.InvalidTerragruntVersion
	ok := goErrors.As(err, &invalidVersionError)
	assert.True(t, ok)
}

func TestLogFailedLocalsEvaluation(t *testing.T) {
	t.Parallel()

	var (
		stdout bytes.Buffer
		stderr bytes.Buffer
	)

	err := runTerragruntCommand(t, fmt.Sprintf("terragrunt apply -auto-approve --terragrunt-non-interactive --terragrunt-working-dir %s --terragrunt-log-level debug", TEST_FIXTURE_BROKEN_LOCALS), &stdout, &stderr)
	require.Error(t, err)

	testdataDir, err := filepath.Abs(TEST_FIXTURE_BROKEN_LOCALS)
	require.NoError(t, err)

	output := stderr.String()
	assert.Contains(t, output, "Encountered error while evaluating locals in file "+filepath.Join(testdataDir, "terragrunt.hcl"))
}

func TestLogFailingDependencies(t *testing.T) {
	t.Parallel()

	var (
		stdout bytes.Buffer
		stderr bytes.Buffer
	)

	path := filepath.Join(TEST_FIXTURE_BROKEN_DEPENDENCY, "app")

	err := runTerragruntCommand(t, fmt.Sprintf("terragrunt apply -auto-approve --terragrunt-non-interactive --terragrunt-working-dir %s --terragrunt-log-level debug", path), &stdout, &stderr)
	require.Error(t, err)

	testdataDir, err := filepath.Abs(TEST_FIXTURE_BROKEN_DEPENDENCY)
	require.NoError(t, err)

	output := stderr.String()
	assert.Contains(t, output, fmt.Sprintf("%s invocation failed in %s", wrappedBinary(), testdataDir))
}

func cleanupTerraformFolder(t *testing.T, templatesPath string) {
	removeFile(t, util.JoinPath(templatesPath, TERRAFORM_STATE))
	removeFile(t, util.JoinPath(templatesPath, TERRAFORM_STATE_BACKUP))
	removeFile(t, util.JoinPath(templatesPath, terragruntDebugFile))
	removeFolder(t, util.JoinPath(templatesPath, TERRAFORM_FOLDER))
}

func cleanupTerragruntFolder(t *testing.T, templatesPath string) {
	removeFolder(t, util.JoinPath(templatesPath, TERRAGRUNT_CACHE))
}

func removeFile(t *testing.T, path string) {
	if util.FileExists(path) {
		if err := os.Remove(path); err != nil {
			t.Fatalf("Error while removing %s: %v", path, err)
		}
	}
}

func removeFolder(t *testing.T, path string) {
	if util.FileExists(path) {
		if err := os.RemoveAll(path); err != nil {
			t.Fatalf("Error while removing %s: %v", path, err)
		}
	}
}

func runTerragruntCommand(t *testing.T, command string, writer io.Writer, errwriter io.Writer) error {
	args := strings.Split(command, " ")
	t.Log(args)

	app := cli.NewApp(writer, errwriter)
	return app.Run(args)
}

func runTerragruntVersionCommand(t *testing.T, ver string, command string, writer io.Writer, errwriter io.Writer) error {
	version.Version = ver
	return runTerragruntCommand(t, command, writer, errwriter)
}

func runTerragrunt(t *testing.T, command string) {
	runTerragruntRedirectOutput(t, command, os.Stdout, os.Stderr)
}

func runTerragruntCommandWithOutput(t *testing.T, command string) (string, string, error) {
	stdout := bytes.Buffer{}
	stderr := bytes.Buffer{}
	err := runTerragruntCommand(t, command, &stdout, &stderr)
	logBufferContentsLineByLine(t, stdout, "stdout")
	logBufferContentsLineByLine(t, stderr, "stderr")
	return stdout.String(), stderr.String(), err
}

func runTerragruntRedirectOutput(t *testing.T, command string, writer io.Writer, errwriter io.Writer) {
	if err := runTerragruntCommand(t, command, writer, errwriter); err != nil {
		stdout := "(see log output above)"
		if stdoutAsBuffer, stdoutIsBuffer := writer.(*bytes.Buffer); stdoutIsBuffer {
			stdout = stdoutAsBuffer.String()
		}

		stderr := "(see log output above)"
		if stderrAsBuffer, stderrIsBuffer := errwriter.(*bytes.Buffer); stderrIsBuffer {
			stderr = stderrAsBuffer.String()
		}

		t.Fatalf("Failed to run Terragrunt command '%s' due to error: %s\n\nStdout: %s\n\nStderr: %s", command, errors.PrintErrorWithStackTrace(err), stdout, stderr)
	}
}

func copyEnvironment(t *testing.T, environmentPath string, includeInCopy ...string) string {
	tmpDir, err := os.MkdirTemp("", "terragrunt-test")
	if err != nil {
		t.Fatalf("Failed to create temp dir due to error: %v", err)
	}

	t.Logf("Copying %s to %s", environmentPath, tmpDir)

	require.NoError(t, util.CopyFolderContents(environmentPath, util.JoinPath(tmpDir, environmentPath), ".terragrunt-test", includeInCopy))

	return tmpDir
}

func createTmpTerragruntConfigWithParentAndChild(t *testing.T, parentPath string, childRelPath string, s3BucketName string, parentConfigFileName string, childConfigFileName string) string {
	tmpDir, err := os.MkdirTemp("", "terragrunt-parent-child-test")
	if err != nil {
		t.Fatalf("Failed to create temp dir due to error: %v", err)
	}

	childDestPath := util.JoinPath(tmpDir, childRelPath)

	if err := os.MkdirAll(childDestPath, 0777); err != nil {
		t.Fatalf("Failed to create temp dir %s due to error %v", childDestPath, err)
	}

	parentTerragruntSrcPath := util.JoinPath(parentPath, parentConfigFileName)
	parentTerragruntDestPath := util.JoinPath(tmpDir, parentConfigFileName)
	copyTerragruntConfigAndFillPlaceholders(t, parentTerragruntSrcPath, parentTerragruntDestPath, s3BucketName, "not-used", "not-used")

	childTerragruntSrcPath := util.JoinPath(util.JoinPath(parentPath, childRelPath), childConfigFileName)
	childTerragruntDestPath := util.JoinPath(childDestPath, childConfigFileName)
	copyTerragruntConfigAndFillPlaceholders(t, childTerragruntSrcPath, childTerragruntDestPath, s3BucketName, "not-used", "not-used")

	return childTerragruntDestPath
}

func createTmpTerragruntConfig(t *testing.T, templatesPath string, s3BucketName string, lockTableName string, configFileName string) string {
	tmpFolder, err := os.MkdirTemp("", "terragrunt-test")
	if err != nil {
		t.Fatalf("Failed to create temp folder due to error: %v", err)
	}

	tmpTerragruntConfigFile := util.JoinPath(tmpFolder, configFileName)
	originalTerragruntConfigPath := util.JoinPath(templatesPath, configFileName)
	copyTerragruntConfigAndFillPlaceholders(t, originalTerragruntConfigPath, tmpTerragruntConfigFile, s3BucketName, lockTableName, "not-used")

	return tmpTerragruntConfigFile
}

func createTmpTerragruntConfigContent(t *testing.T, contents string, configFileName string) string {
	tmpFolder, err := os.MkdirTemp("", "terragrunt-test")
	if err != nil {
		t.Fatalf("Failed to create temp folder due to error: %v", err)
	}

	tmpTerragruntConfigFile := util.JoinPath(tmpFolder, configFileName)

	if err := os.WriteFile(tmpTerragruntConfigFile, []byte(contents), 0444); err != nil {
		t.Fatalf("Error writing temp Terragrunt config to %s: %v", tmpTerragruntConfigFile, err)
	}

	return tmpTerragruntConfigFile
}

func createTmpTerragruntGCSConfig(t *testing.T, templatesPath string, project string, location string, gcsBucketName string, configFileName string) string {
	tmpFolder, err := os.MkdirTemp("", "terragrunt-test")
	if err != nil {
		t.Fatalf("Failed to create temp folder due to error: %v", err)
	}

	tmpTerragruntConfigFile := util.JoinPath(tmpFolder, configFileName)
	originalTerragruntConfigPath := util.JoinPath(templatesPath, configFileName)
	copyTerragruntGCSConfigAndFillPlaceholders(t, originalTerragruntConfigPath, tmpTerragruntConfigFile, project, location, gcsBucketName)

	return tmpTerragruntConfigFile
}

func copyTerragruntConfigAndFillPlaceholders(t *testing.T, configSrcPath string, configDestPath string, s3BucketName string, lockTableName string, region string) {
	copyAndFillMapPlaceholders(t, configSrcPath, configDestPath, map[string]string{
		"__FILL_IN_BUCKET_NAME__":      s3BucketName,
		"__FILL_IN_LOCK_TABLE_NAME__":  lockTableName,
		"__FILL_IN_REGION__":           region,
		"__FILL_IN_LOGS_BUCKET_NAME__": s3BucketName + "-tf-state-logs",
	})
}

func copyAndFillMapPlaceholders(t *testing.T, srcPath string, destPath string, placeholders map[string]string) {
	contents, err := util.ReadFileAsString(srcPath)
	if err != nil {
		t.Fatalf("Error reading file at %s: %v", srcPath, err)
	}

	// iterate over placeholders and replace placeholders
	for k, v := range placeholders {
		contents = strings.ReplaceAll(contents, k, v)
	}
	if err := os.WriteFile(destPath, []byte(contents), 0444); err != nil {
		t.Fatalf("Error writing temp file to %s: %v", destPath, err)
	}
}

func copyTerragruntGCSConfigAndFillPlaceholders(t *testing.T, configSrcPath string, configDestPath string, project string, location string, gcsBucketName string) {
	email := os.Getenv("GOOGLE_IDENTITY_EMAIL")

	copyAndFillMapPlaceholders(t, configSrcPath, configDestPath, map[string]string{
		"__FILL_IN_PROJECT__":     project,
		"__FILL_IN_LOCATION__":    location,
		"__FILL_IN_BUCKET_NAME__": gcsBucketName,
		"__FILL_IN_GCP_EMAIL__":   email,
	})
}

// Returns a unique (ish) id we can attach to resources and tfstate files so they don't conflict with each other
// Uses base 62 to generate a 6 character string that's unlikely to collide with the handful of tests we run in
// parallel. Based on code here: http://stackoverflow.com/a/9543797/483528
func uniqueId() string {
	const BASE_62_CHARS = "0123456789ABCDEFGHIJKLMNOPQRSTUVWXYZabcdefghijklmnopqrstuvwxyz"
	const UNIQUE_ID_LENGTH = 6 // Should be good for 62^6 = 56+ billion combinations

	var out bytes.Buffer

	for i := 0; i < UNIQUE_ID_LENGTH; i++ {
		out.WriteByte(BASE_62_CHARS[rand.Intn(len(BASE_62_CHARS))])
	}

	return out.String()
}

// Check that the S3 Bucket of the given name and region exists. Terragrunt should create this bucket during the test.
// Also check if bucket got tagged properly and that public access is disabled completely.
func validateS3BucketExistsAndIsTagged(t *testing.T, awsRegion string, bucketName string, expectedTags map[string]string) {
	mockOptions, err := options.NewTerragruntOptionsForTest("integration_test")
	if err != nil {
		t.Fatalf("Error creating mockOptions: %v", err)
	}

	sessionConfig := &aws_helper.AwsSessionConfig{
		Region: awsRegion,
	}

	s3Client, err := remote.CreateS3Client(sessionConfig, mockOptions)
	if err != nil {
		t.Fatalf("Error creating S3 client: %v", err)
	}

	assert.True(t, remote.DoesS3BucketExist(s3Client, &bucketName), "Terragrunt failed to create remote state S3 bucket %s", bucketName)

	if expectedTags != nil {
		assertS3Tags(expectedTags, bucketName, s3Client, t)
	}

	assertS3PublicAccessBlocks(t, s3Client, bucketName)
}

// Check that the DynamoDB table of the given name and region exists. Terragrunt should create this table during the test.
// Also check if table got tagged properly
func validateDynamoDBTableExistsAndIsTagged(t *testing.T, awsRegion string, tableName string, expectedTags map[string]string) {
	client := createDynamoDbClientForTest(t, awsRegion)

	var description, err = client.DescribeTable(&dynamodb.DescribeTableInput{TableName: aws.String(tableName)})

	if err != nil {
		// This is a ResourceNotFoundException in case the table does not exist
		t.Fatal(err)
	}

	var tags, err2 = client.ListTagsOfResource(&dynamodb.ListTagsOfResourceInput{ResourceArn: description.Table.TableArn})

	if err2 != nil {
		t.Fatal(err2)
	}

	var actualTags = make(map[string]string)

	for _, element := range tags.Tags {
		actualTags[*element.Key] = *element.Value
	}

	assert.Equal(t, expectedTags, actualTags, "Did not find expected tags on dynamo table.")
}

func assertS3Tags(expectedTags map[string]string, bucketName string, client *s3.S3, t *testing.T) {

	var in = s3.GetBucketTaggingInput{}
	in.SetBucket(bucketName)

	var tags, err2 = client.GetBucketTagging(&in)

	if err2 != nil {
		t.Fatal(err2)
	}

	var actualTags = make(map[string]string)

	for _, element := range tags.TagSet {
		actualTags[*element.Key] = *element.Value
	}

	assert.Equal(t, expectedTags, actualTags, "Did not find expected tags on s3 bucket.")
}

func assertS3PublicAccessBlocks(t *testing.T, client *s3.S3, bucketName string) {
	resp, err := client.GetPublicAccessBlock(
		&s3.GetPublicAccessBlockInput{Bucket: aws.String(bucketName)},
	)
	require.NoError(t, err)

	publicAccessBlockConfig := resp.PublicAccessBlockConfiguration
	assert.True(t, aws.BoolValue(publicAccessBlockConfig.BlockPublicAcls))
	assert.True(t, aws.BoolValue(publicAccessBlockConfig.BlockPublicPolicy))
	assert.True(t, aws.BoolValue(publicAccessBlockConfig.IgnorePublicAcls))
	assert.True(t, aws.BoolValue(publicAccessBlockConfig.RestrictPublicBuckets))
}

// createS3Bucket creates a test S3 bucket for state.
func createS3Bucket(t *testing.T, awsRegion string, bucketName string) {
	err := createS3BucketE(t, awsRegion, bucketName)
	require.NoError(t, err)
}

// createS3BucketE create test S3 bucket.
func createS3BucketE(t *testing.T, awsRegion string, bucketName string) error {
	mockOptions, err := options.NewTerragruntOptionsForTest("integration_test")
	if err != nil {
		t.Logf("Error creating mockOptions: %v", err)
		return err
	}

	sessionConfig := &aws_helper.AwsSessionConfig{
		Region: awsRegion,
	}

	s3Client, err := remote.CreateS3Client(sessionConfig, mockOptions)
	if err != nil {
		t.Logf("Error creating S3 client: %v", err)
		return err
	}

	t.Logf("Creating test s3 bucket %s", bucketName)
	if _, err := s3Client.CreateBucket(&s3.CreateBucketInput{Bucket: aws.String(bucketName)}); err != nil {
		t.Logf("Failed to create S3 bucket %s: %v", bucketName, err)
		return err
	}
	return nil
}

// createDynamoDbTable creates a test DynamoDB table.
func createDynamoDbTable(t *testing.T, awsRegion string, tableName string) {
	err := createDynamoDbTableE(t, awsRegion, tableName)
	require.NoError(t, err)
}

// createDynamoDbTableE creates a test DynamoDB table, and returns an error if the table creation fails.
func createDynamoDbTableE(t *testing.T, awsRegion string, tableName string) error {
	client := createDynamoDbClientForTest(t, awsRegion)
	_, err := client.CreateTable(&dynamodb.CreateTableInput{
		AttributeDefinitions: []*dynamodb.AttributeDefinition{
			{
				AttributeName: aws.String("LockID"),
				AttributeType: aws.String("S"),
			},
		},
		KeySchema: []*dynamodb.KeySchemaElement{
			{
				AttributeName: aws.String("LockID"),
				KeyType:       aws.String("HASH"),
			},
		},
		TableName: aws.String(tableName),
		ProvisionedThroughput: &dynamodb.ProvisionedThroughput{
			ReadCapacityUnits:  aws.Int64(1),
			WriteCapacityUnits: aws.Int64(1),
		},
	})
	if err != nil {
		return err
	}
	client.WaitUntilTableExists(&dynamodb.DescribeTableInput{TableName: aws.String(tableName)})
	return nil
}

// deleteS3BucketWithRetry will attempt to delete the specified S3 bucket, retrying up to 3 times if there are errors to
// handle eventual consistency issues.
func deleteS3BucketWithRetry(t *testing.T, awsRegion string, bucketName string) {
	for i := 0; i < 3; i++ {
		err := deleteS3BucketE(t, awsRegion, bucketName)
		if err == nil {
			return
		}

		t.Logf("Error deleting s3 bucket %s. Sleeping for 10 seconds before retrying.", bucketName)
		time.Sleep(10 * time.Second)
	}
	t.Fatalf("Max retries attempting to delete s3 bucket %s in region %s", bucketName, awsRegion)
}

// Delete the specified S3 bucket to clean up after a test
func deleteS3Bucket(t *testing.T, awsRegion string, bucketName string, opts ...options.TerragruntOptionsFunc) {
	require.NoError(t, deleteS3BucketE(t, awsRegion, bucketName, opts...))
}
func deleteS3BucketE(t *testing.T, awsRegion string, bucketName string, opts ...options.TerragruntOptionsFunc) error {
	mockOptions, err := options.NewTerragruntOptionsForTest("integration_test", opts...)
	if err != nil {
		t.Logf("Error creating mockOptions: %v", err)
		return err
	}

	sessionConfig := &aws_helper.AwsSessionConfig{
		Region: awsRegion,
	}

	s3Client, err := remote.CreateS3Client(sessionConfig, mockOptions)
	if err != nil {
		t.Logf("Error creating S3 client: %v", err)
		return err
	}

	t.Logf("Deleting test s3 bucket %s", bucketName)

	out, err := s3Client.ListObjectVersions(&s3.ListObjectVersionsInput{Bucket: aws.String(bucketName)})
	if err != nil {
		t.Logf("Failed to list object versions in s3 bucket %s: %v", bucketName, err)
		return err
	}

	objectIdentifiers := []*s3.ObjectIdentifier{}
	for _, version := range out.Versions {
		objectIdentifiers = append(objectIdentifiers, &s3.ObjectIdentifier{
			Key:       version.Key,
			VersionId: version.VersionId,
		})
	}

	if len(objectIdentifiers) > 0 {
		deleteInput := &s3.DeleteObjectsInput{
			Bucket: aws.String(bucketName),
			Delete: &s3.Delete{Objects: objectIdentifiers},
		}
		if _, err := s3Client.DeleteObjects(deleteInput); err != nil {
			t.Logf("Error deleting all versions of all objects in bucket %s: %v", bucketName, err)
			return err
		}
	}

	if _, err := s3Client.DeleteBucket(&s3.DeleteBucketInput{Bucket: aws.String(bucketName)}); err != nil {
		t.Logf("Failed to delete S3 bucket %s: %v", bucketName, err)
		return err
	}
	return nil
}

func bucketEncryption(t *testing.T, awsRegion string, bucketName string) (*s3.GetBucketEncryptionOutput, error) {
	mockOptions, err := options.NewTerragruntOptionsForTest("integration_test")
	if err != nil {
		t.Logf("Error creating mockOptions: %v", err)
		return nil, err
	}

	sessionConfig := &aws_helper.AwsSessionConfig{
		Region: awsRegion,
	}

	s3Client, err := remote.CreateS3Client(sessionConfig, mockOptions)
	if err != nil {
		t.Logf("Error creating S3 client: %v", err)
		return nil, err
	}

	input := &s3.GetBucketEncryptionInput{Bucket: aws.String(bucketName)}
	output, err := s3Client.GetBucketEncryption(input)
	if err != nil {
		// TODO: Remove this lint suppression
		return nil, nil //nolint:nilerr
	}

	return output, nil
}

func bucketPolicy(t *testing.T, awsRegion string, bucketName string) (*s3.GetBucketPolicyOutput, error) {
	mockOptions, err := options.NewTerragruntOptionsForTest("integration_test")
	if err != nil {
		t.Logf("Error creating mockOptions: %v", err)
		return nil, err
	}

	sessionConfig := &aws_helper.AwsSessionConfig{
		Region: awsRegion,
	}

	s3Client, err := remote.CreateS3Client(sessionConfig, mockOptions)
	if err != nil {
		return nil, err
	}
	policyOutput, err := s3Client.GetBucketPolicy(&s3.GetBucketPolicyInput{
		Bucket: aws.String(bucketName),
	})
	if err != nil {
		return nil, err
	}
	return policyOutput, nil
}

// Create an authenticated client for DynamoDB
func createDynamoDbClient(awsRegion, awsProfile string, iamRoleArn string) (*dynamodb.DynamoDB, error) {
	mockOptions, err := options.NewTerragruntOptionsForTest("integration_test")
	if err != nil {
		return nil, err
	}

	sessionConfig := &aws_helper.AwsSessionConfig{
		Region:  awsRegion,
		Profile: awsProfile,
		RoleArn: iamRoleArn,
	}

	session, err := aws_helper.CreateAwsSession(sessionConfig, mockOptions)
	if err != nil {
		return nil, err
	}

	return dynamodb.New(session), nil
}

func createDynamoDbClientForTest(t *testing.T, awsRegion string) *dynamodb.DynamoDB {
	client, err := createDynamoDbClient(awsRegion, "", "")
	if err != nil {
		t.Fatal(err)
	}
	return client
}

func cleanupTableForTest(t *testing.T, tableName string, awsRegion string) {
	client := createDynamoDbClientForTest(t, awsRegion)
	err := terragruntDynamoDb.DeleteTable(tableName, client)
	require.NoError(t, err)
}

// Check that the GCS Bucket of the given name and location exists. Terragrunt should create this bucket during the test.
// Also check if bucket got labeled properly.
func validateGCSBucketExistsAndIsLabeled(t *testing.T, location string, bucketName string, expectedLabels map[string]string) {
	remoteStateConfig := remote.RemoteStateConfigGCS{Bucket: bucketName}

	gcsClient, err := remote.CreateGCSClient(remoteStateConfig)
	if err != nil {
		t.Fatalf("Error creating GCS client: %v", err)
	}

	// verify the bucket exists
	assert.True(t, remote.DoesGCSBucketExist(gcsClient, &remoteStateConfig), "Terragrunt failed to create remote state GCS bucket %s", bucketName)

	// verify the bucket location
	ctx := context.Background()
	bucket := gcsClient.Bucket(bucketName)
	attrs, err := bucket.Attrs(ctx)
	if err != nil {
		t.Fatal(err)
	}

	assert.Equal(t, strings.ToUpper(location), attrs.Location, "Did not find GCS bucket in expected location.")

	if expectedLabels != nil {
		assertGCSLabels(t, expectedLabels, bucketName, gcsClient)
	}
}

// gcsObjectAttrs returns the attributes of the specified object in the bucket
func gcsObjectAttrs(t *testing.T, bucketName string, objectName string) *storage.ObjectAttrs {
	remoteStateConfig := remote.RemoteStateConfigGCS{Bucket: bucketName}

	gcsClient, err := remote.CreateGCSClient(remoteStateConfig)
	if err != nil {
		t.Fatalf("Error creating GCS client: %v", err)
	}

	ctx := context.Background()
	bucket := gcsClient.Bucket(bucketName)

	handle := bucket.Object(objectName)
	attrs, err := handle.Attrs(ctx)
	if err != nil {
		t.Fatalf("Error reading object attributes %s %v", objectName, err)
	}
	return attrs
}

func assertGCSLabels(t *testing.T, expectedLabels map[string]string, bucketName string, client *storage.Client) {
	ctx := context.Background()
	bucket := client.Bucket(bucketName)

	attrs, err := bucket.Attrs(ctx)
	if err != nil {
		t.Fatal(err)
	}

	var actualLabels = make(map[string]string)

	for key, value := range attrs.Labels {
		actualLabels[key] = value
	}

	assert.Equal(t, expectedLabels, actualLabels, "Did not find expected labels on GCS bucket.")
}

// Create the specified GCS bucket
func createGCSBucket(t *testing.T, projectID string, location string, bucketName string) {
	var gcsConfig remote.RemoteStateConfigGCS
	gcsClient, err := remote.CreateGCSClient(gcsConfig)
	if err != nil {
		t.Fatalf("Error creating GCS client: %v", err)
	}

	t.Logf("Creating test GCS bucket %s in project %s, location %s", bucketName, projectID, location)

	ctx := context.Background()
	bucket := gcsClient.Bucket(bucketName)

	bucketAttrs := &storage.BucketAttrs{
		Location:          location,
		VersioningEnabled: true,
	}

	if err := bucket.Create(ctx, projectID, bucketAttrs); err != nil {
		t.Fatalf("Failed to create GCS bucket %s: %v", bucketName, err)
	}
}

// Delete the specified GCS bucket to clean up after a test
func deleteGCSBucket(t *testing.T, bucketName string) {
	var gcsConfig remote.RemoteStateConfigGCS
	gcsClient, err := remote.CreateGCSClient(gcsConfig)
	if err != nil {
		t.Fatalf("Error creating GCS client: %v", err)
	}

	t.Logf("Deleting test GCS bucket %s", bucketName)

	ctx := context.Background()

	// List all objects including their versions in the bucket
	bucket := gcsClient.Bucket(bucketName)
	q := &storage.Query{
		Versions: true,
	}
	it := bucket.Objects(ctx, q)
	for {
		objectAttrs, err := it.Next()

		if goErrors.Is(err, iterator.Done) {
			break
		}

		if err != nil {
			t.Fatalf("Failed to list objects and versions in GCS bucket %s: %v", bucketName, err)
		}

		// purge the object version
		if err := bucket.Object(objectAttrs.Name).Generation(objectAttrs.Generation).Delete(ctx); err != nil {
			t.Fatalf("Failed to delete GCS bucket object %s: %v", objectAttrs.Name, err)
		}
	}

	// remote empty bucket
	if err := bucket.Delete(ctx); err != nil {
		t.Fatalf("Failed to delete GCS bucket %s: %v", bucketName, err)
	}
}

func fileIsInFolder(t *testing.T, name string, path string) bool {
	found := false
	err := filepath.Walk(path, func(path string, info os.FileInfo, err error) error {
		require.NoError(t, err)
		if filepath.Base(path) == name {
			found = true
		}
		return nil
	})
	require.NoError(t, err)
	return found
}

func runValidateAllWithIncludeAndGetIncludedModules(t *testing.T, rootModulePath string, includeModulePaths []string, strictInclude bool) []string {
	cmd_parts := []string{
		"terragrunt", "run-all", "validate",
		"--terragrunt-non-interactive",
		"--terragrunt-log-level", "debug",
		"--terragrunt-working-dir", rootModulePath,
	}

	for _, module := range includeModulePaths {
		cmd_parts = append(cmd_parts, "--terragrunt-include-dir", module)
	}

	if strictInclude {
		cmd_parts = append(cmd_parts, "--terragrunt-strict-include")
	}

	cmd := strings.Join(cmd_parts, " ")

	validateAllStdout := bytes.Buffer{}
	validateAllStderr := bytes.Buffer{}
	err := runTerragruntCommand(
		t,
		cmd,
		&validateAllStdout,
		&validateAllStderr,
	)
	logBufferContentsLineByLine(t, validateAllStdout, "validate-all stdout")
	logBufferContentsLineByLine(t, validateAllStderr, "validate-all stderr")
	require.NoError(t, err)

	require.NoError(t, err)

	includedModulesRegexp, err := regexp.Compile(
		fmt.Sprintf(
			`=> Module %s/(.+) \(excluded: (true|false)`,
			rootModulePath,
		),
	)
	require.NoError(t, err)
	matches := includedModulesRegexp.FindAllStringSubmatch(validateAllStderr.String(), -1)
	includedModules := []string{}
	for _, match := range matches {
		if match[2] == "false" {
			includedModules = append(includedModules, match[1])
		}
	}
	sort.Strings(includedModules)
	return includedModules
}

// sops decrypting for inputs
func TestSopsDecryptedCorrectly(t *testing.T) {
	t.Parallel()

	cleanupTerraformFolder(t, TEST_FIXTURE_SOPS)
	tmpEnvPath := copyEnvironment(t, TEST_FIXTURE_SOPS)
	rootPath := util.JoinPath(tmpEnvPath, TEST_FIXTURE_SOPS)

	runTerragrunt(t, "terragrunt apply -auto-approve --terragrunt-non-interactive --terragrunt-working-dir "+rootPath)

	stdout := bytes.Buffer{}
	stderr := bytes.Buffer{}

	err := runTerragruntCommand(t, "terragrunt output -no-color -json --terragrunt-non-interactive --terragrunt-working-dir "+rootPath, &stdout, &stderr)
	require.NoError(t, err)

	outputs := map[string]TerraformOutput{}
	require.NoError(t, json.Unmarshal(stdout.Bytes(), &outputs))

	assert.Equal(t, []interface{}{true, false}, outputs["json_bool_array"].Value)
	assert.Equal(t, []interface{}{"example_value1", "example_value2"}, outputs["json_string_array"].Value)
	assert.InEpsilon(t, 1234.56789, outputs["json_number"].Value, 0.0001)
	assert.Equal(t, "example_value", outputs["json_string"].Value)
	assert.Equal(t, "Welcome to SOPS! Edit this file as you please!", outputs["json_hello"].Value)
	assert.Equal(t, []interface{}{true, false}, outputs["yaml_bool_array"].Value)
	assert.Equal(t, []interface{}{"example_value1", "example_value2"}, outputs["yaml_string_array"].Value)
	assert.InEpsilon(t, 1234.5679, outputs["yaml_number"].Value, 0.0001)
	assert.Equal(t, "example_value", outputs["yaml_string"].Value)
	assert.Equal(t, "Welcome to SOPS! Edit this file as you please!", outputs["yaml_hello"].Value)
	assert.Equal(t, "Raw Secret Example", outputs["text_value"].Value)
	assert.Contains(t, outputs["env_value"].Value, "DB_PASSWORD=tomato")
	assert.Contains(t, outputs["ini_value"].Value, "password = potato")
}

func TestSopsDecryptedCorrectlyRunAll(t *testing.T) {
	t.Parallel()

	cleanupTerraformFolder(t, TEST_FIXTURE_SOPS)
	tmpEnvPath := copyEnvironment(t, TEST_FIXTURE_SOPS)
	rootPath := util.JoinPath(tmpEnvPath, TEST_FIXTURE_SOPS)

	runTerragrunt(t, fmt.Sprintf("terragrunt run-all apply -auto-approve --terragrunt-non-interactive --terragrunt-working-dir %s/.. --terragrunt-include-dir %s", rootPath, TEST_FIXTURE_SOPS))

	stdout := bytes.Buffer{}
	stderr := bytes.Buffer{}

	err := runTerragruntCommand(t, fmt.Sprintf("terragrunt run-all output -no-color -json --terragrunt-non-interactive --terragrunt-working-dir %s/.. --terragrunt-include-dir %s", rootPath, TEST_FIXTURE_SOPS), &stdout, &stderr)
	require.NoError(t, err)

	outputs := map[string]TerraformOutput{}
	require.NoError(t, json.Unmarshal(stdout.Bytes(), &outputs))

	assert.Equal(t, []interface{}{true, false}, outputs["json_bool_array"].Value)
	assert.Equal(t, []interface{}{"example_value1", "example_value2"}, outputs["json_string_array"].Value)
	assert.InEpsilon(t, 1234.56789, outputs["json_number"].Value, 0.0001)
	assert.Equal(t, "example_value", outputs["json_string"].Value)
	assert.Equal(t, "Welcome to SOPS! Edit this file as you please!", outputs["json_hello"].Value)
	assert.Equal(t, []interface{}{true, false}, outputs["yaml_bool_array"].Value)
	assert.Equal(t, []interface{}{"example_value1", "example_value2"}, outputs["yaml_string_array"].Value)
	assert.InEpsilon(t, 1234.5679, outputs["yaml_number"].Value, 0.0001)
	assert.Equal(t, "example_value", outputs["yaml_string"].Value)
	assert.Equal(t, "Welcome to SOPS! Edit this file as you please!", outputs["yaml_hello"].Value)
	assert.Equal(t, "Raw Secret Example", outputs["text_value"].Value)
	assert.Contains(t, outputs["env_value"].Value, "DB_PASSWORD=tomato")
	assert.Contains(t, outputs["ini_value"].Value, "password = potato")
}

func TestTerragruntRunAllCommandPrompt(t *testing.T) {
	t.Parallel()

	s3BucketName := "terragrunt-test-bucket-" + strings.ToLower(uniqueId())

	tmpEnvPath := copyEnvironment(t, TEST_FIXTURE_OUTPUT_ALL)

	rootTerragruntConfigPath := util.JoinPath(tmpEnvPath, TEST_FIXTURE_OUTPUT_ALL, config.DefaultTerragruntConfigPath)
	copyTerragruntConfigAndFillPlaceholders(t, rootTerragruntConfigPath, rootTerragruntConfigPath, s3BucketName, "not-used", "not-used")

	environmentPath := fmt.Sprintf("%s/%s/env1", tmpEnvPath, TEST_FIXTURE_OUTPUT_ALL)

	stdout := bytes.Buffer{}
	stderr := bytes.Buffer{}
	err := runTerragruntCommand(t, "terragrunt run-all apply --terragrunt-working-dir "+environmentPath, &stdout, &stderr)
	logBufferContentsLineByLine(t, stdout, "stdout")
	logBufferContentsLineByLine(t, stderr, "stderr")
	assert.Contains(t, stderr.String(), "Are you sure you want to run 'terragrunt apply' in each folder of the stack described above? (y/n)")
	require.Error(t, err)
}

func TestTerragruntLocalRunOnce(t *testing.T) {
	t.Parallel()

	cleanupTerraformFolder(t, TEST_FIXTURE_LOCAL_RUN_ONCE)
	stdout := bytes.Buffer{}
	stderr := bytes.Buffer{}

	err := runTerragruntCommand(t, "terragrunt init --terragrunt-working-dir "+TEST_FIXTURE_LOCAL_RUN_ONCE, &stdout, &stderr)
	require.Error(t, err)

	errout := stdout.String()

	assert.Equal(t, 1, strings.Count(errout, "foo"))
}

func TestTerragruntInitRunCmd(t *testing.T) {
	t.Parallel()

	cleanupTerraformFolder(t, TEST_FIXTURE_LOCAL_RUN_MULTIPLE)
	stdout := bytes.Buffer{}
	stderr := bytes.Buffer{}

	err := runTerragruntCommand(t, "terragrunt init --terragrunt-working-dir "+TEST_FIXTURE_LOCAL_RUN_MULTIPLE, &stdout, &stderr)
	require.Error(t, err)

	errout := stdout.String()

	// Check for cached values between locals and inputs sections
	assert.Equal(t, 1, strings.Count(errout, "potato"))
	assert.Equal(t, 1, strings.Count(errout, "carrot"))
	assert.Equal(t, 1, strings.Count(errout, "bar"))
	assert.Equal(t, 1, strings.Count(errout, "foo"))

	assert.Equal(t, 1, strings.Count(errout, "input_variable"))

	// Commands executed multiple times because of different arguments
	assert.Equal(t, 4, strings.Count(errout, "uuid"))
	assert.Equal(t, 6, strings.Count(errout, "random_arg"))
	assert.Equal(t, 4, strings.Count(errout, "another_arg"))
}

func TestShowWarningWithDependentModulesBeforeDestroy(t *testing.T) {
	t.Parallel()

	rootPath := copyEnvironment(t, TEST_FIXTURE_DESTROY_WARNING)

	rootPath = util.JoinPath(rootPath, TEST_FIXTURE_DESTROY_WARNING)
	vpcPath := util.JoinPath(rootPath, "vpc")
	appV1Path := util.JoinPath(rootPath, "app-v1")
	appV2Path := util.JoinPath(rootPath, "app-v2")

	cleanupTerraformFolder(t, rootPath)
	cleanupTerraformFolder(t, vpcPath)

	stdout := bytes.Buffer{}
	stderr := bytes.Buffer{}

	err := runTerragruntCommand(t, "terragrunt run-all init --terragrunt-non-interactive --terragrunt-working-dir "+rootPath, &stdout, &stderr)
	require.NoError(t, err)
	err = runTerragruntCommand(t, "terragrunt run-all apply --terragrunt-non-interactive --terragrunt-working-dir "+rootPath, &stdout, &stderr)
	require.NoError(t, err)

	// try to destroy vpc module and check if warning is printed in output
	stdout = bytes.Buffer{}
	stderr = bytes.Buffer{}

	err = runTerragruntCommand(t, "terragrunt destroy --terragrunt-non-interactive --terragrunt-working-dir "+vpcPath, &stdout, &stderr)
	require.NoError(t, err)

	output := stderr.String()
	assert.Equal(t, 1, strings.Count(output, appV1Path))
	assert.Equal(t, 1, strings.Count(output, appV2Path))
}

func TestTerragruntOutputFromRemoteState(t *testing.T) { //nolint: paralleltest
	// NOTE: We can't run this test in parallel because there are other tests that also call `config.ClearOutputCache()`, but this function uses a global variable and sometimes it throws an unexpected error:
	// "fixture-output-from-remote-state/env1/app2/terragrunt.hcl:23,38-48: Unsupported attribute; This object does not have an attribute named "app3_text"."
	// t.Parallel()

	s3BucketName := "terragrunt-test-bucket-" + strings.ToLower(uniqueId())
	defer deleteS3Bucket(t, TERRAFORM_REMOTE_STATE_S3_REGION, s3BucketName)

	tmpEnvPath := copyEnvironment(t, TEST_FIXTURE_OUTPUT_FROM_REMOTE_STATE)

	rootTerragruntConfigPath := util.JoinPath(tmpEnvPath, TEST_FIXTURE_OUTPUT_FROM_REMOTE_STATE, config.DefaultTerragruntConfigPath)
	copyTerragruntConfigAndFillPlaceholders(t, rootTerragruntConfigPath, rootTerragruntConfigPath, s3BucketName, "not-used", "not-used")

	environmentPath := fmt.Sprintf("%s/%s/env1", tmpEnvPath, TEST_FIXTURE_OUTPUT_FROM_REMOTE_STATE)

	runTerragrunt(t, fmt.Sprintf("terragrunt apply --terragrunt-fetch-dependency-output-from-state --auto-approve --terragrunt-non-interactive --terragrunt-working-dir %s/app1", environmentPath))
	runTerragrunt(t, fmt.Sprintf("terragrunt apply --terragrunt-fetch-dependency-output-from-state --auto-approve --terragrunt-non-interactive --terragrunt-working-dir %s/app3", environmentPath))
	// Now delete dependencies cached state
	config.ClearOutputCache()
	require.NoError(t, os.Remove(filepath.Join(environmentPath, "/app1/.terraform/terraform.tfstate")))
	require.NoError(t, os.RemoveAll(filepath.Join(environmentPath, "/app1/.terraform")))
	require.NoError(t, os.Remove(filepath.Join(environmentPath, "/app3/.terraform/terraform.tfstate")))
	require.NoError(t, os.RemoveAll(filepath.Join(environmentPath, "/app3/.terraform")))

	runTerragrunt(t, fmt.Sprintf("terragrunt apply --terragrunt-fetch-dependency-output-from-state --auto-approve --terragrunt-non-interactive --terragrunt-working-dir %s/app2", environmentPath))
	var (
		stdout bytes.Buffer
		stderr bytes.Buffer
	)

	runTerragruntRedirectOutput(t, "terragrunt run-all output --terragrunt-fetch-dependency-output-from-state --terragrunt-non-interactive --terragrunt-log-level debug --terragrunt-working-dir "+environmentPath, &stdout, &stderr)
	output := stdout.String()

	assert.True(t, strings.Contains(output, "app1 output"))
	assert.True(t, strings.Contains(output, "app2 output"))
	assert.True(t, strings.Contains(output, "app3 output"))
	assert.False(t, strings.Contains(stderr.String(), "terraform output -json"))

	assert.True(t, (strings.Index(output, "app3 output") < strings.Index(output, "app1 output")) && (strings.Index(output, "app1 output") < strings.Index(output, "app2 output")))
}

func TestShowErrorWhenRunAllInvokedWithoutArguments(t *testing.T) {
	t.Parallel()

	tmpEnvPath := copyEnvironment(t, TEST_FIXTURE_STACK)
	appPath := util.JoinPath(tmpEnvPath, TEST_FIXTURE_STACK)

	stdout := bytes.Buffer{}
	stderr := bytes.Buffer{}
	err := runTerragruntCommand(t, "terragrunt run-all --terragrunt-non-interactive --terragrunt-working-dir "+appPath, &stdout, &stderr)
	require.Error(t, err)
	var missingCommandError runall.MissingCommand
	ok := goErrors.As(err, &missingCommandError)
	assert.True(t, ok)
}

func TestPathRelativeToIncludeInvokedInCorrectPathFromChild(t *testing.T) {
	t.Parallel()

	appPath := path.Join(TEST_FIXTURE_RELATIVE_INCLUDE_CMD, "app")

	stdout := bytes.Buffer{}
	stderr := bytes.Buffer{}
	err := runTerragruntCommand(t, "terragrunt version --terragrunt-log-level trace --terragrunt-non-interactive --terragrunt-working-dir "+appPath, &stdout, &stderr)
	require.NoError(t, err)
	output := stdout.String()
	assert.Equal(t, 1, strings.Count(output, "path_relative_to_inclue: app\n"))
	assert.Equal(t, 0, strings.Count(output, "path_relative_to_inclue: .\n"))
}

func TestTerragruntInitConfirmation(t *testing.T) {
	t.Parallel()

	s3BucketName := "terragrunt-test-bucket-" + strings.ToLower(uniqueId())

	tmpEnvPath := copyEnvironment(t, TEST_FIXTURE_OUTPUT_ALL)

	rootTerragruntConfigPath := util.JoinPath(tmpEnvPath, TEST_FIXTURE_OUTPUT_ALL, config.DefaultTerragruntConfigPath)
	copyTerragruntConfigAndFillPlaceholders(t, rootTerragruntConfigPath, rootTerragruntConfigPath, s3BucketName, "not-used", "not-used")

	stdout := bytes.Buffer{}
	stderr := bytes.Buffer{}
	err := runTerragruntCommand(t, "terragrunt run-all init --terragrunt-working-dir "+tmpEnvPath, &stdout, &stderr)
	require.Error(t, err)
	errout := stderr.String()
	assert.Equal(t, 1, strings.Count(errout, "does not exist or you don't have permissions to access it. Would you like Terragrunt to create it? (y/n)"))
}

func TestNoMultipleInitsWithoutSourceChange(t *testing.T) {
	t.Parallel()

	tmpEnvPath := copyEnvironment(t, fixtureDownload)
	cleanupTerraformFolder(t, tmpEnvPath)
	testPath := util.JoinPath(tmpEnvPath, TEST_FIXTURE_STDOUT)

	stdout := bytes.Buffer{}
	stderr := bytes.Buffer{}

	err := runTerragruntCommand(t, "terragrunt plan --terragrunt-non-interactive --terragrunt-working-dir "+testPath, &stdout, &stderr)
	require.NoError(t, err)
	// providers initialization during first plan
	assert.Equal(t, 1, strings.Count(stdout.String(), "has been successfully initialized!"))

	stdout = bytes.Buffer{}
	stderr = bytes.Buffer{}

	err = runTerragruntCommand(t, "terragrunt plan --terragrunt-non-interactive --terragrunt-working-dir "+testPath, &stdout, &stderr)
	require.NoError(t, err)
	// no initialization expected for second plan run
	// https://github.com/gruntwork-io/terragrunt/issues/1921
	assert.Equal(t, 0, strings.Count(stdout.String(), "has been successfully initialized!"))
}

func TestAutoInitWhenSourceIsChanged(t *testing.T) {
	t.Parallel()

	tmpEnvPath := copyEnvironment(t, fixtureDownload)
	cleanupTerraformFolder(t, tmpEnvPath)
	testPath := util.JoinPath(tmpEnvPath, TEST_FIXTURE_AUTO_INIT)

	terragruntHcl := util.JoinPath(testPath, "terragrunt.hcl")
	contents, err := util.ReadFileAsString(terragruntHcl)
	if err != nil {
		require.NoError(t, err)
	}
	updatedHcl := strings.ReplaceAll(contents, "__TAG_VALUE__", "v0.35.1")
	require.NoError(t, os.WriteFile(terragruntHcl, []byte(updatedHcl), 0444))

	stdout := bytes.Buffer{}
	stderr := bytes.Buffer{}

	err = runTerragruntCommand(t, "terragrunt plan --terragrunt-non-interactive --terragrunt-working-dir "+testPath, &stdout, &stderr)
	require.NoError(t, err)
	// providers initialization during first plan
	assert.Equal(t, 1, strings.Count(stdout.String(), "has been successfully initialized!"))

	updatedHcl = strings.ReplaceAll(contents, "__TAG_VALUE__", "v0.35.2")
	require.NoError(t, os.WriteFile(terragruntHcl, []byte(updatedHcl), 0444))

	stdout = bytes.Buffer{}
	stderr = bytes.Buffer{}

	err = runTerragruntCommand(t, "terragrunt plan --terragrunt-non-interactive --terragrunt-working-dir "+testPath, &stdout, &stderr)
	require.NoError(t, err)
	// auto initialization when source is changed
	assert.Equal(t, 1, strings.Count(stdout.String(), "has been successfully initialized!"))
}

func TestNoColor(t *testing.T) {
	t.Parallel()

	tmpEnvPath := copyEnvironment(t, TEST_FIXTURE_NO_COLOR)
	cleanupTerraformFolder(t, tmpEnvPath)
	testPath := util.JoinPath(tmpEnvPath, TEST_FIXTURE_NO_COLOR)

	stdout := bytes.Buffer{}
	stderr := bytes.Buffer{}

	err := runTerragruntCommand(t, "terragrunt plan -no-color --terragrunt-working-dir "+testPath, &stdout, &stderr)
	require.NoError(t, err)
	// providers initialization during first plan
	assert.Equal(t, 1, strings.Count(stdout.String(), "has been successfully initialized!"))

	assert.NotContains(t, stdout.String(), "[")
}

func TestRenderJsonAttributesMetadata(t *testing.T) {
	t.Parallel()

	tmpEnvPath := copyEnvironment(t, TEST_FIXTURE_RENDER_JSON_METADATA)
	cleanupTerraformFolder(t, tmpEnvPath)
	tmpDir := util.JoinPath(tmpEnvPath, TEST_FIXTURE_RENDER_JSON_METADATA, "attributes")

	terragruntHcl := util.JoinPath(tmpEnvPath, TEST_FIXTURE_RENDER_JSON_METADATA, "attributes", "terragrunt.hcl")

	var expectedMetadata = map[string]interface{}{
		"found_in_file": terragruntHcl,
	}

	jsonOut := filepath.Join(tmpDir, "terragrunt_rendered.json")

	runTerragrunt(t, fmt.Sprintf("terragrunt render-json --with-metadata --terragrunt-non-interactive --terragrunt-log-level debug --terragrunt-working-dir %s  --terragrunt-json-out %s", tmpDir, jsonOut))

	jsonBytes, err := os.ReadFile(jsonOut)
	require.NoError(t, err)

	var renderedJson = map[string]interface{}{}
	require.NoError(t, json.Unmarshal(jsonBytes, &renderedJson))

	var inputs = renderedJson[config.MetadataInputs]
	var expectedInputs = map[string]interface{}{
		"name": map[string]interface{}{
			"metadata": expectedMetadata,
			"value":    "us-east-1-bucket",
		},
		"region": map[string]interface{}{
			"metadata": expectedMetadata,
			"value":    "us-east-1",
		},
	}
	assert.True(t, reflect.DeepEqual(expectedInputs, inputs))

	var locals = renderedJson[config.MetadataLocals]
	var expectedLocals = map[string]interface{}{
		"aws_region": map[string]interface{}{
			"metadata": expectedMetadata,
			"value":    "us-east-1",
		},
	}
	assert.True(t, reflect.DeepEqual(expectedLocals, locals))

	var downloadDir = renderedJson[config.MetadataDownloadDir]
	var expecteDownloadDir = map[string]interface{}{
		"metadata": expectedMetadata,
		"value":    "/tmp",
	}
	assert.True(t, reflect.DeepEqual(expecteDownloadDir, downloadDir))

	var iamAssumeRoleDuration = renderedJson[config.MetadataIamAssumeRoleDuration]
	expectedIamAssumeRoleDuration := map[string]interface{}{
		"metadata": expectedMetadata,
		"value":    float64(666),
	}
	assert.True(t, reflect.DeepEqual(expectedIamAssumeRoleDuration, iamAssumeRoleDuration))

	var iamAssumeRoleName = renderedJson[config.MetadataIamAssumeRoleSessionName]
	expectedIamAssumeRoleName := map[string]interface{}{
		"metadata": expectedMetadata,
		"value":    "qwe",
	}
	assert.True(t, reflect.DeepEqual(expectedIamAssumeRoleName, iamAssumeRoleName))

	var iamRole = renderedJson[config.MetadataIamRole]
	expectedIamRole := map[string]interface{}{
		"metadata": expectedMetadata,
		"value":    "arn:aws:iam::ACCOUNT_ID:role/ROLE_NAME",
	}
	assert.True(t, reflect.DeepEqual(expectedIamRole, iamRole))

	var preventDestroy = renderedJson[config.MetadataPreventDestroy]
	expectedPreventDestroy := map[string]interface{}{
		"metadata": expectedMetadata,
		"value":    true,
	}
	assert.True(t, reflect.DeepEqual(expectedPreventDestroy, preventDestroy))

	var skip = renderedJson[config.MetadataSkip]
	expectedSkip := map[string]interface{}{
		"metadata": expectedMetadata,
		"value":    true,
	}
	assert.True(t, reflect.DeepEqual(expectedSkip, skip))

	var terraformBinary = renderedJson[config.MetadataTerraformBinary]
	expectedTerraformBinary := map[string]interface{}{
		"metadata": expectedMetadata,
		"value":    wrappedBinary(),
	}
	assert.True(t, reflect.DeepEqual(expectedTerraformBinary, terraformBinary))

	var terraformVersionConstraint = renderedJson[config.MetadataTerraformVersionConstraint]
	expectedTerraformVersionConstraint := map[string]interface{}{
		"metadata": expectedMetadata,
		"value":    ">= 0.11",
	}
	assert.True(t, reflect.DeepEqual(expectedTerraformVersionConstraint, terraformVersionConstraint))
}

func TestOutputModuleGroups(t *testing.T) {
	t.Parallel()

	tmpEnvPath := copyEnvironment(t, TEST_FIXTURE_OUTPUT_MODULE_GROUPS)
	cleanupTerraformFolder(t, tmpEnvPath)
	environmentPath := fmt.Sprintf("%s/%s", tmpEnvPath, TEST_FIXTURE_OUTPUT_MODULE_GROUPS)

	expectedApplyOutput := fmt.Sprintf(`
	{
	  "Group 1": [
		"%[1]s/root/vpc"
	  ],
	  "Group 2": [
		"%[1]s/root/mysql",
		"%[1]s/root/redis"
	  ],
	  "Group 3": [
		"%[1]s/root/backend-app"
	  ],
	  "Group 4": [
		"%[1]s/root/frontend-app"
	  ]
	}`, environmentPath)

	expectedDestroyOutput := fmt.Sprintf(`
	{
	  "Group 1": [
	    "%[1]s/root/frontend-app"
	  ],
	  "Group 2": [
		"%[1]s/root/backend-app"
	  ],
	  "Group 3": [
		"%[1]s/root/mysql",
		"%[1]s/root/redis"
	  ],
	  "Group 4": [
		"%[1]s/root/vpc"
	  ]
	}`, environmentPath)

	tests := map[string]struct {
		subCommand     string
		expectedOutput string
	}{
		"output-module-groups with no subcommand": {
			subCommand:     "",
			expectedOutput: expectedApplyOutput,
		},
		"output-module-groups with apply subcommand": {
			subCommand:     "apply",
			expectedOutput: expectedApplyOutput,
		},
		"output-module-groups with destroy subcommand": {
			subCommand:     "destroy",
			expectedOutput: expectedDestroyOutput,
		},
	}

	for name, tt := range tests {
		tt := tt

		t.Run(name, func(t *testing.T) {
			t.Parallel()

			var (
				stdout bytes.Buffer
				stderr bytes.Buffer
			)
			runTerragruntRedirectOutput(t, fmt.Sprintf("terragrunt output-module-groups --terragrunt-working-dir %s %s", environmentPath, tt.subCommand), &stdout, &stderr)
			output := strings.ReplaceAll(stdout.String(), " ", "")
			expectedOutput := strings.ReplaceAll(strings.ReplaceAll(tt.expectedOutput, "\t", ""), " ", "")
			assert.True(t, strings.Contains(strings.TrimSpace(output), strings.TrimSpace(expectedOutput)))
		})
	}
}

func TestRenderJsonMetadataDependency(t *testing.T) {
	t.Parallel()

	tmpEnvPath := copyEnvironment(t, TEST_FIXTURE_RENDER_JSON_METADATA)
	cleanupTerraformFolder(t, tmpEnvPath)
	tmpDir := util.JoinPath(tmpEnvPath, TEST_FIXTURE_RENDER_JSON_METADATA, "dependencies", "app")

	terragruntHcl := util.JoinPath(tmpEnvPath, TEST_FIXTURE_RENDER_JSON_METADATA, "dependencies", "app", "terragrunt.hcl")
	includeHcl := util.JoinPath(tmpEnvPath, TEST_FIXTURE_RENDER_JSON_METADATA, "dependencies", "app", "include.hcl")

	var includeMetadata = map[string]interface{}{
		"found_in_file": includeHcl,
	}

	var terragruntMetadata = map[string]interface{}{
		"found_in_file": terragruntHcl,
	}

	jsonOut := filepath.Join(tmpDir, "terragrunt_rendered.json")

	runTerragrunt(t, fmt.Sprintf("terragrunt render-json --with-metadata --terragrunt-non-interactive --terragrunt-log-level debug --terragrunt-working-dir %s  --terragrunt-json-out %s", tmpDir, jsonOut))

	jsonBytes, err := os.ReadFile(jsonOut)
	require.NoError(t, err)

	var renderedJson = map[string]interface{}{}
	require.NoError(t, json.Unmarshal(jsonBytes, &renderedJson))

	var inputs = renderedJson[config.MetadataInputs]
	var expectedInputs = map[string]interface{}{
		"test_input": map[string]interface{}{
			"metadata": includeMetadata,
			"value":    "test_value",
		},
	}
	assert.True(t, reflect.DeepEqual(expectedInputs, inputs))

	var dependencies = renderedJson[config.MetadataDependencies]
	var expectedDependencies = []interface{}{
		map[string]interface{}{
			"metadata": includeMetadata,
			"value":    "../dependency2",
		},
		map[string]interface{}{
			"metadata": terragruntMetadata,
			"value":    "../dependency1",
		},
	}
	assert.True(t, reflect.DeepEqual(expectedDependencies, dependencies))
}

func TestRenderJsonWithMockOutputs(t *testing.T) {
	t.Parallel()

	tmpEnvPath := copyEnvironment(t, TEST_FIXTURE_RENDER_JSON_MOCK_OUTPUTS)
	cleanupTerraformFolder(t, tmpEnvPath)
	tmpDir := util.JoinPath(tmpEnvPath, TEST_FIXTURE_RENDER_JSON_MOCK_OUTPUTS, "app")

	var expectedMetadata = map[string]interface{}{
		"found_in_file": util.JoinPath(tmpDir, "terragrunt.hcl"),
	}

	jsonOut := filepath.Join(tmpDir, "terragrunt_rendered.json")

	runTerragrunt(t, fmt.Sprintf("terragrunt render-json --with-metadata --terragrunt-non-interactive --terragrunt-log-level debug --terragrunt-working-dir %s  --terragrunt-json-out %s", tmpDir, jsonOut))

	jsonBytes, err := os.ReadFile(jsonOut)
	require.NoError(t, err)

	var renderedJson = map[string]interface{}{}
	require.NoError(t, json.Unmarshal(jsonBytes, &renderedJson))

	dependency := renderedJson[config.MetadataDependency]

	var expectedDependency = map[string]interface{}{
		"module": map[string]interface{}{
			"metadata": expectedMetadata,
			"value": map[string]interface{}{
				"config_path": "../dependency",
				"enabled":     nil,
				"mock_outputs": map[string]interface{}{
					"bastion_host_security_group_id": "123",
					"security_group_id":              "sg-abcd1234",
				},
				"mock_outputs_allowed_terraform_commands": [1]string{"validate"},
				"mock_outputs_merge_strategy_with_state":  nil,
				"mock_outputs_merge_with_state":           nil,
				"name":                                    "module",
				"outputs":                                 nil,
				"inputs":                                  nil,
				"skip":                                    nil,
			},
		},
	}
	serializedDependency, err := json.Marshal(dependency)
	require.NoError(t, err)

	serializedExpectedDependency, err := json.Marshal(expectedDependency)
	require.NoError(t, err)
	assert.Equal(t, string(serializedExpectedDependency), string(serializedDependency))
}

func TestRenderJsonMetadataIncludes(t *testing.T) {
	t.Parallel()

	tmpEnvPath := copyEnvironment(t, TEST_FIXTURE_RENDER_JSON_METADATA)
	cleanupTerraformFolder(t, tmpEnvPath)
	tmpDir := util.JoinPath(tmpEnvPath, TEST_FIXTURE_RENDER_JSON_METADATA, "includes", "app")

	terragruntHcl := util.JoinPath(tmpEnvPath, TEST_FIXTURE_RENDER_JSON_METADATA, "includes", "app", "terragrunt.hcl")
	localsHcl := util.JoinPath(tmpEnvPath, TEST_FIXTURE_RENDER_JSON_METADATA, "includes", "app", "locals.hcl")
	inputHcl := util.JoinPath(tmpEnvPath, TEST_FIXTURE_RENDER_JSON_METADATA, "includes", "app", "inputs.hcl")
	generateHcl := util.JoinPath(tmpEnvPath, TEST_FIXTURE_RENDER_JSON_METADATA, "includes", "app", "generate.hcl")
	commonHcl := util.JoinPath(tmpEnvPath, TEST_FIXTURE_RENDER_JSON_METADATA, "includes", "common", "common.hcl")

	var terragruntMetadata = map[string]interface{}{
		"found_in_file": terragruntHcl,
	}
	var localsMetadata = map[string]interface{}{
		"found_in_file": localsHcl,
	}
	var inputMetadata = map[string]interface{}{
		"found_in_file": inputHcl,
	}
	var generateMetadata = map[string]interface{}{
		"found_in_file": generateHcl,
	}
	var commonMetadata = map[string]interface{}{
		"found_in_file": commonHcl,
	}

	jsonOut := filepath.Join(tmpDir, "terragrunt_rendered.json")

	runTerragrunt(t, fmt.Sprintf("terragrunt render-json --with-metadata --terragrunt-non-interactive --terragrunt-log-level debug --terragrunt-working-dir %s  --terragrunt-json-out %s", tmpDir, jsonOut))

	jsonBytes, err := os.ReadFile(jsonOut)
	require.NoError(t, err)

	var renderedJson = map[string]interface{}{}
	require.NoError(t, json.Unmarshal(jsonBytes, &renderedJson))

	var inputs = renderedJson[config.MetadataInputs]
	var expectedInputs = map[string]interface{}{
		"content": map[string]interface{}{
			"metadata": localsMetadata,
			"value":    "test",
		},
		"qwe": map[string]interface{}{
			"metadata": inputMetadata,
			"value":    "123",
		},
	}
	assert.True(t, reflect.DeepEqual(expectedInputs, inputs))

	var locals = renderedJson[config.MetadataLocals]
	var expectedLocals = map[string]interface{}{
		"abc": map[string]interface{}{
			"metadata": terragruntMetadata,
			"value":    "xyz",
		},
	}
	assert.True(t, reflect.DeepEqual(expectedLocals, locals))

	var generate = renderedJson[config.MetadataGenerateConfigs]
	var expectedGenerate = map[string]interface{}{
		"provider": map[string]interface{}{
			"metadata": generateMetadata,
			"value": map[string]interface{}{
				"comment_prefix":    "# ",
				"contents":          "# test\n",
				"disable_signature": false,
				"disable":           false,
				"if_exists":         "overwrite",
				"if_disabled":       "skip",
				"path":              "provider.tf",
			},
		},
	}
=======
>>>>>>> 70797fd4

func TestTerragruntRemoteStateCodegenOverwrites(t *testing.T) {
	t.Parallel()

	generateTestCase := filepath.Join(testFixtureCodegenPath, "remote-state", "overwrite")

	cleanupTerraformFolder(t, generateTestCase)
	cleanupTerragruntFolder(t, generateTestCase)

	runTerragrunt(t, "terragrunt apply -auto-approve --terragrunt-non-interactive --terragrunt-working-dir "+generateTestCase)
	// If the state file was written as foo.tfstate, that means it overwrote the local backend config.
	assert.True(t, fileIsInFolder(t, "foo.tfstate", generateTestCase))
	assert.False(t, fileIsInFolder(t, "bar.tfstate", generateTestCase))
}

func TestTerragruntRemoteStateCodegenErrorsIfExists(t *testing.T) {
	t.Parallel()

	generateTestCase := filepath.Join(testFixtureCodegenPath, "remote-state", "error")
	cleanupTerraformFolder(t, generateTestCase)
	cleanupTerragruntFolder(t, generateTestCase)

	stdout := bytes.Buffer{}
	stderr := bytes.Buffer{}

	err := runTerragruntCommand(t, "terragrunt apply -auto-approve --terragrunt-non-interactive --terragrunt-working-dir "+generateTestCase, &stdout, &stderr)
	require.Error(t, err)
	var generateFileExistsError codegen.GenerateFileExistsError
	ok := goErrors.As(err, &generateFileExistsError)
	assert.True(t, ok)
}

func TestTerragruntRemoteStateCodegenDoesNotGenerateWithSkip(t *testing.T) {
	t.Parallel()

	generateTestCase := filepath.Join(testFixtureCodegenPath, "remote-state", "skip")

	cleanupTerraformFolder(t, generateTestCase)
	cleanupTerragruntFolder(t, generateTestCase)

	runTerragrunt(t, "terragrunt apply -auto-approve --terragrunt-non-interactive --terragrunt-working-dir "+generateTestCase)
	assert.False(t, fileIsInFolder(t, "foo.tfstate", generateTestCase))
}

func TestTerragruntValidateAllWithVersionChecks(t *testing.T) {
	t.Parallel()

	tmpEnvPath := copyEnvironment(t, "fixtures/version-check")

	stdout := bytes.Buffer{}
	stderr := bytes.Buffer{}
	err := runTerragruntVersionCommand(t, "v0.23.21", "terragrunt validate-all --terragrunt-non-interactive --terragrunt-working-dir "+tmpEnvPath, &stdout, &stderr)
	logBufferContentsLineByLine(t, stdout, "stdout")
	logBufferContentsLineByLine(t, stderr, "stderr")
	require.NoError(t, err)
}

func TestTerragruntIncludeParentHclFile(t *testing.T) {
	t.Parallel()

	tmpEnvPath := copyEnvironment(t, testFixtureIncludeParent)
	tmpEnvPath = path.Join(tmpEnvPath, testFixtureIncludeParent)

	stdout := bytes.Buffer{}
	stderr := bytes.Buffer{}

	err := runTerragruntCommand(t, "terragrunt run-all apply --terragrunt-modules-that-include parent.hcl --terragrunt-modules-that-include common.hcl --terragrunt-non-interactive --terragrunt-working-dir "+tmpEnvPath, &stdout, &stderr)
	require.NoError(t, err)

	out := stdout.String()
	assert.Equal(t, 1, strings.Count(out, "parent_hcl_file"))
	assert.Equal(t, 1, strings.Count(out, "dependency_hcl"))
	assert.Equal(t, 1, strings.Count(out, "common_hcl"))
}

// The over all test here can run in parallel, but the subtests cannot.
// This is due to a race condition brought about by overriding `version.Version` in
// runTerragruntVersionCommand
func TestTerragruntVersionConstraints(t *testing.T) { //nolint:tparallel
	t.Parallel()

	tc := []struct {
		name                 string
		terragruntVersion    string
		terragruntConstraint string
		shouldSucceed        bool
	}{
		{
			"version meets constraint equal",
			"v0.23.18",
			"terragrunt_version_constraint = \">= v0.23.18\"",
			true,
		},
		{
			"version meets constraint greater patch",
			"v0.23.19",
			"terragrunt_version_constraint = \">= v0.23.18\"",
			true,
		},
		{
			"version meets constraint greater major",
			"v1.0.0",
			"terragrunt_version_constraint = \">= v0.23.18\"",
			true,
		},
		{
			"version fails constraint less patch",
			"v0.23.17",
			"terragrunt_version_constraint = \">= v0.23.18\"",
			false,
		},
		{
			"version fails constraint less major",
			"v0.22.18",
			"terragrunt_version_constraint = \">= v0.23.18\"",
			false,
		},
		{
			"version meets constraint pre-release",
			"v0.23.18-alpha2024091301",
			"terragrunt_version_constraint = \">= v0.23.18\"",
			true,
		},
		{
			"version fails constraint pre-release",
			"v0.23.18-alpha2024091301",
			"terragrunt_version_constraint = \"< v0.23.18\"",
			false,
		},
	}

	for _, tt := range tc { //nolint:paralleltest
		t.Run(tt.name, func(t *testing.T) {
			tmpEnvPath := copyEnvironment(t, testFixtureReadConfig)
			rootPath := filepath.Join(tmpEnvPath, testFixtureReadConfig, "with_constraints")

			tmpTerragruntConfigPath := createTmpTerragruntConfigContent(t, tt.terragruntConstraint, config.DefaultTerragruntConfigPath)

			stdout := bytes.Buffer{}
			stderr := bytes.Buffer{}

<<<<<<< HEAD
	var renderedJson = map[string]interface{}{}
	require.NoError(t, json.Unmarshal(jsonBytes, &renderedJson))

	var terraform = renderedJson[config.MetadataTerraform]
	var expectedTerraform = map[string]interface{}{
		"metadata": terragruntMetadata,
		"value": map[string]interface{}{
			"after_hook":               map[string]interface{}{},
			"before_hook":              map[string]interface{}{},
			"copy_terraform_lock_file": nil,
			"error_hook":               map[string]interface{}{},
			"extra_arguments":          map[string]interface{}{},
			"include_in_copy":          nil,
			"source":                   "../terraform",
		},
=======
			err := runTerragruntVersionCommand(
				t,
				tt.terragruntVersion,
				fmt.Sprintf(
					"terragrunt apply -auto-approve --terragrunt-non-interactive --terragrunt-config %s --terragrunt-working-dir %s",
					tmpTerragruntConfigPath,
					rootPath,
				),
				&stdout,
				&stderr,
			)

			logBufferContentsLineByLine(t, stdout, "stdout")
			logBufferContentsLineByLine(t, stderr, "stderr")

			if tt.shouldSucceed {
				require.NoError(t, err)
			} else {
				require.Error(t, err)
			}
		})
>>>>>>> 70797fd4
	}
}

func TestReadTerragruntAuthProviderCmd(t *testing.T) {
	t.Parallel()

	cleanupTerraformFolder(t, testFixtureAuthProviderCmd)
	tmpEnvPath := copyEnvironment(t, testFixtureAuthProviderCmd)
	rootPath := util.JoinPath(tmpEnvPath, testFixtureAuthProviderCmd, "multiple-apps")
	appPath := util.JoinPath(rootPath, "app1")
	mockAuthCmd := filepath.Join(tmpEnvPath, testFixtureAuthProviderCmd, "mock-auth-cmd.sh")

	runTerragrunt(t, fmt.Sprintf(`terragrunt run-all apply -auto-approve --terragrunt-non-interactive --terragrunt-working-dir %s --terragrunt-auth-provider-cmd %s`, rootPath, mockAuthCmd))

	stdout, _, err := runTerragruntCommandWithOutput(t, fmt.Sprintf("terragrunt output -json --terragrunt-working-dir %s --terragrunt-auth-provider-cmd %s", appPath, mockAuthCmd))
	require.NoError(t, err)

	outputs := map[string]TerraformOutput{}
	require.NoError(t, json.Unmarshal([]byte(stdout), &outputs))

	assert.Equal(t, "app1-bar", outputs["foo-app1"].Value)
	assert.Equal(t, "app2-bar", outputs["foo-app2"].Value)
	assert.Equal(t, "app3-bar", outputs["foo-app3"].Value)
}

func TestIamRolesLoadingFromDifferentModules(t *testing.T) {
	t.Parallel()

	cleanupTerraformFolder(t, testFixtureIamRolesMultipleModules)

	// Execution outputs to be verified
	stdout := bytes.Buffer{}
	stderr := bytes.Buffer{}

	// Invoke terragrunt and verify used IAM roles for each dependency
	err := runTerragruntCommand(t, "terragrunt init --terragrunt-log-level debug --terragrunt-debugreset --terragrunt-working-dir "+testFixtureIamRolesMultipleModules, &stdout, &stderr)

	// Taking all outputs in one string
	output := fmt.Sprintf("%v %v %v", stderr.String(), stdout.String(), err.Error())

	component1 := ""
	component2 := ""

	// scan each output line and get lines for component1 and component2
	for _, line := range strings.Split(output, "\n") {
		if strings.Contains(line, "Assuming IAM role arn:aws:iam::component1:role/terragrunt") {
			component1 = line
			continue
		}
		if strings.Contains(line, "Assuming IAM role arn:aws:iam::component2:role/terragrunt") {
			component2 = line
			continue
		}
	}
	assert.NotEmptyf(t, component1, "Missing role for component 1")
	assert.NotEmptyf(t, component2, "Missing role for component 2")
}

func TestTerragruntVersionConstraintsPartialParse(t *testing.T) {
	t.Parallel()

	fixturePath := "fixtures/partial-parse/terragrunt-version-constraint"
	cleanupTerragruntFolder(t, fixturePath)

	stdout := bytes.Buffer{}
	stderr := bytes.Buffer{}

	err := runTerragruntVersionCommand(t, "0.21.23", "terragrunt apply -auto-approve --terragrunt-non-interactive --terragrunt-working-dir "+fixturePath, &stdout, &stderr)
	logBufferContentsLineByLine(t, stdout, "stdout")
	logBufferContentsLineByLine(t, stderr, "stderr")

	require.Error(t, err)

	var invalidVersionError terraform.InvalidTerragruntVersion
	ok := goErrors.As(err, &invalidVersionError)
	assert.True(t, ok)
}

func TestLogFailingDependencies(t *testing.T) {
	t.Parallel()

	var (
		stdout bytes.Buffer
		stderr bytes.Buffer
	)

	path := filepath.Join(testFixtureBrokenDependency, "app")

	err := runTerragruntCommand(t, fmt.Sprintf("terragrunt apply -auto-approve --terragrunt-non-interactive --terragrunt-working-dir %s --terragrunt-log-level debug", path), &stdout, &stderr)
	require.Error(t, err)

	testdataDir, err := filepath.Abs(testFixtureBrokenDependency)
	require.NoError(t, err)

	output := stderr.String()
	assert.Contains(t, output, fmt.Sprintf("%s invocation failed in %s", wrappedBinary(), getPathRelativeTo(t, testdataDir, path)))
}

func cleanupTerraformFolder(t *testing.T, templatesPath string) {
	t.Helper()

	removeFile(t, util.JoinPath(templatesPath, terraformState))
	removeFile(t, util.JoinPath(templatesPath, terraformStateBackup))
	removeFile(t, util.JoinPath(templatesPath, terragruntDebugFile))
	removeFolder(t, util.JoinPath(templatesPath, terraformFolder))
}

func cleanupTerragruntFolder(t *testing.T, templatesPath string) {
	t.Helper()

	removeFolder(t, util.JoinPath(templatesPath, terragruntCache))
}

func removeFile(t *testing.T, path string) {
	t.Helper()

	if util.FileExists(path) {
		if err := os.Remove(path); err != nil {
			t.Fatalf("Error while removing %s: %v", path, err)
		}
	}
}

func removeFolder(t *testing.T, path string) {
	t.Helper()

	if util.FileExists(path) {
		if err := os.RemoveAll(path); err != nil {
			t.Fatalf("Error while removing %s: %v", path, err)
		}
	}
}

func runTerragruntCommand(t *testing.T, command string, writer io.Writer, errwriter io.Writer) error {
	t.Helper()

	args := strings.Split(command, " ")

	if !strings.Contains(command, "-terragrunt-disable-log-formatting") {
		args = append(args, "--terragrunt-disable-log-formatting")
	}

	t.Log(args)

	opts := options.NewTerragruntOptionsWithWriters(writer, errwriter)
	app := cli.NewApp(opts)
	return app.Run(args)
}

func runTerragruntVersionCommand(t *testing.T, ver string, command string, writer io.Writer, errwriter io.Writer) error {
	t.Helper()

	version.Version = ver
	return runTerragruntCommand(t, command, writer, errwriter)
}

func runTerragrunt(t *testing.T, command string) {
	t.Helper()

	runTerragruntRedirectOutput(t, command, os.Stdout, os.Stderr)
}

func runTerragruntCommandWithOutput(t *testing.T, command string) (string, string, error) {
	t.Helper()

	stdout := bytes.Buffer{}
	stderr := bytes.Buffer{}
	err := runTerragruntCommand(t, command, &stdout, &stderr)
	logBufferContentsLineByLine(t, stdout, "stdout")
	logBufferContentsLineByLine(t, stderr, "stderr")
	return stdout.String(), stderr.String(), err
}

func runTerragruntRedirectOutput(t *testing.T, command string, writer io.Writer, errwriter io.Writer) {
	t.Helper()

	if err := runTerragruntCommand(t, command, writer, errwriter); err != nil {
		stdout := "(see log output above)"
		if stdoutAsBuffer, stdoutIsBuffer := writer.(*bytes.Buffer); stdoutIsBuffer {
			stdout = stdoutAsBuffer.String()
		}

		stderr := "(see log output above)"
		if stderrAsBuffer, stderrIsBuffer := errwriter.(*bytes.Buffer); stderrIsBuffer {
			stderr = stderrAsBuffer.String()
		}

		t.Fatalf("Failed to run Terragrunt command '%s' due to error: %s\n\nStdout: %s\n\nStderr: %s", command, errors.PrintErrorWithStackTrace(err), stdout, stderr)
	}
}

func copyEnvironment(t *testing.T, environmentPath string, includeInCopy ...string) string {
	t.Helper()

	tmpDir, err := os.MkdirTemp("", "terragrunt-test")
	if err != nil {
		t.Fatalf("Failed to create temp dir due to error: %v", err)
	}

	t.Logf("Copying %s to %s", environmentPath, tmpDir)

	require.NoError(t, util.CopyFolderContents(createLogger(), environmentPath, util.JoinPath(tmpDir, environmentPath), ".terragrunt-test", includeInCopy))

	return tmpDir
}

func createTmpTerragruntConfig(t *testing.T, templatesPath string, s3BucketName string, lockTableName string, configFileName string) string {
	t.Helper()

	tmpFolder, err := os.MkdirTemp("", "terragrunt-test")
	if err != nil {
		t.Fatalf("Failed to create temp folder due to error: %v", err)
	}

	tmpTerragruntConfigFile := util.JoinPath(tmpFolder, configFileName)
	originalTerragruntConfigPath := util.JoinPath(templatesPath, configFileName)
	copyTerragruntConfigAndFillPlaceholders(t, originalTerragruntConfigPath, tmpTerragruntConfigFile, s3BucketName, lockTableName, "not-used")

	return tmpTerragruntConfigFile
}

func createTmpTerragruntConfigContent(t *testing.T, contents string, configFileName string) string {
	t.Helper()

	tmpFolder, err := os.MkdirTemp("", "terragrunt-test")
	if err != nil {
		t.Fatalf("Failed to create temp folder due to error: %v", err)
	}

	tmpTerragruntConfigFile := util.JoinPath(tmpFolder, configFileName)

	if err := os.WriteFile(tmpTerragruntConfigFile, []byte(contents), 0444); err != nil {
		t.Fatalf("Error writing temp Terragrunt config to %s: %v", tmpTerragruntConfigFile, err)
	}

	return tmpTerragruntConfigFile
}

func copyTerragruntConfigAndFillPlaceholders(t *testing.T, configSrcPath string, configDestPath string, s3BucketName string, lockTableName string, region string) {
	t.Helper()

	copyAndFillMapPlaceholders(t, configSrcPath, configDestPath, map[string]string{
		"__FILL_IN_BUCKET_NAME__":      s3BucketName,
		"__FILL_IN_LOCK_TABLE_NAME__":  lockTableName,
		"__FILL_IN_REGION__":           region,
		"__FILL_IN_LOGS_BUCKET_NAME__": s3BucketName + "-tf-state-logs",
	})
}

func copyAndFillMapPlaceholders(t *testing.T, srcPath string, destPath string, placeholders map[string]string) {
	t.Helper()

	contents, err := util.ReadFileAsString(srcPath)
	if err != nil {
		t.Fatalf("Error reading file at %s: %v", srcPath, err)
	}

	// iterate over placeholders and replace placeholders
	for k, v := range placeholders {
		contents = strings.ReplaceAll(contents, k, v)
	}
	if err := os.WriteFile(destPath, []byte(contents), 0444); err != nil {
		t.Fatalf("Error writing temp file to %s: %v", destPath, err)
	}
}

// Returns a unique (ish) id we can attach to resources and tfstate files so they don't conflict with each other
// Uses base 62 to generate a 6 character string that's unlikely to collide with the handful of tests we run in
// parallel. Based on code here: http://stackoverflow.com/a/9543797/483528
func uniqueID() string {
	const base62Chars = "0123456789ABCDEFGHIJKLMNOPQRSTUVWXYZabcdefghijklmnopqrstuvwxyz"
	const uniqueIDLength = 6 // Should be good for 62^6 = 56+ billion combinations

	var out bytes.Buffer

	for i := 0; i < uniqueIDLength; i++ {
		out.WriteByte(base62Chars[rand.Intn(len(base62Chars))])
	}

	return out.String()
}

// Delete the specified S3 bucket to clean up after a test
func deleteS3Bucket(t *testing.T, awsRegion string, bucketName string, opts ...options.TerragruntOptionsFunc) {
	t.Helper()

	require.NoError(t, deleteS3BucketE(t, awsRegion, bucketName, opts...))
}
func deleteS3BucketE(t *testing.T, awsRegion string, bucketName string, opts ...options.TerragruntOptionsFunc) error {
	t.Helper()

	mockOptions, err := options.NewTerragruntOptionsForTest("integration_test", opts...)
	if err != nil {
		t.Logf("Error creating mockOptions: %v", err)
		return err
	}

	sessionConfig := &awshelper.AwsSessionConfig{
		Region: awsRegion,
	}

	s3Client, err := remote.CreateS3Client(sessionConfig, mockOptions)
	if err != nil {
		t.Logf("Error creating S3 client: %v", err)
		return err
	}

	t.Logf("Deleting test s3 bucket %s", bucketName)

	out, err := s3Client.ListObjectVersions(&s3.ListObjectVersionsInput{Bucket: aws.String(bucketName)})
	if err != nil {
		t.Logf("Failed to list object versions in s3 bucket %s: %v", bucketName, err)
		return err
	}

	objectIdentifiers := []*s3.ObjectIdentifier{}
	for _, version := range out.Versions {
		objectIdentifiers = append(objectIdentifiers, &s3.ObjectIdentifier{
			Key:       version.Key,
			VersionId: version.VersionId,
		})
	}

	if len(objectIdentifiers) > 0 {
		deleteInput := &s3.DeleteObjectsInput{
			Bucket: aws.String(bucketName),
			Delete: &s3.Delete{Objects: objectIdentifiers},
		}
		if _, err := s3Client.DeleteObjects(deleteInput); err != nil {
			t.Logf("Error deleting all versions of all objects in bucket %s: %v", bucketName, err)
			return err
		}
	}

	if _, err := s3Client.DeleteBucket(&s3.DeleteBucketInput{Bucket: aws.String(bucketName)}); err != nil {
		t.Logf("Failed to delete S3 bucket %s: %v", bucketName, err)
		return err
	}
	return nil
}

func fileIsInFolder(t *testing.T, name string, path string) bool {
	t.Helper()

	found := false
	err := filepath.Walk(path, func(path string, info os.FileInfo, err error) error {
		require.NoError(t, err)
		if filepath.Base(path) == name {
			found = true
		}
		return nil
	})
	require.NoError(t, err)
	return found
}

func runValidateAllWithIncludeAndGetIncludedModules(t *testing.T, rootModulePath string, includeModulePaths []string, strictInclude bool) []string {
	t.Helper()

	cmdParts := []string{
		"terragrunt", "run-all", "validate",
		"--terragrunt-non-interactive",
		"--terragrunt-log-level", "debug",
		"--terragrunt-working-dir", rootModulePath,
	}

	for _, module := range includeModulePaths {
		cmdParts = append(cmdParts, "--terragrunt-include-dir", module)
	}

	if strictInclude {
		cmdParts = append(cmdParts, "--terragrunt-strict-include")
	}

	cmd := strings.Join(cmdParts, " ")

	validateAllStdout := bytes.Buffer{}
	validateAllStderr := bytes.Buffer{}
	err := runTerragruntCommand(
		t,
		cmd,
		&validateAllStdout,
		&validateAllStderr,
	)
	logBufferContentsLineByLine(t, validateAllStdout, "validate-all stdout")
	logBufferContentsLineByLine(t, validateAllStderr, "validate-all stderr")
	require.NoError(t, err)

	require.NoError(t, err)

	includedModulesRegexp, err := regexp.Compile(`=> Module (.+) \(excluded: (true|false)`)
	require.NoError(t, err)

	matches := includedModulesRegexp.FindAllStringSubmatch(validateAllStderr.String(), -1)
	includedModules := []string{}
	for _, match := range matches {
		if match[2] == "false" {
			includedModules = append(includedModules, getPathRelativeTo(t, match[1], rootModulePath))
		}
	}
	sort.Strings(includedModules)
	return includedModules
}

// sops decrypting for inputs
func TestSopsDecryptedCorrectly(t *testing.T) {
	t.Parallel()

	cleanupTerraformFolder(t, testFixtureSops)
	tmpEnvPath := copyEnvironment(t, testFixtureSops)
	rootPath := util.JoinPath(tmpEnvPath, testFixtureSops)

	runTerragrunt(t, "terragrunt apply -auto-approve --terragrunt-non-interactive --terragrunt-working-dir "+rootPath)

	stdout := bytes.Buffer{}
	stderr := bytes.Buffer{}

	err := runTerragruntCommand(t, "terragrunt output -no-color -json --terragrunt-non-interactive --terragrunt-working-dir "+rootPath, &stdout, &stderr)
	require.NoError(t, err)

	outputs := map[string]TerraformOutput{}
	require.NoError(t, json.Unmarshal(stdout.Bytes(), &outputs))

	assert.Equal(t, []interface{}{true, false}, outputs["json_bool_array"].Value)
	assert.Equal(t, []interface{}{"example_value1", "example_value2"}, outputs["json_string_array"].Value)
	assert.InEpsilon(t, 1234.56789, outputs["json_number"].Value, 0.0001)
	assert.Equal(t, "example_value", outputs["json_string"].Value)
	assert.Equal(t, "Welcome to SOPS! Edit this file as you please!", outputs["json_hello"].Value)
	assert.Equal(t, []interface{}{true, false}, outputs["yaml_bool_array"].Value)
	assert.Equal(t, []interface{}{"example_value1", "example_value2"}, outputs["yaml_string_array"].Value)
	assert.InEpsilon(t, 1234.5679, outputs["yaml_number"].Value, 0.0001)
	assert.Equal(t, "example_value", outputs["yaml_string"].Value)
	assert.Equal(t, "Welcome to SOPS! Edit this file as you please!", outputs["yaml_hello"].Value)
	assert.Equal(t, "Raw Secret Example", outputs["text_value"].Value)
	assert.Contains(t, outputs["env_value"].Value, "DB_PASSWORD=tomato")
	assert.Contains(t, outputs["ini_value"].Value, "password = potato")
}

func TestSopsDecryptedCorrectlyRunAll(t *testing.T) {
	t.Parallel()

	cleanupTerraformFolder(t, testFixtureSops)
	tmpEnvPath := copyEnvironment(t, testFixtureSops)
	rootPath := util.JoinPath(tmpEnvPath, testFixtureSops)

	runTerragrunt(t, fmt.Sprintf("terragrunt run-all apply -auto-approve --terragrunt-non-interactive --terragrunt-working-dir %s/../.. --terragrunt-include-dir %s", rootPath, testFixtureSops))

	stdout := bytes.Buffer{}
	stderr := bytes.Buffer{}

	err := runTerragruntCommand(t, fmt.Sprintf("terragrunt run-all output -no-color -json --terragrunt-non-interactive --terragrunt-working-dir %s/../.. --terragrunt-include-dir %s", rootPath, testFixtureSops), &stdout, &stderr)
	require.NoError(t, err)

	outputs := map[string]TerraformOutput{}
	require.NoError(t, json.Unmarshal(stdout.Bytes(), &outputs))

	assert.Equal(t, []interface{}{true, false}, outputs["json_bool_array"].Value)
	assert.Equal(t, []interface{}{"example_value1", "example_value2"}, outputs["json_string_array"].Value)
	assert.InEpsilon(t, 1234.56789, outputs["json_number"].Value, 0.0001)
	assert.Equal(t, "example_value", outputs["json_string"].Value)
	assert.Equal(t, "Welcome to SOPS! Edit this file as you please!", outputs["json_hello"].Value)
	assert.Equal(t, []interface{}{true, false}, outputs["yaml_bool_array"].Value)
	assert.Equal(t, []interface{}{"example_value1", "example_value2"}, outputs["yaml_string_array"].Value)
	assert.InEpsilon(t, 1234.5679, outputs["yaml_number"].Value, 0.0001)
	assert.Equal(t, "example_value", outputs["yaml_string"].Value)
	assert.Equal(t, "Welcome to SOPS! Edit this file as you please!", outputs["yaml_hello"].Value)
	assert.Equal(t, "Raw Secret Example", outputs["text_value"].Value)
	assert.Contains(t, outputs["env_value"].Value, "DB_PASSWORD=tomato")
	assert.Contains(t, outputs["ini_value"].Value, "password = potato")
}

func TestShowErrorWhenRunAllInvokedWithoutArguments(t *testing.T) {
	t.Parallel()

	tmpEnvPath := copyEnvironment(t, testFixtureStack)
	appPath := util.JoinPath(tmpEnvPath, testFixtureStack)

	stdout := bytes.Buffer{}
	stderr := bytes.Buffer{}
	err := runTerragruntCommand(t, "terragrunt run-all --terragrunt-non-interactive --terragrunt-working-dir "+appPath, &stdout, &stderr)
	require.Error(t, err)
	var missingCommandError runall.MissingCommand
	ok := goErrors.As(err, &missingCommandError)
	assert.True(t, ok)
}

func TestNoMultipleInitsWithoutSourceChange(t *testing.T) {
	t.Parallel()

	tmpEnvPath := copyEnvironment(t, testFixtureDownload)
	cleanupTerraformFolder(t, tmpEnvPath)
	testPath := util.JoinPath(tmpEnvPath, testFixtureStdout)

	stdout := bytes.Buffer{}
	stderr := bytes.Buffer{}

	err := runTerragruntCommand(t, "terragrunt plan --terragrunt-non-interactive --terragrunt-forward-tf-stdout --terragrunt-working-dir "+testPath, &stdout, &stderr)
	require.NoError(t, err)
	// providers initialization during first plan
	assert.Equal(t, 1, strings.Count(stdout.String(), "has been successfully initialized!"))

	stdout = bytes.Buffer{}
	stderr = bytes.Buffer{}

	err = runTerragruntCommand(t, "terragrunt plan --terragrunt-non-interactive --terragrunt-forward-tf-stdout --terragrunt-working-dir "+testPath, &stdout, &stderr)
	require.NoError(t, err)
	// no initialization expected for second plan run
	// https://github.com/gruntwork-io/terragrunt/issues/1921
	assert.Equal(t, 0, strings.Count(stdout.String(), "has been successfully initialized!"))
}

func TestAutoInitWhenSourceIsChanged(t *testing.T) {
	t.Parallel()

	tmpEnvPath := copyEnvironment(t, testFixtureDownload)
	cleanupTerraformFolder(t, tmpEnvPath)
	testPath := util.JoinPath(tmpEnvPath, testFixtureAutoInit)

	terragruntHcl := util.JoinPath(testPath, "terragrunt.hcl")
	contents, err := util.ReadFileAsString(terragruntHcl)
	if err != nil {
		require.NoError(t, err)
	}
	updatedHcl := strings.ReplaceAll(contents, "__TAG_VALUE__", "v0.35.1")
	require.NoError(t, os.WriteFile(terragruntHcl, []byte(updatedHcl), 0444))

	stdout := bytes.Buffer{}
	stderr := bytes.Buffer{}

	err = runTerragruntCommand(t, "terragrunt plan --terragrunt-non-interactive --terragrunt-forward-tf-stdout --terragrunt-working-dir "+testPath, &stdout, &stderr)
	require.NoError(t, err)
	// providers initialization during first plan
	assert.Equal(t, 1, strings.Count(stdout.String(), "has been successfully initialized!"))

	updatedHcl = strings.ReplaceAll(contents, "__TAG_VALUE__", "v0.35.2")
	require.NoError(t, os.WriteFile(terragruntHcl, []byte(updatedHcl), 0444))

	stdout = bytes.Buffer{}
	stderr = bytes.Buffer{}

	err = runTerragruntCommand(t, "terragrunt plan --terragrunt-non-interactive --terragrunt-forward-tf-stdout --terragrunt-working-dir "+testPath, &stdout, &stderr)
	require.NoError(t, err)
	// auto initialization when source is changed
	assert.Equal(t, 1, strings.Count(stdout.String(), "has been successfully initialized!"))
}

func TestNoColor(t *testing.T) {
	t.Parallel()

	tmpEnvPath := copyEnvironment(t, testFixtureNoColor)
	cleanupTerraformFolder(t, tmpEnvPath)
	testPath := util.JoinPath(tmpEnvPath, testFixtureNoColor)

	stdout := bytes.Buffer{}
	stderr := bytes.Buffer{}

	err := runTerragruntCommand(t, "terragrunt plan -no-color --terragrunt-forward-tf-stdout --terragrunt-working-dir "+testPath, &stdout, &stderr)
	require.NoError(t, err)
	// providers initialization during first plan
	assert.Equal(t, 1, strings.Count(stdout.String(), "has been successfully initialized!"))

	assert.NotContains(t, stdout.String(), "\x1b")
}

func TestOutputModuleGroups(t *testing.T) {
	t.Parallel()

	tmpEnvPath := copyEnvironment(t, testFixtureOutputModuleGroups)
	cleanupTerraformFolder(t, tmpEnvPath)
	environmentPath := fmt.Sprintf("%s/%s", tmpEnvPath, testFixtureOutputModuleGroups)

	expectedApplyOutput := fmt.Sprintf(`
	{
	  "Group 1": [
		"%[1]s/root/vpc"
	  ],
	  "Group 2": [
		"%[1]s/root/mysql",
		"%[1]s/root/redis"
	  ],
	  "Group 3": [
		"%[1]s/root/backend-app"
	  ],
	  "Group 4": [
		"%[1]s/root/frontend-app"
	  ]
	}`, environmentPath)

	expectedDestroyOutput := fmt.Sprintf(`
	{
	  "Group 1": [
	    "%[1]s/root/frontend-app"
	  ],
	  "Group 2": [
		"%[1]s/root/backend-app"
	  ],
	  "Group 3": [
		"%[1]s/root/mysql",
		"%[1]s/root/redis"
	  ],
	  "Group 4": [
		"%[1]s/root/vpc"
	  ]
	}`, environmentPath)

	tests := map[string]struct {
		subCommand     string
		expectedOutput string
	}{
		"output-module-groups with no subcommand": {
			subCommand:     "",
			expectedOutput: expectedApplyOutput,
		},
		"output-module-groups with apply subcommand": {
			subCommand:     "apply",
			expectedOutput: expectedApplyOutput,
		},
		"output-module-groups with destroy subcommand": {
			subCommand:     "destroy",
			expectedOutput: expectedDestroyOutput,
		},
	}

	for name, tt := range tests {
		tt := tt

		t.Run(name, func(t *testing.T) {
			t.Parallel()

			var (
				stdout bytes.Buffer
				stderr bytes.Buffer
			)
			runTerragruntRedirectOutput(t, fmt.Sprintf("terragrunt output-module-groups --terragrunt-working-dir %s %s", environmentPath, tt.subCommand), &stdout, &stderr)
			output := strings.ReplaceAll(stdout.String(), " ", "")
			expectedOutput := strings.ReplaceAll(strings.ReplaceAll(tt.expectedOutput, "\t", ""), " ", "")
			assert.True(t, strings.Contains(strings.TrimSpace(output), strings.TrimSpace(expectedOutput)))
		})
	}
}

func TestTerragruntValidateModulePrefix(t *testing.T) {
	t.Parallel()

	fixturePath := testFixtureIncludeParent
	cleanupTerraformFolder(t, fixturePath)
	tmpEnvPath := copyEnvironment(t, fixturePath)
	rootPath := util.JoinPath(tmpEnvPath, fixturePath)

	runTerragrunt(t, "terragrunt run-all validate --terragrunt-forward-tf-stdout --terragrunt-non-interactive --terragrunt-working-dir "+rootPath)
}

func TestInitFailureModulePrefix(t *testing.T) {
	t.Parallel()

	initTestCase := testFixtureInitError

	cleanupTerraformFolder(t, initTestCase)
	cleanupTerragruntFolder(t, initTestCase)

	stdout := bytes.Buffer{}
	stderr := bytes.Buffer{}
	require.Error(
		t,
		runTerragruntCommand(t, "terragrunt init -no-color --terragrunt-non-interactive --terragrunt-working-dir "+initTestCase, &stdout, &stderr),
	)
	logBufferContentsLineByLine(t, stderr, "init")
	assert.Contains(t, stderr.String(), "fixtures/init-error")
}

func TestDependencyOutputModulePrefix(t *testing.T) {
	t.Parallel()

	cleanupTerraformFolder(t, testFixtureGetOutput)
	tmpEnvPath := copyEnvironment(t, testFixtureGetOutput)
	rootPath := util.JoinPath(tmpEnvPath, testFixtureGetOutput, "integration")

	runTerragrunt(t, "terragrunt apply-all --terragrunt-non-interactive --terragrunt-working-dir "+rootPath)

	// verify expected output 42
	stdout := bytes.Buffer{}
	stderr := bytes.Buffer{}

	app3Path := util.JoinPath(rootPath, "app3")
	require.NoError(
		t,
		runTerragruntCommand(t, "terragrunt output -no-color -json --terragrunt-non-interactive --terragrunt-working-dir "+app3Path, &stdout, &stderr),
	)
	// validate that output is valid json
	outputs := map[string]TerraformOutput{}
	require.NoError(t, json.Unmarshal(stdout.Bytes(), &outputs))
	assert.Equal(t, 42, int(outputs["z"].Value.(float64)))
}

func TestErrorExplaining(t *testing.T) {
	t.Parallel()

	tmpEnvPath := copyEnvironment(t, testFixtureInitError)
	initTestCase := util.JoinPath(tmpEnvPath, testFixtureInitError)

	cleanupTerraformFolder(t, initTestCase)
	cleanupTerragruntFolder(t, initTestCase)

	stdout := bytes.Buffer{}
	stderr := bytes.Buffer{}

	err := runTerragruntCommand(t, "terragrunt init -no-color --terragrunt-forward-tf-stdout --terragrunt-non-interactive --terragrunt-working-dir "+initTestCase, &stdout, &stderr)
	require.Error(t, err)

	explanation := shell.ExplainError(err)
	assert.Contains(t, explanation, "Check your credentials and permissions")
}

func TestExplainingMissingCredentials(t *testing.T) {
	// no parallel because we need to set env vars
	t.Setenv("AWS_SHARED_CREDENTIALS_FILE", "/tmp/not-existing-creds-46521694")
	t.Setenv("AWS_ACCESS_KEY_ID", "")
	t.Setenv("AWS_SECRET_ACCESS_KEY", "")

	tmpEnvPath := copyEnvironment(t, testFixtureInitError)
	initTestCase := util.JoinPath(tmpEnvPath, testFixtureInitError)

	cleanupTerraformFolder(t, initTestCase)
	cleanupTerragruntFolder(t, initTestCase)

	stdout := bytes.Buffer{}
	stderr := bytes.Buffer{}

	err := runTerragruntCommand(t, "terragrunt init -no-color --terragrunt-forward-tf-stdout --terragrunt-non-interactive --terragrunt-working-dir "+initTestCase, &stdout, &stderr)
	explanation := shell.ExplainError(err)
	assert.Contains(t, explanation, "Missing AWS credentials")
}

func TestModulePathInPlanErrorMessage(t *testing.T) {
	t.Parallel()

	tmpEnvPath := copyEnvironment(t, testFixtureModulePathError)
	rootPath := util.JoinPath(tmpEnvPath, testFixtureModulePathError, "app")

	stdout := bytes.Buffer{}
	stderr := bytes.Buffer{}

	err := runTerragruntCommand(t, "terragrunt plan -no-color --terragrunt-non-interactive --terragrunt-working-dir "+rootPath, &stdout, &stderr)
	require.Error(t, err)
	output := fmt.Sprintf("%s\n%s\n%v\n", stdout.String(), stderr.String(), err.Error())
	assert.Contains(t, output, fmt.Sprintf("[%s]", util.JoinPath(tmpEnvPath, testFixtureModulePathError, "d1")))
	assert.Contains(t, output, "1 error occurred")
}

func TestModulePathInRunAllPlanErrorMessage(t *testing.T) {
	t.Parallel()

	tmpEnvPath := copyEnvironment(t, testFixtureModulePathError)
	rootPath := util.JoinPath(tmpEnvPath, testFixtureModulePathError)

	stdout := bytes.Buffer{}
	stderr := bytes.Buffer{}

	err := runTerragruntCommand(t, "terragrunt run-all plan -no-color --terragrunt-non-interactive --terragrunt-working-dir "+rootPath, &stdout, &stderr)
	require.Error(t, err)
	output := fmt.Sprintf("%s\n%s\n%v\n", stdout.String(), stderr.String(), err.Error())
	assert.Contains(t, output, "finished with an error")
	assert.Contains(t, output, "Module ./d1", output)
}

func TestHclFmtDiff(t *testing.T) {
	t.Parallel()

	cleanupTerraformFolder(t, testFixtureHclfmtDiff)
	tmpEnvPath := copyEnvironment(t, testFixtureHclfmtDiff)
	rootPath := util.JoinPath(tmpEnvPath, testFixtureHclfmtDiff)

	stdout := bytes.Buffer{}
	stderr := bytes.Buffer{}

	require.NoError(
		t,
		runTerragruntCommand(t, "terragrunt hclfmt --terragrunt-diff --terragrunt-working-dir "+rootPath, &stdout, &stderr),
	)

	output := stdout.String()

	expectedDiff, err := os.ReadFile(util.JoinPath(rootPath, "expected.diff"))
	require.NoError(t, err)

	logBufferContentsLineByLine(t, stdout, "output")
	assert.Contains(t, output, string(expectedDiff))
}

func TestDownloadSourceWithRef(t *testing.T) {
	t.Parallel()

	tmpEnvPath := copyEnvironment(t, testFixtureRefSource)
	cleanupTerraformFolder(t, tmpEnvPath)
	testPath := util.JoinPath(tmpEnvPath, testFixtureRefSource)

	stdout := bytes.Buffer{}
	stderr := bytes.Buffer{}

	err := runTerragruntCommand(t, "terragrunt plan --terragrunt-non-interactive --terragrunt-working-dir "+testPath, &stdout, &stderr)
	require.NoError(t, err)
}

func TestSourceMapWithSlashInRef(t *testing.T) {
	t.Parallel()

	tmpEnvPath := copyEnvironment(t, testFixtureSourceMapSlashes)
	cleanupTerraformFolder(t, tmpEnvPath)
	testPath := util.JoinPath(tmpEnvPath, testFixtureSourceMapSlashes)

	stdout := bytes.Buffer{}
	stderr := bytes.Buffer{}

	err := runTerragruntCommand(t, "terragrunt plan --terragrunt-non-interactive --terragrunt-source-map git::ssh://git@github.com/gruntwork-io/i-dont-exist.git=git::git@github.com:gruntwork-io/terragrunt.git?ref=fixture/test-fixtures --terragrunt-working-dir "+testPath, &stdout, &stderr)
	require.NoError(t, err)
}

func TestInitSkipCache(t *testing.T) {
	t.Parallel()

	cleanupTerraformFolder(t, testFixtureInitCache)
	tmpEnvPath := copyEnvironment(t, testFixtureInitCache)
	rootPath := util.JoinPath(tmpEnvPath, testFixtureInitCache, "app")

	stdout := bytes.Buffer{}
	stderr := bytes.Buffer{}

	require.NoError(
		t,
		runTerragruntCommand(t, "terragrunt plan --terragrunt-log-level debug --terragrunt-non-interactive --terragrunt-forward-tf-stdout --terragrunt-working-dir "+rootPath, &stdout, &stderr),
	)

	// verify that init was invoked
	assert.Contains(t, stdout.String(), "has been successfully initialized!")
	assert.Contains(t, stderr.String(), "Running command: "+wrappedBinary()+" init")

	stdout = bytes.Buffer{}
	stderr = bytes.Buffer{}

	require.NoError(
		t,
		runTerragruntCommand(t, "terragrunt plan --terragrunt-log-level debug --terragrunt-non-interactive --terragrunt-forward-tf-stdout --terragrunt-working-dir "+rootPath, &stdout, &stderr),
	)

	// verify that init wasn't invoked second time since cache directories are ignored
	assert.NotContains(t, stdout.String(), "has been successfully initialized!")
	assert.NotContains(t, stderr.String(), "Running command: "+wrappedBinary()+" init")

	// verify that after adding new file, init is executed
	tfFile := util.JoinPath(tmpEnvPath, testFixtureInitCache, "app", "project.tf")
	if err := os.WriteFile(tfFile, []byte(""), 0644); err != nil {
		t.Fatalf("Error writing new Terraform file to %s: %v", tfFile, err)
	}

	stdout = bytes.Buffer{}
	stderr = bytes.Buffer{}

	require.NoError(
		t,
		runTerragruntCommand(t, "terragrunt plan --terragrunt-log-level debug --terragrunt-non-interactive --terragrunt-forward-tf-stdout --terragrunt-working-dir "+rootPath, &stdout, &stderr),
	)

	// verify that init was invoked
	assert.Contains(t, stdout.String(), "has been successfully initialized!")
	assert.Contains(t, stderr.String(), "Running command: "+wrappedBinary()+" init")
}

func TestTerragruntFailIfBucketCreationIsrequired(t *testing.T) {
	t.Parallel()

	tmpEnvPath := copyEnvironment(t, testFixturePath)
	rootPath := util.JoinPath(tmpEnvPath, testFixturePath)
	cleanupTerraformFolder(t, rootPath)

	s3BucketName := "terragrunt-test-bucket-" + strings.ToLower(uniqueID())
	lockTableName := "terragrunt-test-locks-" + strings.ToLower(uniqueID())

	tmpTerragruntConfigPath := createTmpTerragruntConfig(t, rootPath, s3BucketName, lockTableName, config.DefaultTerragruntConfigPath)

	stdout := bytes.Buffer{}
	stderr := bytes.Buffer{}
	err := runTerragruntCommand(t, fmt.Sprintf("terragrunt apply --terragrunt-fail-on-state-bucket-creation --terragrunt-non-interactive --terragrunt-config %s --terragrunt-working-dir %s", tmpTerragruntConfigPath, rootPath), &stdout, &stderr)
	require.Error(t, err)
}

func TestTerragruntPassNullValues(t *testing.T) {
	t.Parallel()

	generateTestCase := testFixtureNullValue
	tmpEnv := copyEnvironment(t, generateTestCase)
	cleanupTerraformFolder(t, tmpEnv)
	cleanupTerragruntFolder(t, tmpEnv)
	tmpEnv = util.JoinPath(tmpEnv, generateTestCase)

	runTerragrunt(t, "terragrunt apply -auto-approve --terragrunt-non-interactive --terragrunt-working-dir "+tmpEnv)

	// Now check the outputs to make sure they are as expected
	stdout, _, err := runTerragruntCommandWithOutput(t, "terragrunt output -no-color -json --terragrunt-non-interactive --terragrunt-working-dir "+tmpEnv)

	require.NoError(t, err)
	outputs := map[string]TerraformOutput{}
	require.NoError(t, json.Unmarshal([]byte(stdout), &outputs))

	// check that the null values are passed correctly
	assert.Nil(t, outputs["output1"].Value)
	assert.Equal(t, "variable 2", outputs["output2"].Value)

	// check that file with null values is removed
	cachePath := filepath.Join(tmpEnv, terragruntCache)
	foundNullValuesFile := false
	err = filepath.Walk(cachePath,
		func(path string, info os.FileInfo, err error) error {
			if err != nil {
				return err
			}
			if strings.HasPrefix(path, terraform.NullTFVarsFile) {
				foundNullValuesFile = true
			}
			return nil
		})
	assert.Falsef(t, foundNullValuesFile, "Found %s file in cache directory", terraform.NullTFVarsFile)
	require.NoError(t, err)
}

func TestTerragruntHandleLegacyNullValues(t *testing.T) {
	// no parallel since we need to set env vars
	t.Setenv("TERRAGRUNT_TEMP_QUOTE_NULL", "1")
	generateTestCase := testFixtureNullValue
	tmpEnv := copyEnvironment(t, generateTestCase)
	cleanupTerraformFolder(t, tmpEnv)
	cleanupTerragruntFolder(t, tmpEnv)
	tmpEnv = util.JoinPath(tmpEnv, generateTestCase)

	_, stderr, err := runTerragruntCommandWithOutput(t, "terragrunt apply -auto-approve --terragrunt-non-interactive --terragrunt-working-dir "+tmpEnv)
	require.NoError(t, err)
	assert.Contains(t, stderr, "Input `var1` has value `null`. Quoting due to TERRAGRUNT_TEMP_QUOTE_NULL")

	stdout, _, err := runTerragruntCommandWithOutput(t, "terragrunt output -no-color -json --terragrunt-non-interactive --terragrunt-working-dir "+tmpEnv)
	require.NoError(t, err)
	outputs := map[string]TerraformOutput{}
	require.NoError(t, json.Unmarshal([]byte(stdout), &outputs))

	// check that null value is passed as "null"
	assert.Equal(t, "null", outputs["output1"].Value)
	assert.Equal(t, "variable 2", outputs["output2"].Value)
}

func TestTerragruntNoWarningLocalPath(t *testing.T) {
	t.Parallel()

	tmpEnvPath := copyEnvironment(t, testFixtureDisabledPath)
	cleanupTerraformFolder(t, tmpEnvPath)
	testPath := util.JoinPath(tmpEnvPath, testFixtureDisabledPath)

	stdout := bytes.Buffer{}
	stderr := bytes.Buffer{}

	err := runTerragruntCommand(t, "terragrunt apply --terragrunt-non-interactive --terragrunt-working-dir "+testPath, &stdout, &stderr)
	require.NoError(t, err)
	assert.NotContains(t, stderr.String(), "No double-slash (//) found in source URL")
}

func TestTerragruntNoWarningRemotePath(t *testing.T) {
	t.Parallel()

	tmpEnvPath := copyEnvironment(t, testFixtureNoSubmodules)
	cleanupTerraformFolder(t, tmpEnvPath)
	testPath := util.JoinPath(tmpEnvPath, testFixtureNoSubmodules)

	stdout := bytes.Buffer{}
	stderr := bytes.Buffer{}

	err := runTerragruntCommand(t, "terragrunt init --terragrunt-non-interactive --terragrunt-working-dir "+testPath, &stdout, &stderr)
	require.NoError(t, err)
	assert.NotContains(t, stderr.String(), "No double-slash (//) found in source URL")
}

func TestTerragruntDisabledDependency(t *testing.T) {
	t.Parallel()

	tmpEnvPath := copyEnvironment(t, testFixtureDisabledModule)
	cleanupTerraformFolder(t, tmpEnvPath)
	testPath := util.JoinPath(tmpEnvPath, testFixtureDisabledModule, "app")

	stdout := bytes.Buffer{}
	stderr := bytes.Buffer{}

	err := runTerragruntCommand(t, "terragrunt run-all plan --terragrunt-non-interactive  --terragrunt-log-level debug --terragrunt-working-dir "+testPath, &stdout, &stderr)
	require.NoError(t, err)

	output := stderr.String()

	// check that only enabled dependencies are evaluated

	for _, path := range []string{
		util.JoinPath(tmpEnvPath, testFixtureDisabledModule, "app"),
		util.JoinPath(tmpEnvPath, testFixtureDisabledModule, "m1"),
		util.JoinPath(tmpEnvPath, testFixtureDisabledModule, "m3"),
	} {
		relPath, err := filepath.Rel(testPath, path)
		require.NoError(t, err)
		assert.Contains(t, output, relPath, output)
	}

	for _, path := range []string{
		util.JoinPath(tmpEnvPath, testFixtureDisabledModule, "m2"),
	} {
		relPath, err := filepath.Rel(testPath, path)
		require.NoError(t, err)
		assert.NotContains(t, output, relPath, output)
	}
}

func TestTerragruntHandleEmptyStateFile(t *testing.T) {
	t.Parallel()

	tmpEnvPath := copyEnvironment(t, testFixtureEmptyState)
	cleanupTerraformFolder(t, tmpEnvPath)
	testPath := util.JoinPath(tmpEnvPath, testFixtureEmptyState)

	// create empty terraform.tfstate file
	file, err := os.Create(util.JoinPath(testPath, terraformState))
	require.NoError(t, err)
	require.NoError(t, file.Close())

	runTerragrunt(t, "terragrunt apply -auto-approve --terragrunt-non-interactive --terragrunt-working-dir "+testPath)
}

func TestTerragruntInvokeTerraformTests(t *testing.T) {
	t.Parallel()
	if isTerraform() {
		t.Skip("Not compatible with Terraform 1.5.x")
		return
	}

	tmpEnvPath := copyEnvironment(t, testFixtureTfTest)
	cleanupTerraformFolder(t, tmpEnvPath)
	testPath := util.JoinPath(tmpEnvPath, testFixtureTfTest)

	stdout, _, err := runTerragruntCommandWithOutput(t, "terragrunt test --terragrunt-non-interactive --terragrunt-forward-tf-stdout --terragrunt-working-dir "+testPath)
	require.NoError(t, err)
	assert.Contains(t, stdout, "1 passed, 0 failed")
}

func TestTerragruntCommandsThatNeedInput(t *testing.T) {
	t.Parallel()

	tmpEnvPath := copyEnvironment(t, testCommandsThatNeedInput)
	cleanupTerraformFolder(t, tmpEnvPath)
	testPath := util.JoinPath(tmpEnvPath, testCommandsThatNeedInput)

	stdout, _, err := runTerragruntCommandWithOutput(t, "terragrunt apply --terragrunt-non-interactive --terragrunt-forward-tf-stdout --terragrunt-working-dir "+testPath)
	require.NoError(t, err)
	assert.Contains(t, stdout, "Apply complete")
}

func TestTerragruntSkipDependenciesWithSkipFlag(t *testing.T) {
	t.Parallel()

	tmpEnvPath := copyEnvironment(t, testFixtureSkipDependencies)
	cleanupTerraformFolder(t, tmpEnvPath)
	testPath := util.JoinPath(tmpEnvPath, testFixtureSkipDependencies)

	stdout := bytes.Buffer{}
	stderr := bytes.Buffer{}

	err := runTerragruntCommand(t, "terragrunt run-all apply --no-color --terragrunt-non-interactive --terragrunt-working-dir "+testPath, &stdout, &stderr)
	require.NoError(t, err)

	output := fmt.Sprintf("%s %s", stderr.String(), stdout.String())

	assert.NotContains(t, output, "Error reading partial config for dependency")
	assert.NotContains(t, output, "Call to function \"find_in_parent_folders\" failed")
	assert.NotContains(t, output, "ParentFileNotFoundError")

	assert.Contains(t, output, "first/terragrunt.hcl due to skip = true")
	assert.Contains(t, output, "second/terragrunt.hcl due to skip = true")
	// check that no test_file.txt was created in module directory
	_, err = os.Stat(util.JoinPath(tmpEnvPath, testFixtureSkipDependencies, "first", "test_file.txt"))
	require.Error(t, err)
	_, err = os.Stat(util.JoinPath(tmpEnvPath, testFixtureSkipDependencies, "second", "test_file.txt"))
	require.Error(t, err)
}

func TestTerragruntInfoError(t *testing.T) {
	t.Parallel()

	tmpEnvPath := copyEnvironment(t, testFixtureInfoError)
	cleanupTerraformFolder(t, tmpEnvPath)
	testPath := util.JoinPath(tmpEnvPath, testFixtureInfoError, "module-b")

	stdout := bytes.Buffer{}
	stderr := bytes.Buffer{}

	err := runTerragruntCommand(t, "terragrunt terragrunt-info --terragrunt-non-interactive --terragrunt-working-dir "+testPath, &stdout, &stderr)
	require.Error(t, err)

	// parse stdout json as TerragruntInfoGroup
	var output terragruntinfo.TerragruntInfoGroup
	err = json.Unmarshal(stdout.Bytes(), &output)
	require.NoError(t, err)
}

func TestStorePlanFilesRunAllPlanApply(t *testing.T) {
	t.Parallel()

	// create temporary directory for plan files
	tmpDir := t.TempDir()
	tmpEnvPath := copyEnvironment(t, testFixtureOutDir)
	cleanupTerraformFolder(t, tmpEnvPath)
	testPath := util.JoinPath(tmpEnvPath, testFixtureOutDir)

	// run plan with output directory
	_, output, err := runTerragruntCommandWithOutput(t, fmt.Sprintf("terragrunt run-all plan --terragrunt-non-interactive --terragrunt-log-level debug --terragrunt-working-dir %s --terragrunt-out-dir %s", testPath, tmpDir))
	require.NoError(t, err)

	assert.Contains(t, output, "Using output file "+getPathRelativeTo(t, tmpDir, testPath))

	// verify that tfplan files are created in the tmpDir, 2 files
	list, err := findFilesWithExtension(tmpDir, ".tfplan")
	require.NoError(t, err)
	assert.Len(t, list, 2)
	for _, file := range list {
		assert.Equal(t, "tfplan.tfplan", filepath.Base(file))
	}

	_, _, err = runTerragruntCommandWithOutput(t, fmt.Sprintf("terragrunt run-all apply --terragrunt-non-interactive --terragrunt-log-level debug --terragrunt-working-dir %s --terragrunt-out-dir %s", testPath, tmpDir))
	require.NoError(t, err)
}

func TestPlanJsonFilesRunAll(t *testing.T) {
	t.Parallel()

	// create temporary directory for plan files
	tmpDir := t.TempDir()
	_, _, _, err := testRunAllPlan(t, "--terragrunt-json-out-dir "+tmpDir)
	require.NoError(t, err)

	// verify that was generated json files with plan data
	list, err := findFilesWithExtension(tmpDir, ".json")
	require.NoError(t, err)
	assert.Len(t, list, 2)
	for _, file := range list {
		assert.Equal(t, "tfplan.json", filepath.Base(file))
		// verify that file is not empty
		content, err := os.ReadFile(file)
		require.NoError(t, err)
		assert.NotEmpty(t, content)
		// check that produced json is valid and can be unmarshalled
		var plan map[string]interface{}
		err = json.Unmarshal(content, &plan)
		require.NoError(t, err)
		// check that plan is not empty
		assert.NotEmpty(t, plan)
	}

}

func TestPlanJsonPlanBinaryRunAll(t *testing.T) {
	t.Parallel()

	// create temporary directory for plan files
	tmpDir := t.TempDir()
	tmpEnvPath := copyEnvironment(t, testFixtureOutDir)
	cleanupTerraformFolder(t, tmpEnvPath)
	testPath := util.JoinPath(tmpEnvPath, testFixtureOutDir)

	// run plan with output directory
	_, _, err := runTerragruntCommandWithOutput(t, fmt.Sprintf("terragrunt run-all plan --terragrunt-non-interactive --terragrunt-log-level debug --terragrunt-working-dir %s --terragrunt-json-out-dir %s --terragrunt-out-dir %s", testPath, tmpDir, tmpDir))
	require.NoError(t, err)

	// verify that was generated json files with plan data
	list, err := findFilesWithExtension(tmpDir, ".json")
	require.NoError(t, err)
	assert.Len(t, list, 2)
	for _, file := range list {
		assert.Equal(t, "tfplan.json", filepath.Base(file))
		// verify that file is not empty
		content, err := os.ReadFile(file)
		require.NoError(t, err)
		assert.NotEmpty(t, content)
	}

	// verify that was generated binary plan files
	list, err = findFilesWithExtension(tmpDir, ".tfplan")
	require.NoError(t, err)
	assert.Len(t, list, 2)
	for _, file := range list {
		assert.Equal(t, "tfplan.tfplan", filepath.Base(file))
	}

}

func TestTerragruntRunAllPlanAndShow(t *testing.T) {
	t.Parallel()

	// create temporary directory for plan files
	tmpDir := t.TempDir()
	tmpEnvPath := copyEnvironment(t, testFixtureOutDir)
	cleanupTerraformFolder(t, tmpEnvPath)
	testPath := util.JoinPath(tmpEnvPath, testFixtureOutDir)

	// run plan and apply
	_, _, err := runTerragruntCommandWithOutput(t, fmt.Sprintf("terragrunt run-all plan --terragrunt-non-interactive --terragrunt-log-level debug --terragrunt-working-dir %s --terragrunt-out-dir %s", testPath, tmpDir))
	require.NoError(t, err)

	_, _, err = runTerragruntCommandWithOutput(t, fmt.Sprintf("terragrunt run-all apply --terragrunt-non-interactive --terragrunt-log-level debug --terragrunt-working-dir %s --terragrunt-out-dir %s", testPath, tmpDir))
	require.NoError(t, err)

	// run new plan and show
	_, _, err = runTerragruntCommandWithOutput(t, fmt.Sprintf("terragrunt run-all plan --terragrunt-non-interactive --terragrunt-log-level debug --terragrunt-working-dir %s --terragrunt-out-dir %s", testPath, tmpDir))
	require.NoError(t, err)

	stdout, _, err := runTerragruntCommandWithOutput(t, fmt.Sprintf("terragrunt run-all show --terragrunt-non-interactive --terragrunt-log-level debug --terragrunt-forward-tf-stdout --terragrunt-working-dir %s --terragrunt-out-dir %s -no-color", testPath, tmpDir))
	require.NoError(t, err)

	// Verify that output contains the plan and not just the actual state output
	assert.Contains(t, stdout, "No changes. Your infrastructure matches the configuration.")
}

func TestTerragruntLogSopsErrors(t *testing.T) {
	t.Parallel()

	// create temporary directory for plan files
	tmpEnvPath := copyEnvironment(t, testFixtureSopsErrors)
	cleanupTerraformFolder(t, tmpEnvPath)
	testPath := util.JoinPath(tmpEnvPath, testFixtureSopsErrors)

	// apply and check for errors
	_, errorOut, err := runTerragruntCommandWithOutput(t, "terragrunt apply --terragrunt-non-interactive --terragrunt-log-level debug --terragrunt-working-dir "+testPath)
	require.Error(t, err)

	assert.Contains(t, errorOut, "error decrypting key: [error decrypting key")
	assert.Contains(t, errorOut, "error base64-decoding encrypted data key: illegal base64 data at input byte")
}

func createTmpTerragruntConfigWithParentAndChild(t *testing.T, parentPath string, childRelPath string, s3BucketName string, parentConfigFileName string, childConfigFileName string) string {
	t.Helper()

	tmpDir, err := os.MkdirTemp("", "terragrunt-parent-child-test")
	if err != nil {
		t.Fatalf("Failed to create temp dir due to error: %v", err)
	}

	childDestPath := util.JoinPath(tmpDir, childRelPath)

	if err := os.MkdirAll(childDestPath, 0777); err != nil {
		t.Fatalf("Failed to create temp dir %s due to error %v", childDestPath, err)
	}

	parentTerragruntSrcPath := util.JoinPath(parentPath, parentConfigFileName)
	parentTerragruntDestPath := util.JoinPath(tmpDir, parentConfigFileName)
	copyTerragruntConfigAndFillPlaceholders(t, parentTerragruntSrcPath, parentTerragruntDestPath, s3BucketName, "not-used", "not-used")

	childTerragruntSrcPath := util.JoinPath(util.JoinPath(parentPath, childRelPath), childConfigFileName)
	childTerragruntDestPath := util.JoinPath(childDestPath, childConfigFileName)
	copyTerragruntConfigAndFillPlaceholders(t, childTerragruntSrcPath, childTerragruntDestPath, s3BucketName, "not-used", "not-used")

	return childTerragruntDestPath
}

func TestTerragruntOutputJson(t *testing.T) {
	t.Parallel()

	tmpEnvPath := copyEnvironment(t, testFixtureNotExistingSource)
	cleanupTerraformFolder(t, tmpEnvPath)
	testPath := util.JoinPath(tmpEnvPath, testFixtureNotExistingSource)

	_, stderr, err := runTerragruntCommandWithOutput(t, "terragrunt apply --terragrunt-json-log --terragrunt-non-interactive --terragrunt-working-dir "+testPath)
	require.Error(t, err)

	// for windows OS
	output := bytes.ReplaceAll([]byte(stderr), []byte("\r\n"), []byte("\n"))

	multipeJSONs := bytes.Split(output, []byte("\n"))

	var msgs = make([]string, 0, len(multipeJSONs))

	for _, jsonBytes := range multipeJSONs {
		if len(jsonBytes) == 0 {
			continue
		}

		var output map[string]interface{}

		err = json.Unmarshal(jsonBytes, &output)
		require.NoError(t, err)

		msg, ok := output["msg"].(string)
		assert.True(t, ok)
		msgs = append(msgs, msg)
	}

	assert.Contains(t, strings.Join(msgs, ""), "Downloading Terraform configurations from git::https://github.com/gruntwork-io/terragrunt.git?ref=v0.9.9")
}

func TestTerragruntTerraformOutputJson(t *testing.T) {
	t.Parallel()

	tmpEnvPath := copyEnvironment(t, testFixtureInitError)
	cleanupTerraformFolder(t, tmpEnvPath)
	testPath := util.JoinPath(tmpEnvPath, testFixtureInitError)

	_, stderr, err := runTerragruntCommandWithOutput(t, "terragrunt apply --no-color --terragrunt-json-log --terragrunt-tf-logs-to-json --terragrunt-forward-tf-stdout --terragrunt-non-interactive --terragrunt-working-dir "+testPath)
	require.Error(t, err)

	assert.Contains(t, stderr, `"msg":"Initializing the backend..."`)

	// check if output can be extracted in json
	jsonStrings := strings.Split(stderr, "\n")
	for _, jsonString := range jsonStrings {
		if len(jsonString) == 0 {
			continue
		}
		var output map[string]interface{}
		err = json.Unmarshal([]byte(jsonString), &output)
		require.NoErrorf(t, err, "Failed to parse json %s", jsonString)
		assert.NotNil(t, output["level"])
		assert.NotNil(t, output["time"])
	}
}

func TestTerragruntOutputFromDependencyLogsJson(t *testing.T) {
	t.Parallel()

	testCases := []struct {
		arg string
	}{
		{"--terragrunt-json-log"},
		{"--terragrunt-json-log --terragrunt-tf-logs-to-json"},
		{"--terragrunt-forward-tf-stdout"},
		{"--terragrunt-json-log --terragrunt-tf-logs-to-json --terragrunt-forward-tf-stdout"},
	}
	for _, testCase := range testCases {
		testCase := testCase
		t.Run("terragrunt output with "+testCase.arg, func(t *testing.T) {
			t.Parallel()
			tmpEnvPath := copyEnvironment(t, testFixtureDependencyOutput)
			rootTerragruntPath := util.JoinPath(tmpEnvPath, testFixtureDependencyOutput)
			// apply dependency first
			dependencyTerragruntConfigPath := util.JoinPath(rootTerragruntPath, "dependency")
			_, _, err := runTerragruntCommandWithOutput(t, fmt.Sprintf("terragrunt apply -auto-approve --terragrunt-non-interactive --terragrunt-working-dir %s ", dependencyTerragruntConfigPath))
			require.NoError(t, err)
			appTerragruntConfigPath := util.JoinPath(rootTerragruntPath, "app")
			stdout, stderr, err := runTerragruntCommandWithOutput(t, fmt.Sprintf("terragrunt plan --terragrunt-non-interactive --terragrunt-working-dir %s %s", appTerragruntConfigPath, testCase.arg))
			require.NoError(t, err)
			output := fmt.Sprintf("%s %s", stderr, stdout)
			assert.NotContains(t, output, "invalid character")
		})

	}
}

func TestTerragruntJsonPlanJsonOutput(t *testing.T) {
	t.Parallel()

	testCases := []struct {
		arg string
	}{
		{"--terragrunt-json-log"},
		{"--terragrunt-json-log --terragrunt-tf-logs-to-json"},
		{"--terragrunt-forward-tf-stdout"},
		{"--terragrunt-json-log --terragrunt-tf-logs-to-json --terragrunt-forward-tf-stdout"},
	}
	for _, testCase := range testCases {
		testCase := testCase
		t.Run("terragrunt with "+testCase.arg, func(t *testing.T) {
			t.Parallel()
			tmpDir := t.TempDir()
			_, _, _, err := testRunAllPlan(t, fmt.Sprintf("--terragrunt-json-out-dir %s %s", tmpDir, testCase.arg))
			require.NoError(t, err)
			list, err := findFilesWithExtension(tmpDir, ".json")
			require.NoError(t, err)
			assert.Len(t, list, 2)
			for _, file := range list {
				assert.Equal(t, "tfplan.json", filepath.Base(file))
				// verify that file is not empty
				content, err := os.ReadFile(file)
				require.NoError(t, err)
				assert.NotEmpty(t, content)
				// check that produced json is valid and can be unmarshalled
				var plan map[string]interface{}
				err = json.Unmarshal(content, &plan)
				require.NoError(t, err)
				// check that plan is not empty
				assert.NotEmpty(t, plan)
			}
		})

	}
}

func TestErrorMessageIncludeInOutput(t *testing.T) {
	t.Parallel()

	tmpEnvPath := copyEnvironment(t, testFixtureErrorPrint)
	cleanupTerraformFolder(t, tmpEnvPath)
	testPath := util.JoinPath(tmpEnvPath, testFixtureErrorPrint)

	_, stderr, err := runTerragruntCommandWithOutput(t, "terragrunt apply  --terragrunt-non-interactive --terragrunt-working-dir "+testPath+" --terragrunt-tfpath "+testPath+"/custom-tf-script.sh --terragrunt-log-level debug")
	require.Error(t, err)

	assert.Contains(t, stderr, "Custom error from script")
}<|MERGE_RESOLUTION|>--- conflicted
+++ resolved
@@ -2043,1470 +2043,6 @@
 	assert.Equal(
 		t,
 		map[string]interface{}{
-			"source":          "./delorean",
-			"include_in_copy": []interface{}{"time_machine.*"},
-			"extra_arguments": map[string]interface{}{
-				"var-files": map[string]interface{}{
-					"name":               "var-files",
-					"commands":           []interface{}{"apply", "plan"},
-					"arguments":          nil,
-					"required_var_files": []interface{}{"extra.tfvars"},
-					"optional_var_files": []interface{}{"optional.tfvars"},
-					"env_vars": map[string]interface{}{
-						"TF_VAR_custom_var": "I'm set in extra_arguments env_vars",
-					},
-				},
-			},
-			"before_hook": map[string]interface{}{
-				"before_hook_1": map[string]interface{}{
-					"name":            "before_hook_1",
-					"commands":        []interface{}{"apply", "plan"},
-					"execute":         []interface{}{"touch", "before.out"},
-					"working_dir":     nil,
-					"run_on_error":    true,
-					"suppress_stdout": nil,
-				},
-			},
-			"after_hook": map[string]interface{}{
-				"after_hook_1": map[string]interface{}{
-					"name":            "after_hook_1",
-					"commands":        []interface{}{"apply", "plan"},
-					"execute":         []interface{}{"touch", "after.out"},
-					"working_dir":     nil,
-					"run_on_error":    true,
-					"suppress_stdout": nil,
-				},
-			},
-			"error_hook": map[string]interface{}{},
-		},
-		terraformOut,
-	)
-}
-
-func logBufferContentsLineByLine(t *testing.T, out bytes.Buffer, label string) {
-	t.Helper()
-	t.Logf("[%s] Full contents of %s:", t.Name(), label)
-	lines := strings.Split(out.String(), "\n")
-	for _, line := range lines {
-		t.Logf("[%s] %s", t.Name(), line)
-	}
-}
-
-func TestTerragruntGenerateBlockSkipRemove(t *testing.T) {
-	t.Parallel()
-
-	tmpEnvPath := copyEnvironment(t, testFixtureCodegenPath)
-	generateTestCase := util.JoinPath(tmpEnvPath, testFixtureCodegenPath, "remove-file", "skip")
-
-	runTerragrunt(t, "terragrunt apply -auto-approve --terragrunt-non-interactive --terragrunt-working-dir "+generateTestCase)
-	assert.FileExists(t, filepath.Join(generateTestCase, "backend.tf"))
-}
-
-func TestTerragruntGenerateBlockRemove(t *testing.T) {
-	t.Parallel()
-
-	tmpEnvPath := copyEnvironment(t, testFixtureCodegenPath)
-	generateTestCase := util.JoinPath(tmpEnvPath, testFixtureCodegenPath, "remove-file", "remove")
-
-	runTerragrunt(t, "terragrunt apply -auto-approve --terragrunt-non-interactive --terragrunt-working-dir "+generateTestCase)
-	assert.NoFileExists(t, filepath.Join(generateTestCase, "backend.tf"))
-}
-
-func TestTerragruntGenerateBlockRemoveTerragruntSuccess(t *testing.T) {
-	t.Parallel()
-
-	tmpEnvPath := copyEnvironment(t, testFixtureCodegenPath)
-	generateTestCase := util.JoinPath(tmpEnvPath, testFixtureCodegenPath, "remove-file", "remove_terragrunt")
-
-	runTerragrunt(t, "terragrunt apply -auto-approve --terragrunt-non-interactive --terragrunt-working-dir "+generateTestCase)
-	assert.NoFileExists(t, filepath.Join(generateTestCase, "backend.tf"))
-}
-
-func TestTerragruntGenerateBlockRemoveTerragruntFail(t *testing.T) {
-	t.Parallel()
-
-	tmpEnvPath := copyEnvironment(t, testFixtureCodegenPath)
-	generateTestCase := util.JoinPath(tmpEnvPath, testFixtureCodegenPath, "remove-file", "remove_terragrunt_error")
-
-	_, _, err := runTerragruntCommandWithOutput(t, "terragrunt apply -auto-approve --terragrunt-non-interactive --terragrunt-working-dir "+generateTestCase)
-	require.Error(t, err)
-
-	var generateFileRemoveError codegen.GenerateFileRemoveError
-	ok := goErrors.As(err, &generateFileRemoveError)
-	assert.True(t, ok)
-
-	assert.FileExists(t, filepath.Join(generateTestCase, "backend.tf"))
-}
-
-func TestTerragruntGenerateBlockSkip(t *testing.T) {
-	t.Parallel()
-
-	generateTestCase := filepath.Join(testFixtureCodegenPath, "generate-block", "skip")
-	cleanupTerraformFolder(t, generateTestCase)
-	cleanupTerragruntFolder(t, generateTestCase)
-	runTerragrunt(t, "terragrunt apply -auto-approve --terragrunt-non-interactive --terragrunt-working-dir "+generateTestCase)
-	assert.False(t, fileIsInFolder(t, "foo.tfstate", generateTestCase))
-}
-
-func TestTerragruntGenerateBlockOverwrite(t *testing.T) {
-	t.Parallel()
-
-	generateTestCase := filepath.Join(testFixtureCodegenPath, "generate-block", "overwrite")
-	cleanupTerraformFolder(t, generateTestCase)
-	cleanupTerragruntFolder(t, generateTestCase)
-
-	runTerragrunt(t, "terragrunt apply -auto-approve --terragrunt-non-interactive --terragrunt-working-dir "+generateTestCase)
-	// If the state file was written as foo.tfstate, that means it overwrote the local backend config.
-	assert.True(t, fileIsInFolder(t, "foo.tfstate", generateTestCase))
-	assert.False(t, fileIsInFolder(t, "bar.tfstate", generateTestCase))
-}
-
-func TestTerragruntGenerateAttr(t *testing.T) {
-	t.Parallel()
-
-	generateTestCase := filepath.Join(testFixtureCodegenPath, "generate-attr")
-	cleanupTerraformFolder(t, generateTestCase)
-	cleanupTerragruntFolder(t, generateTestCase)
-
-	text := "test-terragrunt-generate-attr-hello-world"
-
-	stdout, _, err := runTerragruntCommandWithOutput(t, fmt.Sprintf("terragrunt apply -auto-approve --terragrunt-non-interactive --terragrunt-forward-tf-stdout --terragrunt-working-dir %s -var text=\"%s\"", generateTestCase, text))
-	require.NoError(t, err)
-	assert.Contains(t, stdout, text)
-}
-
-func TestTerragruntGenerateBlockOverwriteTerragruntSuccess(t *testing.T) {
-	t.Parallel()
-
-	generateTestCase := filepath.Join(testFixtureCodegenPath, "generate-block", "overwrite_terragrunt")
-	cleanupTerraformFolder(t, generateTestCase)
-	cleanupTerragruntFolder(t, generateTestCase)
-
-	runTerragrunt(t, "terragrunt apply -auto-approve --terragrunt-non-interactive --terragrunt-working-dir "+generateTestCase)
-	// If the state file was written as foo.tfstate, that means it overwrote the local backend config.
-	assert.True(t, fileIsInFolder(t, "foo.tfstate", generateTestCase))
-	assert.False(t, fileIsInFolder(t, "bar.tfstate", generateTestCase))
-}
-
-func TestTerragruntGenerateBlockOverwriteTerragruntFail(t *testing.T) {
-	t.Parallel()
-
-	generateTestCase := filepath.Join(testFixtureCodegenPath, "generate-block", "overwrite_terragrunt_error")
-	cleanupTerraformFolder(t, generateTestCase)
-	cleanupTerragruntFolder(t, generateTestCase)
-
-	stdout := bytes.Buffer{}
-	stderr := bytes.Buffer{}
-	err := runTerragruntCommand(t, "terragrunt apply -auto-approve --terragrunt-non-interactive --terragrunt-working-dir "+generateTestCase, &stdout, &stderr)
-	require.Error(t, err)
-	var generateFileExistsError codegen.GenerateFileExistsError
-	ok := goErrors.As(err, &generateFileExistsError)
-	assert.True(t, ok)
-}
-
-func TestTerragruntGenerateBlockNestedInherit(t *testing.T) {
-	t.Parallel()
-
-	generateTestCase := filepath.Join(testFixtureCodegenPath, "generate-block", "nested", "child_inherit")
-	cleanupTerraformFolder(t, generateTestCase)
-	cleanupTerragruntFolder(t, generateTestCase)
-
-	runTerragrunt(t, "terragrunt apply -auto-approve --terragrunt-non-interactive --terragrunt-working-dir "+generateTestCase)
-	// If the state file was written as foo.tfstate, that means it inherited the config
-	assert.True(t, fileIsInFolder(t, "foo.tfstate", generateTestCase))
-	assert.False(t, fileIsInFolder(t, "bar.tfstate", generateTestCase))
-	// Also check to make sure the child config generate block was included
-	assert.True(t, fileIsInFolder(t, "random_file.txt", generateTestCase))
-}
-
-func TestTerragruntGenerateBlockNestedOverwrite(t *testing.T) {
-	t.Parallel()
-
-	generateTestCase := filepath.Join(testFixtureCodegenPath, "generate-block", "nested", "child_overwrite")
-	cleanupTerraformFolder(t, generateTestCase)
-	cleanupTerragruntFolder(t, generateTestCase)
-
-	runTerragrunt(t, "terragrunt apply -auto-approve --terragrunt-non-interactive --terragrunt-working-dir "+generateTestCase)
-	// If the state file was written as bar.tfstate, that means it overwrite the parent config
-	assert.False(t, fileIsInFolder(t, "foo.tfstate", generateTestCase))
-	assert.True(t, fileIsInFolder(t, "bar.tfstate", generateTestCase))
-	// Also check to make sure the child config generate block was included
-	assert.True(t, fileIsInFolder(t, "random_file.txt", generateTestCase))
-}
-
-func TestTerragruntGenerateBlockDisableSignature(t *testing.T) {
-	t.Parallel()
-
-	generateTestCase := filepath.Join(testFixtureCodegenPath, "generate-block", "disable-signature")
-	cleanupTerraformFolder(t, generateTestCase)
-	cleanupTerragruntFolder(t, generateTestCase)
-
-	runTerragrunt(t, "terragrunt apply -auto-approve --terragrunt-non-interactive --terragrunt-working-dir "+generateTestCase)
-
-	// Now check the outputs to make sure they are as expected
-	stdout := bytes.Buffer{}
-	stderr := bytes.Buffer{}
-
-	require.NoError(
-		t,
-		runTerragruntCommand(t, "terragrunt output -no-color -json --terragrunt-non-interactive --terragrunt-working-dir "+generateTestCase, &stdout, &stderr),
-	)
-
-	outputs := map[string]TerraformOutput{}
-	require.NoError(t, json.Unmarshal(stdout.Bytes(), &outputs))
-
-	assert.Equal(t, "Hello, World!", outputs["text"].Value)
-}
-
-func TestTerragruntGenerateBlockSameNameFail(t *testing.T) {
-	t.Parallel()
-
-	generateTestCase := filepath.Join(testFixtureCodegenPath, "generate-block", "same_name_error")
-	cleanupTerraformFolder(t, generateTestCase)
-	cleanupTerragruntFolder(t, generateTestCase)
-
-	stdout := bytes.Buffer{}
-	stderr := bytes.Buffer{}
-	err := runTerragruntCommand(t, "terragrunt init --terragrunt-working-dir "+generateTestCase, &stdout, &stderr)
-	require.Error(t, err)
-	var parsedError config.DuplicatedGenerateBlocksError
-	ok := goErrors.As(err, &parsedError)
-	assert.True(t, ok)
-	assert.Len(t, parsedError.BlockName, 1)
-	assert.Contains(t, parsedError.BlockName, "backend")
-}
-
-func TestTerragruntGenerateBlockSameNameIncludeFail(t *testing.T) {
-	t.Parallel()
-
-	generateTestCase := filepath.Join(testFixtureCodegenPath, "generate-block", "same_name_includes_error")
-	cleanupTerraformFolder(t, generateTestCase)
-	cleanupTerragruntFolder(t, generateTestCase)
-
-	stdout := bytes.Buffer{}
-	stderr := bytes.Buffer{}
-	err := runTerragruntCommand(t, "terragrunt init --terragrunt-working-dir "+generateTestCase, &stdout, &stderr)
-	require.Error(t, err)
-	var parsedError config.DuplicatedGenerateBlocksError
-	ok := goErrors.As(err, &parsedError)
-	assert.True(t, ok)
-	assert.Len(t, parsedError.BlockName, 1)
-	assert.Contains(t, parsedError.BlockName, "backend")
-}
-
-func TestTerragruntGenerateBlockMultipleSameNameFail(t *testing.T) {
-	t.Parallel()
-
-	generateTestCase := filepath.Join(testFixtureCodegenPath, "generate-block", "same_name_pair_error")
-	cleanupTerraformFolder(t, generateTestCase)
-	cleanupTerragruntFolder(t, generateTestCase)
-
-	stdout := bytes.Buffer{}
-	stderr := bytes.Buffer{}
-	err := runTerragruntCommand(t, "terragrunt init --terragrunt-working-dir "+generateTestCase, &stdout, &stderr)
-	require.Error(t, err)
-	var parsedError config.DuplicatedGenerateBlocksError
-	ok := goErrors.As(err, &parsedError)
-	assert.True(t, ok)
-	assert.Len(t, parsedError.BlockName, 2)
-	assert.Contains(t, parsedError.BlockName, "backend")
-	assert.Contains(t, parsedError.BlockName, "backend2")
-}
-
-func TestTerragruntGenerateBlockDisable(t *testing.T) {
-	t.Parallel()
-
-	generateTestCase := filepath.Join(testFixtureCodegenPath, "generate-block", "disable")
-	cleanupTerraformFolder(t, generateTestCase)
-	cleanupTerragruntFolder(t, generateTestCase)
-
-	stdout := bytes.Buffer{}
-	stderr := bytes.Buffer{}
-	err := runTerragruntCommand(t, "terragrunt init --terragrunt-working-dir "+generateTestCase, &stdout, &stderr)
-	require.NoError(t, err)
-	assert.False(t, fileIsInFolder(t, "data.txt", generateTestCase))
-}
-
-func TestTerragruntGenerateBlockEnable(t *testing.T) {
-	t.Parallel()
-
-	generateTestCase := filepath.Join(testFixtureCodegenPath, "generate-block", "enable")
-	cleanupTerraformFolder(t, generateTestCase)
-	cleanupTerragruntFolder(t, generateTestCase)
-
-	stdout := bytes.Buffer{}
-	stderr := bytes.Buffer{}
-	err := runTerragruntCommand(t, "terragrunt init --terragrunt-working-dir "+generateTestCase, &stdout, &stderr)
-	require.NoError(t, err)
-	assert.True(t, fileIsInFolder(t, "data.txt", generateTestCase))
-}
-
-func TestTerragruntRemoteStateCodegenGeneratesBackendBlock(t *testing.T) {
-	t.Parallel()
-
-	generateTestCase := filepath.Join(testFixtureCodegenPath, "remote-state", "base")
-
-	cleanupTerraformFolder(t, generateTestCase)
-	cleanupTerragruntFolder(t, generateTestCase)
-
-<<<<<<< HEAD
-	assert.Equal(t, "value1", outputs["test_output1_from_parent"].Value)
-	assert.Equal(t, "fake-data2", outputs["test_output2_from_parent"].Value)
-
-	logBufferContentsLineByLine(t, stdout, "output stdout")
-	logBufferContentsLineByLine(t, stderr, "output stderr")
-}
-
-// Test when mock_outputs_merge_with_state is explicitly set to true, but using an unallowed command. It should ignore
-// the mock output.
-func TestDependencyMockOutputMergeWithStateTrueNotAllowed(t *testing.T) {
-	t.Parallel()
-
-	cleanupTerraformFolder(t, TEST_FIXTURE_GET_OUTPUT)
-	tmpEnvPath := copyEnvironment(t, TEST_FIXTURE_GET_OUTPUT)
-	rootPath := util.JoinPath(tmpEnvPath, TEST_FIXTURE_GET_OUTPUT, "mock-outputs-merge-with-state", "merge-with-state-true-validate-only", "live")
-	parentPath := filepath.Join(rootPath, "parent")
-	childPath := filepath.Join(rootPath, "child")
-
-	stdout := bytes.Buffer{}
-	stderr := bytes.Buffer{}
-	err := runTerragruntCommand(t, "terragrunt plan --terragrunt-non-interactive --terragrunt-working-dir "+parentPath, &stdout, &stderr)
-	require.NoError(t, err)
-	logBufferContentsLineByLine(t, stdout, "plan stdout")
-	logBufferContentsLineByLine(t, stderr, "plan stderr")
-
-	// Verify mocked outputs are used if mock_outputs_merge_with_state is set to true with an allowed command and some
-	// output in the parent are not applied yet.
-	stdout.Reset()
-	stderr.Reset()
-	require.NoError(
-		t,
-		runTerragruntCommand(t, "terragrunt validate --terragrunt-non-interactive --terragrunt-working-dir "+childPath, &stdout, &stderr),
-	)
-
-	// ... but not when an unallowed command is used
-	require.Error(
-		t,
-		runTerragruntCommand(t, "terragrunt output -no-color -json --terragrunt-non-interactive --terragrunt-working-dir "+childPath, &stdout, &stderr),
-	)
-}
-
-// Test when mock_outputs_merge_with_state is explicitly set to true.
-// Mock should not be used as the parent state was already fully applied.
-func TestDependencyMockOutputMergeWithStateNoOverride(t *testing.T) {
-	t.Parallel()
-
-	cleanupTerraformFolder(t, TEST_FIXTURE_GET_OUTPUT)
-	tmpEnvPath := copyEnvironment(t, TEST_FIXTURE_GET_OUTPUT)
-	rootPath := util.JoinPath(tmpEnvPath, TEST_FIXTURE_GET_OUTPUT, "mock-outputs-merge-with-state", "merge-with-state-no-override", "live")
-	parentPath := filepath.Join(rootPath, "parent")
-	childPath := filepath.Join(rootPath, "child")
-
-	stdout := bytes.Buffer{}
-	stderr := bytes.Buffer{}
-	err := runTerragruntCommand(t, "terragrunt plan --terragrunt-non-interactive --terragrunt-working-dir "+parentPath, &stdout, &stderr)
-	require.NoError(t, err)
-	logBufferContentsLineByLine(t, stdout, "show stdout")
-	logBufferContentsLineByLine(t, stderr, "show stderr")
-
-	// Verify mocked outputs are not used if mock_outputs_merge_with_state is set to true and all outputs in the parent have been applied.
-	stdout.Reset()
-	stderr.Reset()
-	err = runTerragruntCommand(t, "terragrunt apply -auto-approve --terragrunt-non-interactive --terragrunt-working-dir "+childPath, &stdout, &stderr)
-	require.NoError(t, err)
-
-	// Now check the outputs to make sure they are as expected
-	stdout.Reset()
-	stderr.Reset()
-
-	require.NoError(
-		t,
-		runTerragruntCommand(t, "terragrunt output -no-color -json --terragrunt-non-interactive --terragrunt-working-dir "+childPath, &stdout, &stderr),
-	)
-
-	outputs := map[string]TerraformOutput{}
-	require.NoError(t, json.Unmarshal(stdout.Bytes(), &outputs))
-
-	assert.Equal(t, "value1", outputs["test_output1_from_parent"].Value)
-	assert.Equal(t, "value2", outputs["test_output2_from_parent"].Value)
-
-	logBufferContentsLineByLine(t, stdout, "show stdout")
-	logBufferContentsLineByLine(t, stderr, "show stderr")
-}
-
-// Test when mock_outputs_merge_strategy_with_state or mock_outputs_merge_with_state is not set, the default is no_merge
-func TestDependencyMockOutputMergeStrategyWithStateDefault(t *testing.T) {
-	t.Parallel()
-
-	cleanupTerraformFolder(t, TEST_FIXTURE_GET_OUTPUT)
-	tmpEnvPath := copyEnvironment(t, TEST_FIXTURE_GET_OUTPUT)
-	rootPath := util.JoinPath(tmpEnvPath, TEST_FIXTURE_GET_OUTPUT, "mock-outputs-merge-strategy-with-state", "merge-strategy-with-state-default", "live")
-	childPath := filepath.Join(rootPath, "child")
-
-	stdout := bytes.Buffer{}
-	stderr := bytes.Buffer{}
-
-	err := runTerragruntCommand(t, "terragrunt apply -auto-approve --terragrunt-non-interactive --terragrunt-working-dir "+childPath, &stdout, &stderr)
-	require.Error(t, err)
-	assert.Contains(t, err.Error(), "This object does not have an attribute named \"test_output_list_string\"")
-	logBufferContentsLineByLine(t, stdout, "apply stdout")
-	logBufferContentsLineByLine(t, stderr, "apply stderr")
-}
-
-// Test when mock_outputs_merge_with_state = "false" that MergeStrategyType is set to no_merge
-func TestDependencyMockOutputMergeStrategyWithStateCompatFalse(t *testing.T) {
-	t.Parallel()
-
-	cleanupTerraformFolder(t, TEST_FIXTURE_GET_OUTPUT)
-	tmpEnvPath := copyEnvironment(t, TEST_FIXTURE_GET_OUTPUT)
-	rootPath := util.JoinPath(tmpEnvPath, TEST_FIXTURE_GET_OUTPUT, "mock-outputs-merge-strategy-with-state", "merge-strategy-with-state-compat-false", "live")
-	childPath := filepath.Join(rootPath, "child")
-
-	stdout := bytes.Buffer{}
-	stderr := bytes.Buffer{}
-
-	err := runTerragruntCommand(t, "terragrunt apply -auto-approve --terragrunt-non-interactive --terragrunt-working-dir "+childPath, &stdout, &stderr)
-	require.Error(t, err)
-	assert.Contains(t, err.Error(), "This object does not have an attribute named \"test_output_list_string\"")
-	logBufferContentsLineByLine(t, stdout, "apply stdout")
-	logBufferContentsLineByLine(t, stderr, "apply stderr")
-}
-
-// Test when mock_outputs_merge_with_state = "true" that MergeStrategyType is set to shallow
-func TestDependencyMockOutputMergeStrategyWithStateCompatTrue(t *testing.T) {
-	t.Parallel()
-
-	cleanupTerraformFolder(t, TEST_FIXTURE_GET_OUTPUT)
-	tmpEnvPath := copyEnvironment(t, TEST_FIXTURE_GET_OUTPUT)
-	rootPath := util.JoinPath(tmpEnvPath, TEST_FIXTURE_GET_OUTPUT, "mock-outputs-merge-strategy-with-state", "merge-strategy-with-state-compat-true", "live")
-	childPath := filepath.Join(rootPath, "child")
-
-	stdout := bytes.Buffer{}
-	stderr := bytes.Buffer{}
-
-	err := runTerragruntCommand(t, "terragrunt apply -auto-approve --terragrunt-non-interactive --terragrunt-working-dir "+childPath, &stdout, &stderr)
-	require.NoError(t, err)
-	logBufferContentsLineByLine(t, stdout, "apply stdout")
-	logBufferContentsLineByLine(t, stderr, "apply stderr")
-
-	stdout.Reset()
-	stderr.Reset()
-
-	require.NoError(t, runTerragruntCommand(t, "terragrunt output -no-color -json --terragrunt-non-interactive --terragrunt-working-dir "+childPath, &stdout, &stderr))
-	outputs := map[string]TerraformOutput{}
-	require.NoError(t, json.Unmarshal(stdout.Bytes(), &outputs))
-	logBufferContentsLineByLine(t, stdout, "output stdout")
-	logBufferContentsLineByLine(t, stderr, "output stderr")
-
-	assert.Equal(t, "value1", outputs["test_output1_from_parent"].Value)
-	assert.Equal(t, "map_root1_sub1_value", util.MustWalkTerraformOutput(outputs["test_output_map_map_string_from_parent"].Value, "map_root1", "map_root1_sub1", "value"))
-	assert.Nil(t, util.MustWalkTerraformOutput(outputs["test_output_map_map_string_from_parent"].Value, "not_in_state", "abc", "value"))
-	assert.Equal(t, "fake-list-data", util.MustWalkTerraformOutput(outputs["test_output_list_string"].Value, "0"))
-	assert.Nil(t, util.MustWalkTerraformOutput(outputs["test_output_list_string"].Value, "1"))
-}
-
-// Test when both mock_outputs_merge_with_state and mock_outputs_merge_strategy_with_state are set, mock_outputs_merge_strategy_with_state is used
-func TestDependencyMockOutputMergeStrategyWithStateCompatConflict(t *testing.T) {
-	t.Parallel()
-
-	cleanupTerraformFolder(t, TEST_FIXTURE_GET_OUTPUT)
-	tmpEnvPath := copyEnvironment(t, TEST_FIXTURE_GET_OUTPUT)
-	rootPath := util.JoinPath(tmpEnvPath, TEST_FIXTURE_GET_OUTPUT, "mock-outputs-merge-strategy-with-state", "merge-strategy-with-state-compat-true", "live")
-	childPath := filepath.Join(rootPath, "child")
-
-	stdout := bytes.Buffer{}
-	stderr := bytes.Buffer{}
-
-	err := runTerragruntCommand(t, "terragrunt apply -auto-approve --terragrunt-non-interactive --terragrunt-working-dir "+childPath, &stdout, &stderr)
-	require.NoError(t, err)
-	logBufferContentsLineByLine(t, stdout, "apply stdout")
-	logBufferContentsLineByLine(t, stderr, "apply stderr")
-
-	stdout.Reset()
-	stderr.Reset()
-
-	require.NoError(t, runTerragruntCommand(t, "terragrunt output -no-color -json --terragrunt-non-interactive --terragrunt-working-dir "+childPath, &stdout, &stderr))
-	outputs := map[string]TerraformOutput{}
-	require.NoError(t, json.Unmarshal(stdout.Bytes(), &outputs))
-	logBufferContentsLineByLine(t, stdout, "output stdout")
-	logBufferContentsLineByLine(t, stderr, "output stderr")
-
-	assert.Equal(t, "value1", outputs["test_output1_from_parent"].Value)
-	assert.Equal(t, "map_root1_sub1_value", util.MustWalkTerraformOutput(outputs["test_output_map_map_string_from_parent"].Value, "map_root1", "map_root1_sub1", "value"))
-	assert.Nil(t, util.MustWalkTerraformOutput(outputs["test_output_map_map_string_from_parent"].Value, "not_in_state", "abc", "value"))
-	assert.Equal(t, "fake-list-data", util.MustWalkTerraformOutput(outputs["test_output_list_string"].Value, "0"))
-	assert.Nil(t, util.MustWalkTerraformOutput(outputs["test_output_list_string"].Value, "1"))
-}
-
-// Test when mock_outputs_merge_strategy_with_state = "no_merge" that mocks are not merged into the current state
-func TestDependencyMockOutputMergeStrategyWithStateNoMerge(t *testing.T) {
-	t.Parallel()
-
-	cleanupTerraformFolder(t, TEST_FIXTURE_GET_OUTPUT)
-	tmpEnvPath := copyEnvironment(t, TEST_FIXTURE_GET_OUTPUT)
-	rootPath := util.JoinPath(tmpEnvPath, TEST_FIXTURE_GET_OUTPUT, "mock-outputs-merge-strategy-with-state", "merge-strategy-with-state-no-merge", "live")
-	childPath := filepath.Join(rootPath, "child")
-
-	stdout := bytes.Buffer{}
-	stderr := bytes.Buffer{}
-
-	err := runTerragruntCommand(t, "terragrunt apply -auto-approve --terragrunt-non-interactive --terragrunt-working-dir "+childPath, &stdout, &stderr)
-	require.Error(t, err)
-	assert.Contains(t, err.Error(), "This object does not have an attribute named \"test_output_list_string\"")
-	logBufferContentsLineByLine(t, stdout, "apply stdout")
-	logBufferContentsLineByLine(t, stderr, "apply stderr")
-}
-
-// Test when mock_outputs_merge_strategy_with_state = "shallow" that only top level outputs are merged.
-// Lists or keys in existing maps will not be merged
-func TestDependencyMockOutputMergeStrategyWithStateShallow(t *testing.T) {
-	t.Parallel()
-
-	cleanupTerraformFolder(t, TEST_FIXTURE_GET_OUTPUT)
-	tmpEnvPath := copyEnvironment(t, TEST_FIXTURE_GET_OUTPUT)
-	rootPath := util.JoinPath(tmpEnvPath, TEST_FIXTURE_GET_OUTPUT, "mock-outputs-merge-strategy-with-state", "merge-strategy-with-state-shallow", "live")
-	childPath := filepath.Join(rootPath, "child")
-
-	stdout := bytes.Buffer{}
-	stderr := bytes.Buffer{}
-
-	err := runTerragruntCommand(t, "terragrunt apply -auto-approve --terragrunt-non-interactive --terragrunt-working-dir "+childPath, &stdout, &stderr)
-	require.NoError(t, err)
-	logBufferContentsLineByLine(t, stdout, "apply stdout")
-	logBufferContentsLineByLine(t, stderr, "apply stderr")
-
-	stdout.Reset()
-	stderr.Reset()
-
-	require.NoError(t, runTerragruntCommand(t, "terragrunt output -no-color -json --terragrunt-non-interactive --terragrunt-working-dir "+childPath, &stdout, &stderr))
-	outputs := map[string]TerraformOutput{}
-	require.NoError(t, json.Unmarshal(stdout.Bytes(), &outputs))
-	logBufferContentsLineByLine(t, stdout, "output stdout")
-	logBufferContentsLineByLine(t, stderr, "output stderr")
-
-	assert.Equal(t, "value1", outputs["test_output1_from_parent"].Value)
-	assert.Equal(t, "map_root1_sub1_value", util.MustWalkTerraformOutput(outputs["test_output_map_map_string_from_parent"].Value, "map_root1", "map_root1_sub1", "value"))
-	assert.Nil(t, util.MustWalkTerraformOutput(outputs["test_output_map_map_string_from_parent"].Value, "not_in_state", "abc", "value"))
-	assert.Equal(t, "fake-list-data", util.MustWalkTerraformOutput(outputs["test_output_list_string"].Value, "0"))
-	assert.Nil(t, util.MustWalkTerraformOutput(outputs["test_output_list_string"].Value, "1"))
-}
-
-// Test when mock_outputs_merge_strategy_with_state = "deep" that the existing state is deeply merged into the mocks
-// so that the existing state overwrites the mocks. This allows child modules to use new dependency outputs before the
-// dependency has been applied
-func TestDependencyMockOutputMergeStrategyWithStateDeepMapOnly(t *testing.T) {
-	t.Parallel()
-
-	cleanupTerraformFolder(t, TEST_FIXTURE_GET_OUTPUT)
-	tmpEnvPath := copyEnvironment(t, TEST_FIXTURE_GET_OUTPUT)
-	rootPath := util.JoinPath(tmpEnvPath, TEST_FIXTURE_GET_OUTPUT, "mock-outputs-merge-strategy-with-state", "merge-strategy-with-state-deep-map-only", "live")
-	childPath := filepath.Join(rootPath, "child")
-
-	stdout := bytes.Buffer{}
-	stderr := bytes.Buffer{}
-
-	err := runTerragruntCommand(t, "terragrunt apply -auto-approve --terragrunt-non-interactive --terragrunt-working-dir "+childPath, &stdout, &stderr)
-	require.NoError(t, err)
-	logBufferContentsLineByLine(t, stdout, "apply stdout")
-	logBufferContentsLineByLine(t, stderr, "apply stderr")
-
-	stdout.Reset()
-	stderr.Reset()
-
-	require.NoError(t, runTerragruntCommand(t, "terragrunt output -no-color -json --terragrunt-non-interactive --terragrunt-working-dir "+childPath, &stdout, &stderr))
-	outputs := map[string]TerraformOutput{}
-	require.NoError(t, json.Unmarshal(stdout.Bytes(), &outputs))
-	logBufferContentsLineByLine(t, stdout, "output stdout")
-	logBufferContentsLineByLine(t, stderr, "output stderr")
-
-	assert.Equal(t, "value1", outputs["test_output1_from_parent"].Value)
-	assert.Equal(t, "fake-abc", outputs["test_output2_from_parent"].Value)
-	assert.Equal(t, "map_root1_sub1_value", util.MustWalkTerraformOutput(outputs["test_output_map_map_string_from_parent"].Value, "map_root1", "map_root1_sub1", "value"))
-	assert.Equal(t, "fake-abc", util.MustWalkTerraformOutput(outputs["test_output_map_map_string_from_parent"].Value, "not_in_state", "abc", "value"))
-	assert.Equal(t, "a", util.MustWalkTerraformOutput(outputs["test_output_list_string"].Value, "0"))
-	assert.Nil(t, util.MustWalkTerraformOutput(outputs["test_output_list_string"].Value, "1"))
-}
-
-// Test that when you have a mock_output on a dependency, the dependency will use the mock as the output instead
-// of erroring out when running an allowed command.
-func TestDependencyMockOutputRestricted(t *testing.T) {
-	t.Parallel()
-
-	cleanupTerraformFolder(t, TEST_FIXTURE_GET_OUTPUT)
-	tmpEnvPath := copyEnvironment(t, TEST_FIXTURE_GET_OUTPUT)
-	rootPath := filepath.Join(tmpEnvPath, TEST_FIXTURE_GET_OUTPUT, "mock-outputs")
-	dependent2Path := filepath.Join(rootPath, "dependent2")
-
-	showStdout := bytes.Buffer{}
-	showStderr := bytes.Buffer{}
-
-	err := runTerragruntCommand(t, "terragrunt apply -auto-approve --terragrunt-non-interactive --terragrunt-working-dir "+dependent2Path, &showStdout, &showStderr)
-	require.Error(t, err)
-	// Verify that we fail because the dependency is not applied yet
-	assert.Contains(t, err.Error(), "has not been applied yet")
-
-	logBufferContentsLineByLine(t, showStdout, "show stdout")
-	logBufferContentsLineByLine(t, showStderr, "show stderr")
-
-	// Verify we can run when using one of the allowed commands
-	showStdout.Reset()
-	showStderr.Reset()
-	err = runTerragruntCommand(t, "terragrunt validate --terragrunt-non-interactive --terragrunt-working-dir "+dependent2Path, &showStdout, &showStderr)
-	require.NoError(t, err)
-
-	logBufferContentsLineByLine(t, showStdout, "show stdout")
-	logBufferContentsLineByLine(t, showStderr, "show stderr")
-
-	// Verify that validate-all works as well.
-	showStdout.Reset()
-	showStderr.Reset()
-	err = runTerragruntCommand(t, "terragrunt validate-all --terragrunt-non-interactive --terragrunt-working-dir "+dependent2Path, &showStdout, &showStderr)
-	require.NoError(t, err)
-
-	logBufferContentsLineByLine(t, showStdout, "show stdout")
-	logBufferContentsLineByLine(t, showStderr, "show stderr")
-
-	showStdout.Reset()
-	showStderr.Reset()
-	err = runTerragruntCommand(t, "terragrunt validate-all --terragrunt-non-interactive --terragrunt-working-dir "+rootPath, &showStdout, &showStderr)
-	require.NoError(t, err)
-
-	logBufferContentsLineByLine(t, showStdout, "show stdout")
-	logBufferContentsLineByLine(t, showStderr, "show stderr")
-}
-
-func TestDependencyOutputTypeConversion(t *testing.T) {
-	t.Parallel()
-
-	cleanupTerraformFolder(t, TEST_FIXTURE_GET_OUTPUT)
-	cleanupTerraformFolder(t, TEST_FIXTURE_INPUTS)
-	tmpEnvPath := copyEnvironment(t, ".")
-
-	inputsPath := util.JoinPath(tmpEnvPath, TEST_FIXTURE_INPUTS)
-	rootPath := util.JoinPath(tmpEnvPath, TEST_FIXTURE_GET_OUTPUT, "type-conversion")
-
-	// First apply the inputs module
-	runTerragrunt(t, "terragrunt apply -auto-approve --terragrunt-non-interactive --terragrunt-working-dir "+inputsPath)
-
-	// Then apply the outputs module
-	showStdout := bytes.Buffer{}
-	showStderr := bytes.Buffer{}
-	require.NoError(
-		t,
-		runTerragruntCommand(t, "terragrunt apply -auto-approve --terragrunt-non-interactive --terragrunt-working-dir "+rootPath, &showStdout, &showStderr),
-	)
-
-	logBufferContentsLineByLine(t, showStdout, "show stdout")
-	logBufferContentsLineByLine(t, showStderr, "show stderr")
-
-	// Now check the outputs to make sure they are as expected
-	stdout := bytes.Buffer{}
-	stderr := bytes.Buffer{}
-
-	require.NoError(
-		t,
-		runTerragruntCommand(t, "terragrunt output -no-color -json --terragrunt-non-interactive --terragrunt-working-dir "+rootPath, &stdout, &stderr),
-	)
-
-	outputs := map[string]TerraformOutput{}
-	require.NoError(t, json.Unmarshal(stdout.Bytes(), &outputs))
-
-	assert.Equal(t, true, outputs["bool"].Value)
-	assert.Equal(t, []interface{}{true, false}, outputs["list_bool"].Value)
-	assert.Equal(t, []interface{}{1.0, 2.0, 3.0}, outputs["list_number"].Value)
-	assert.Equal(t, []interface{}{"a", "b", "c"}, outputs["list_string"].Value)
-	assert.Equal(t, map[string]interface{}{"foo": true, "bar": false, "baz": true}, outputs["map_bool"].Value)
-	assert.Equal(t, map[string]interface{}{"foo": 42.0, "bar": 12345.0}, outputs["map_number"].Value)
-	assert.Equal(t, map[string]interface{}{"foo": "bar"}, outputs["map_string"].Value)
-	assert.InEpsilon(t, 42.0, outputs["number"].Value.(float64), 0.0000001)
-	assert.Equal(t, map[string]interface{}{"list": []interface{}{1.0, 2.0, 3.0}, "map": map[string]interface{}{"foo": "bar"}, "num": 42.0, "str": "string"}, outputs["object"].Value)
-	assert.Equal(t, "string", outputs["string"].Value)
-	assert.Equal(t, "default", outputs["from_env"].Value)
-}
-
-// Regression testing for https://github.com/gruntwork-io/terragrunt/issues/1102: Ordering keys from
-// maps to avoid random placements when terraform file is generated.
-func TestOrderedMapOutputRegressions1102(t *testing.T) {
-	t.Parallel()
-	generateTestCase := filepath.Join(TEST_FIXTURE_GET_OUTPUT, "regression-1102")
-
-	cleanupTerraformFolder(t, generateTestCase)
-	cleanupTerragruntFolder(t, generateTestCase)
-
-	stdout := bytes.Buffer{}
-	stderr := bytes.Buffer{}
-	command := "terragrunt apply --terragrunt-non-interactive --terragrunt-working-dir " + generateTestCase
-	path := filepath.Join(generateTestCase, "backend.tf")
-
-	// runs terragrunt for the first time and checks the output "backend.tf" file.
-	require.NoError(
-		t,
-		runTerragruntCommand(t, command, &stdout, &stderr),
-	)
-	expected, _ := os.ReadFile(path)
-	assert.Contains(t, string(expected), "local")
-
-	// runs terragrunt again. All the outputs must be
-	// equal to the first run.
-	for i := 0; i < 20; i++ {
-		require.NoError(
-			t,
-			runTerragruntCommand(t, command, &stdout, &stderr),
-		)
-		actual, _ := os.ReadFile(path)
-		assert.Equal(t, expected, actual)
-	}
-}
-
-// Test that we get the expected error message about dependency cycles when there is a cycle in the dependency chain
-func TestDependencyOutputCycleHandling(t *testing.T) {
-	t.Parallel()
-
-	cleanupTerraformFolder(t, TEST_FIXTURE_GET_OUTPUT)
-
-	tc := []string{
-		"aa",
-		"aba",
-		"abca",
-		"abcda",
-	}
-
-	for _, tt := range tc {
-		// Capture range variable into forloop so that the binding is consistent across runs.
-		tt := tt
-
-		t.Run(tt, func(t *testing.T) {
-			t.Parallel()
-
-			tmpEnvPath := copyEnvironment(t, TEST_FIXTURE_GET_OUTPUT)
-			rootPath := util.JoinPath(tmpEnvPath, TEST_FIXTURE_GET_OUTPUT, "cycle", tt)
-			fooPath := util.JoinPath(rootPath, "foo")
-
-			planStdout := bytes.Buffer{}
-			planStderr := bytes.Buffer{}
-			err := runTerragruntCommand(
-				t,
-				"terragrunt plan --terragrunt-non-interactive --terragrunt-working-dir "+fooPath,
-				&planStdout,
-				&planStderr,
-			)
-			logBufferContentsLineByLine(t, planStdout, "plan stdout")
-			logBufferContentsLineByLine(t, planStderr, "plan stderr")
-			require.Error(t, err)
-			assert.True(t, strings.Contains(err.Error(), "Found a dependency cycle between modules"))
-		})
-	}
-}
-
-// Regression testing for https://github.com/gruntwork-io/terragrunt/issues/854: Referencing a dependency that is a
-// subdirectory of the current config, which includes an `include` block has problems resolving the correct relative
-// path.
-func TestDependencyOutputRegression854(t *testing.T) {
-	t.Parallel()
-
-	cleanupTerraformFolder(t, TEST_FIXTURE_GET_OUTPUT)
-	tmpEnvPath := copyEnvironment(t, TEST_FIXTURE_GET_OUTPUT)
-	rootPath := util.JoinPath(tmpEnvPath, TEST_FIXTURE_GET_OUTPUT, "regression-854", "root")
-
-	stdout := bytes.Buffer{}
-	stderr := bytes.Buffer{}
-	err := runTerragruntCommand(
-		t,
-		"terragrunt apply-all --terragrunt-non-interactive --terragrunt-working-dir "+rootPath,
-		&stdout,
-		&stderr,
-	)
-	logBufferContentsLineByLine(t, stdout, "stdout")
-	logBufferContentsLineByLine(t, stderr, "stderr")
-	require.NoError(t, err)
-}
-
-// Regression testing for https://github.com/gruntwork-io/terragrunt/issues/906
-func TestDependencyOutputSameOutputConcurrencyRegression(t *testing.T) {
-	t.Parallel()
-
-	// Use func to isolate each test run to a single s3 bucket that is deleted. We run the test multiple times
-	// because the underlying error we are trying to test against is nondeterministic, and thus may not always work
-	// the first time.
-	tt := func() {
-		cleanupTerraformFolder(t, TEST_FIXTURE_GET_OUTPUT)
-		tmpEnvPath := copyEnvironment(t, TEST_FIXTURE_GET_OUTPUT)
-		rootPath := util.JoinPath(tmpEnvPath, TEST_FIXTURE_GET_OUTPUT, "regression-906")
-
-		// Make sure to fill in the s3 bucket to the config. Also ensure the bucket is deleted before the next for
-		// loop call.
-		s3BucketName := fmt.Sprintf("terragrunt-test-bucket-%s%s", strings.ToLower(uniqueId()), strings.ToLower(uniqueId()))
-		defer deleteS3BucketWithRetry(t, TERRAFORM_REMOTE_STATE_S3_REGION, s3BucketName)
-		commonDepConfigPath := util.JoinPath(rootPath, "common-dep", "terragrunt.hcl")
-		copyTerragruntConfigAndFillPlaceholders(t, commonDepConfigPath, commonDepConfigPath, s3BucketName, "not-used", "not-used")
-
-		stdout := bytes.Buffer{}
-		stderr := bytes.Buffer{}
-		err := runTerragruntCommand(
-			t,
-			"terragrunt apply-all --terragrunt-source-update --terragrunt-non-interactive --terragrunt-working-dir "+rootPath,
-			&stdout,
-			&stderr,
-		)
-		logBufferContentsLineByLine(t, stdout, "stdout")
-		logBufferContentsLineByLine(t, stderr, "stderr")
-		require.NoError(t, err)
-	}
-
-	for i := 0; i < 3; i++ {
-		tt()
-		// We need to bust the output cache that stores the dependency outputs so that the second run pulls the outputs.
-		// This is only a problem during testing, where the process is shared across terragrunt runs.
-		config.ClearOutputCache()
-	}
-}
-
-// Regression testing for bug where terragrunt output runs on dependency blocks are done in the terragrunt-cache for the
-// child, not the parent.
-func TestDependencyOutputCachePathBug(t *testing.T) {
-	t.Parallel()
-
-	cleanupTerraformFolder(t, TEST_FIXTURE_GET_OUTPUT)
-	tmpEnvPath := copyEnvironment(t, TEST_FIXTURE_GET_OUTPUT)
-	rootPath := util.JoinPath(tmpEnvPath, TEST_FIXTURE_GET_OUTPUT, "localstate", "live")
-
-	stdout := bytes.Buffer{}
-	stderr := bytes.Buffer{}
-	err := runTerragruntCommand(
-		t,
-		"terragrunt apply-all --terragrunt-non-interactive --terragrunt-working-dir "+rootPath,
-		&stdout,
-		&stderr,
-	)
-	logBufferContentsLineByLine(t, stdout, "stdout")
-	logBufferContentsLineByLine(t, stderr, "stderr")
-	require.NoError(t, err)
-}
-
-func TestDependencyOutputWithTerragruntSource(t *testing.T) {
-	t.Parallel()
-
-	cleanupTerraformFolder(t, TEST_FIXTURE_GET_OUTPUT)
-	tmpEnvPath := copyEnvironment(t, TEST_FIXTURE_GET_OUTPUT)
-	rootPath := util.JoinPath(tmpEnvPath, TEST_FIXTURE_GET_OUTPUT, "regression-1124", "live")
-	modulePath := util.JoinPath(tmpEnvPath, TEST_FIXTURE_GET_OUTPUT, "regression-1124", "modules")
-
-	stdout := bytes.Buffer{}
-	stderr := bytes.Buffer{}
-	err := runTerragruntCommand(
-		t,
-		fmt.Sprintf("terragrunt apply-all --terragrunt-non-interactive --terragrunt-working-dir %s --terragrunt-source %s", rootPath, modulePath),
-		&stdout,
-		&stderr,
-	)
-	logBufferContentsLineByLine(t, stdout, "stdout")
-	logBufferContentsLineByLine(t, stderr, "stderr")
-	require.NoError(t, err)
-}
-
-func TestDependencyOutputWithHooks(t *testing.T) {
-	t.Parallel()
-
-	cleanupTerraformFolder(t, TEST_FIXTURE_GET_OUTPUT)
-	tmpEnvPath := copyEnvironment(t, TEST_FIXTURE_GET_OUTPUT)
-	rootPath := util.JoinPath(tmpEnvPath, TEST_FIXTURE_GET_OUTPUT, "regression-1273")
-	depPathFileOut := util.JoinPath(rootPath, "dep", "file.out")
-	mainPath := util.JoinPath(rootPath, "main")
-	mainPathFileOut := util.JoinPath(mainPath, "file.out")
-
-	runTerragrunt(t, "terragrunt apply-all --terragrunt-non-interactive --terragrunt-working-dir "+rootPath)
-	// We need to bust the output cache that stores the dependency outputs so that the second run pulls the outputs.
-	// This is only a problem during testing, where the process is shared across terragrunt runs.
-	config.ClearOutputCache()
-
-	// The file should exist in the first run.
-	assert.True(t, util.FileExists(depPathFileOut))
-	assert.False(t, util.FileExists(mainPathFileOut))
-
-	// Now delete file and run just main again. It should NOT create file.out.
-	require.NoError(t, os.Remove(depPathFileOut))
-	runTerragrunt(t, "terragrunt plan --terragrunt-non-interactive --terragrunt-working-dir "+mainPath)
-	assert.False(t, util.FileExists(depPathFileOut))
-	assert.False(t, util.FileExists(mainPathFileOut))
-}
-
-func TestDeepDependencyOutputWithMock(t *testing.T) {
-	// Test that the terraform command flows through for mock output retrieval to deeper dependencies. Previously the
-	// terraform command was being overwritten, so by the time the deep dependency retrieval runs, it was replaced with
-	// "output" instead of the original one.
-
-	t.Parallel()
-
-	cleanupTerraformFolder(t, TEST_FIXTURE_GET_OUTPUT)
-	tmpEnvPath := copyEnvironment(t, TEST_FIXTURE_GET_OUTPUT)
-	rootPath := filepath.Join(tmpEnvPath, TEST_FIXTURE_GET_OUTPUT, "nested-mocks", "live")
-
-	// Since we haven't applied anything, this should only succeed if mock outputs are used.
-	runTerragrunt(t, "terragrunt validate --terragrunt-non-interactive --terragrunt-working-dir "+rootPath)
-}
-
-func TestAWSGetCallerIdentityFunctions(t *testing.T) {
-	t.Parallel()
-
-	cleanupTerraformFolder(t, TEST_FIXTURE_AWS_GET_CALLER_IDENTITY)
-	tmpEnvPath := copyEnvironment(t, TEST_FIXTURE_AWS_GET_CALLER_IDENTITY)
-	rootPath := util.JoinPath(tmpEnvPath, TEST_FIXTURE_AWS_GET_CALLER_IDENTITY)
-
-	runTerragrunt(t, "terragrunt apply-all --terragrunt-non-interactive --terragrunt-working-dir "+rootPath)
-
-	// verify expected outputs are not empty
-	stdout := bytes.Buffer{}
-	stderr := bytes.Buffer{}
-
-	require.NoError(
-		t,
-		runTerragruntCommand(t, "terragrunt output -no-color -json --terragrunt-non-interactive --terragrunt-working-dir "+rootPath, &stdout, &stderr),
-	)
-
-	// Get values from STS
-	sess, err := session.NewSession()
-	if err != nil {
-		t.Fatalf("Error while creating AWS session: %v", err)
-	}
-
-	identity, err := sts.New(sess).GetCallerIdentity(nil)
-	if err != nil {
-		t.Fatalf("Error while getting AWS caller identity: %v", err)
-	}
-
-	outputs := map[string]TerraformOutput{}
-	require.NoError(t, json.Unmarshal(stdout.Bytes(), &outputs))
-	assert.Equal(t, outputs["account"].Value, *identity.Account)
-	assert.Equal(t, outputs["arn"].Value, *identity.Arn)
-	assert.Equal(t, outputs["user_id"].Value, *identity.UserId)
-}
-
-func TestGetRepoRoot(t *testing.T) {
-	t.Parallel()
-
-	cleanupTerraformFolder(t, TEST_FIXTURE_GET_REPO_ROOT)
-	tmpEnvPath, _ := filepath.EvalSymlinks(copyEnvironment(t, TEST_FIXTURE_GET_REPO_ROOT))
-	rootPath := util.JoinPath(tmpEnvPath, TEST_FIXTURE_GET_REPO_ROOT)
-
-	output, err := exec.Command("git", "init", rootPath).CombinedOutput()
-	if err != nil {
-		t.Fatalf("Error initializing git repo: %v\n%s", err, string(output))
-	}
-	runTerragrunt(t, "terragrunt apply-all --terragrunt-non-interactive --terragrunt-working-dir "+rootPath)
-
-	// verify expected outputs are not empty
-	stdout := bytes.Buffer{}
-	stderr := bytes.Buffer{}
-
-	require.NoError(
-		t,
-		runTerragruntCommand(t, "terragrunt output -no-color -json --terragrunt-non-interactive --terragrunt-working-dir "+rootPath, &stdout, &stderr),
-	)
-
-	outputs := map[string]TerraformOutput{}
-
-	require.NoError(t, json.Unmarshal(stdout.Bytes(), &outputs))
-
-	repoRoot, ok := outputs["repo_root"]
-
-	assert.True(t, ok)
-	assert.Regexp(t, "/tmp/terragrunt-.*/fixture-get-repo-root", repoRoot.Value)
-}
-
-func TestGetWorkingDirBuiltInFunc(t *testing.T) {
-	t.Parallel()
-
-	cleanupTerraformFolder(t, TEST_FIXTURE_GET_WORKING_DIR)
-	tmpEnvPath, _ := filepath.EvalSymlinks(copyEnvironment(t, TEST_FIXTURE_GET_WORKING_DIR))
-	rootPath := util.JoinPath(tmpEnvPath, TEST_FIXTURE_GET_WORKING_DIR)
-
-	output, err := exec.Command("git", "init", rootPath).CombinedOutput()
-	if err != nil {
-		t.Fatalf("Error initializing git repo: %v\n%s", err, string(output))
-	}
-	runTerragrunt(t, "terragrunt apply-all --terragrunt-non-interactive --terragrunt-working-dir "+rootPath)
-
-	// verify expected outputs are not empty
-	stdout := bytes.Buffer{}
-	stderr := bytes.Buffer{}
-
-	require.NoError(
-		t,
-		runTerragruntCommand(t, "terragrunt output -no-color -json --terragrunt-non-interactive --terragrunt-working-dir "+rootPath, &stdout, &stderr),
-	)
-
-	outputs := map[string]TerraformOutput{}
-
-	require.NoError(t, json.Unmarshal(stdout.Bytes(), &outputs))
-
-	workingDir, ok := outputs["working_dir"]
-
-	expectedWorkingDir := filepath.Join(rootPath, util.TerragruntCacheDir)
-	curWalkStep := 0
-
-	err = filepath.Walk(expectedWorkingDir,
-		func(path string, info os.FileInfo, err error) error {
-			if err != nil || !info.IsDir() {
-				return err
-			}
-
-			expectedWorkingDir = path
-
-			if curWalkStep == 2 {
-				return filepath.SkipDir
-			}
-			curWalkStep++
-
-			return nil
-		})
-	require.NoError(t, err)
-
-	assert.True(t, ok)
-	assert.Equal(t, expectedWorkingDir, workingDir.Value)
-}
-
-func TestPathRelativeFromInclude(t *testing.T) {
-	t.Parallel()
-
-	cleanupTerraformFolder(t, TEST_FIXTURE_PATH_RELATIVE_FROM_INCLUDE)
-	tmpEnvPath, _ := filepath.EvalSymlinks(copyEnvironment(t, TEST_FIXTURE_PATH_RELATIVE_FROM_INCLUDE))
-	rootPath := util.JoinPath(tmpEnvPath, TEST_FIXTURE_PATH_RELATIVE_FROM_INCLUDE, "lives/dev")
-	basePath := util.JoinPath(rootPath, "base")
-	clusterPath := util.JoinPath(rootPath, "cluster")
-
-	output, err := exec.Command("git", "init", tmpEnvPath).CombinedOutput()
-	if err != nil {
-		t.Fatalf("Error initializing git repo: %v\n%s", err, string(output))
-	}
-
-	runTerragrunt(t, "terragrunt run-all apply -auto-approve --terragrunt-non-interactive --terragrunt-working-dir "+rootPath)
-
-	// verify expected outputs are not empty
-	stdout := bytes.Buffer{}
-	stderr := bytes.Buffer{}
-
-	err = runTerragruntCommand(t, "terragrunt output -no-color -json --terragrunt-non-interactive --terragrunt-working-dir "+clusterPath, &stdout, &stderr)
-	require.NoError(t, err)
-
-	outputs := map[string]TerraformOutput{}
-	require.NoError(t, json.Unmarshal(stdout.Bytes(), &outputs))
-
-	val, hasVal := outputs["some_output"]
-	assert.True(t, hasVal)
-	assert.Equal(t, "something else", val.Value)
-
-	// try to destroy module and check if warning is printed in output, also test `get_parent_terragrunt_dir()` func in the parent terragrunt config.
-	stdout = bytes.Buffer{}
-	stderr = bytes.Buffer{}
-
-	err = runTerragruntCommand(t, "terragrunt destroy -auto-approve --terragrunt-non-interactive --terragrunt-working-dir "+basePath, &stdout, &stderr)
-	require.NoError(t, err)
-
-	assert.Contains(t, stderr.String(), "Detected dependent modules:\n"+clusterPath)
-}
-
-func TestGetPathFromRepoRoot(t *testing.T) {
-	t.Parallel()
-
-	cleanupTerraformFolder(t, TEST_FIXTURE_GET_PATH_FROM_REPO_ROOT)
-	tmpEnvPath, _ := filepath.EvalSymlinks(copyEnvironment(t, TEST_FIXTURE_GET_PATH_FROM_REPO_ROOT))
-	rootPath := util.JoinPath(tmpEnvPath, TEST_FIXTURE_GET_PATH_FROM_REPO_ROOT)
-
-	output, err := exec.Command("git", "init", tmpEnvPath).CombinedOutput()
-	if err != nil {
-		t.Fatalf("Error initializing git repo: %v\n%s", err, string(output))
-	}
-
-	runTerragrunt(t, "terragrunt apply-all --terragrunt-non-interactive --terragrunt-working-dir "+rootPath)
-
-	// verify expected outputs are not empty
-	stdout := bytes.Buffer{}
-	stderr := bytes.Buffer{}
-
-	require.NoError(
-		t,
-		runTerragruntCommand(t, "terragrunt output -no-color -json --terragrunt-non-interactive --terragrunt-working-dir "+rootPath, &stdout, &stderr),
-	)
-
-	outputs := map[string]TerraformOutput{}
-
-	require.NoError(t, json.Unmarshal(stdout.Bytes(), &outputs))
-
-	pathFromRoot, hasPathFromRoot := outputs["path_from_root"]
-
-	assert.True(t, hasPathFromRoot)
-	assert.Equal(t, TEST_FIXTURE_GET_PATH_FROM_REPO_ROOT, pathFromRoot.Value)
-}
-
-func TestGetPathToRepoRoot(t *testing.T) {
-	t.Parallel()
-
-	tmpEnvPath, _ := filepath.EvalSymlinks(copyEnvironment(t, TEST_FIXTURE_GET_PATH_TO_REPO_ROOT))
-	rootPath := util.JoinPath(tmpEnvPath, TEST_FIXTURE_GET_PATH_TO_REPO_ROOT)
-	cleanupTerraformFolder(t, rootPath)
-
-	output, err := exec.Command("git", "init", tmpEnvPath).CombinedOutput()
-	if err != nil {
-		t.Fatalf("Error initializing git repo: %v\n%s", err, string(output))
-	}
-	runTerragrunt(t, "terragrunt apply-all --terragrunt-non-interactive --terragrunt-working-dir "+rootPath)
-
-	// verify expected outputs are not empty
-	stdout := bytes.Buffer{}
-	stderr := bytes.Buffer{}
-
-	require.NoError(
-		t,
-		runTerragruntCommand(t, "terragrunt output -no-color -json --terragrunt-non-interactive --terragrunt-working-dir "+rootPath, &stdout, &stderr),
-	)
-
-	outputs := map[string]TerraformOutput{}
-
-	require.NoError(t, json.Unmarshal(stdout.Bytes(), &outputs))
-
-	expectedToRoot, err := filepath.Rel(rootPath, tmpEnvPath)
-	require.NoError(t, err)
-
-	for name, expected := range map[string]string{
-		"path_to_root":    expectedToRoot,
-		"path_to_modules": filepath.Join(expectedToRoot, "modules"),
-	} {
-		value, hasValue := outputs[name]
-
-		assert.True(t, hasValue)
-		assert.Equal(t, expected, value.Value)
-	}
-}
-
-func TestGetPlatform(t *testing.T) {
-	t.Parallel()
-
-	cleanupTerraformFolder(t, TEST_FIXTURE_GET_PLATFORM)
-	tmpEnvPath := copyEnvironment(t, TEST_FIXTURE_GET_PLATFORM)
-	rootPath := util.JoinPath(tmpEnvPath, TEST_FIXTURE_GET_PLATFORM)
-
-	runTerragrunt(t, "terragrunt apply-all --terragrunt-non-interactive --terragrunt-working-dir "+rootPath)
-
-	// verify expected outputs are not empty
-	stdout := bytes.Buffer{}
-	stderr := bytes.Buffer{}
-
-	require.NoError(
-		t,
-		runTerragruntCommand(t, "terragrunt output -no-color -json --terragrunt-non-interactive --terragrunt-working-dir "+rootPath, &stdout, &stderr),
-	)
-
-	outputs := map[string]TerraformOutput{}
-
-	require.NoError(t, json.Unmarshal(stdout.Bytes(), &outputs))
-	platform, hasPlatform := outputs["platform"]
-	assert.True(t, hasPlatform)
-	assert.Equal(t, runtime.GOOS, platform.Value)
-}
-
-func TestDataDir(t *testing.T) {
-	// Cannot be run in parallel with other tests as it modifies process' environment.
-
-	cleanupTerraformFolder(t, TEST_FIXTURE_DIRS_PATH)
-	tmpEnvPath := copyEnvironment(t, TEST_FIXTURE_DIRS_PATH)
-	rootPath := util.JoinPath(tmpEnvPath, TEST_FIXTURE_DIRS_PATH)
-
-	t.Setenv("TF_DATA_DIR", util.JoinPath(tmpEnvPath, "data_dir"))
-
-	var (
-		stdout bytes.Buffer
-		stderr bytes.Buffer
-	)
-
-	err := runTerragruntCommand(t, "terragrunt plan --terragrunt-non-interactive --terragrunt-working-dir "+rootPath, &stdout, &stderr)
-	require.NoError(t, err)
-	assert.Contains(t, stdout.String(), "Initializing provider plugins")
-
-	stdout = bytes.Buffer{}
-	stderr = bytes.Buffer{}
-
-	err = runTerragruntCommand(t, "terragrunt plan --terragrunt-non-interactive --terragrunt-working-dir "+rootPath, &stdout, &stderr)
-	require.NoError(t, err)
-	assert.NotContains(t, stdout.String(), "Initializing provider plugins")
-}
-
-func TestReadTerragruntConfigWithDependency(t *testing.T) {
-	t.Parallel()
-
-	cleanupTerraformFolder(t, TEST_FIXTURE_READ_CONFIG)
-	cleanupTerraformFolder(t, TEST_FIXTURE_INPUTS)
-	tmpEnvPath := copyEnvironment(t, ".")
-
-	inputsPath := util.JoinPath(tmpEnvPath, TEST_FIXTURE_INPUTS)
-	rootPath := util.JoinPath(tmpEnvPath, TEST_FIXTURE_READ_CONFIG, "with_dependency")
-
-	// First apply the inputs module
-	runTerragrunt(t, "terragrunt apply -auto-approve --terragrunt-non-interactive --terragrunt-working-dir "+inputsPath)
-
-	// Then apply the read config module
-	showStdout := bytes.Buffer{}
-	showStderr := bytes.Buffer{}
-	require.NoError(
-		t,
-		runTerragruntCommand(t, "terragrunt apply -auto-approve --terragrunt-non-interactive --terragrunt-working-dir "+rootPath, &showStdout, &showStderr),
-	)
-
-	logBufferContentsLineByLine(t, showStdout, "show stdout")
-	logBufferContentsLineByLine(t, showStderr, "show stderr")
-
-	// Now check the outputs to make sure they are as expected
-	stdout := bytes.Buffer{}
-	stderr := bytes.Buffer{}
-
-	require.NoError(
-		t,
-		runTerragruntCommand(t, "terragrunt output -no-color -json --terragrunt-non-interactive --terragrunt-working-dir "+rootPath, &stdout, &stderr),
-	)
-
-	outputs := map[string]TerraformOutput{}
-	require.NoError(t, json.Unmarshal(stdout.Bytes(), &outputs))
-
-	assert.Equal(t, true, outputs["bool"].Value)
-	assert.Equal(t, []interface{}{true, false}, outputs["list_bool"].Value)
-	assert.Equal(t, []interface{}{1.0, 2.0, 3.0}, outputs["list_number"].Value)
-	assert.Equal(t, []interface{}{"a", "b", "c"}, outputs["list_string"].Value)
-	assert.Equal(t, map[string]interface{}{"foo": true, "bar": false, "baz": true}, outputs["map_bool"].Value)
-	assert.Equal(t, map[string]interface{}{"foo": 42.0, "bar": 12345.0}, outputs["map_number"].Value)
-	assert.Equal(t, map[string]interface{}{"foo": "bar"}, outputs["map_string"].Value)
-	assert.InEpsilon(t, 42.0, outputs["number"].Value.(float64), 0.0000001)
-	assert.Equal(t, map[string]interface{}{"list": []interface{}{1.0, 2.0, 3.0}, "map": map[string]interface{}{"foo": "bar"}, "num": 42.0, "str": "string"}, outputs["object"].Value)
-	assert.Equal(t, "string", outputs["string"].Value)
-	assert.Equal(t, "default", outputs["from_env"].Value)
-}
-
-func TestReadTerragruntConfigFromDependency(t *testing.T) {
-	t.Parallel()
-
-	cleanupTerraformFolder(t, TEST_FIXTURE_READ_CONFIG)
-	tmpEnvPath := copyEnvironment(t, ".")
-	rootPath := util.JoinPath(tmpEnvPath, TEST_FIXTURE_READ_CONFIG, "from_dependency")
-
-	showStdout := bytes.Buffer{}
-	showStderr := bytes.Buffer{}
-	require.NoError(
-		t,
-		runTerragruntCommand(t, "terragrunt apply-all --terragrunt-non-interactive --terragrunt-working-dir "+rootPath, &showStdout, &showStderr),
-	)
-
-	logBufferContentsLineByLine(t, showStdout, "show stdout")
-	logBufferContentsLineByLine(t, showStderr, "show stderr")
-
-	// Now check the outputs to make sure they are as expected
-	stdout := bytes.Buffer{}
-	stderr := bytes.Buffer{}
-
-	require.NoError(
-		t,
-		runTerragruntCommand(t, "terragrunt output -no-color -json --terragrunt-non-interactive --terragrunt-working-dir "+rootPath, &stdout, &stderr),
-	)
-
-	outputs := map[string]TerraformOutput{}
-	require.NoError(t, json.Unmarshal(stdout.Bytes(), &outputs))
-
-	assert.Equal(t, "hello world", outputs["bar"].Value)
-}
-
-func TestReadTerragruntConfigWithDefault(t *testing.T) {
-	t.Parallel()
-
-	cleanupTerraformFolder(t, TEST_FIXTURE_READ_CONFIG)
-	rootPath := util.JoinPath(TEST_FIXTURE_READ_CONFIG, "with_default")
-
-	runTerragrunt(t, "terragrunt apply -auto-approve --terragrunt-non-interactive --terragrunt-working-dir "+rootPath)
-
-	// check the outputs to make sure they are as expected
-	stdout := bytes.Buffer{}
-	stderr := bytes.Buffer{}
-
-	require.NoError(
-		t,
-		runTerragruntCommand(t, "terragrunt output -no-color -json --terragrunt-non-interactive --terragrunt-working-dir "+rootPath, &stdout, &stderr),
-	)
-
-	outputs := map[string]TerraformOutput{}
-	require.NoError(t, json.Unmarshal(stdout.Bytes(), &outputs))
-
-	assert.Equal(t, "default value", outputs["data"].Value)
-}
-
-func TestReadTerragruntConfigWithOriginalTerragruntDir(t *testing.T) {
-	t.Parallel()
-
-	cleanupTerraformFolder(t, TEST_FIXTURE_READ_CONFIG)
-	rootPath := util.JoinPath(TEST_FIXTURE_READ_CONFIG, "with_original_terragrunt_dir")
-
-	rootPathAbs, err := filepath.Abs(rootPath)
-	require.NoError(t, err)
-	fooPathAbs := filepath.Join(rootPathAbs, "foo")
-	depPathAbs := filepath.Join(rootPathAbs, "dep")
-
-	// Run apply on the dependency module and make sure we get the outputs we expect
-	runTerragrunt(t, "terragrunt apply -auto-approve --terragrunt-non-interactive --terragrunt-working-dir "+depPathAbs)
-
-	depStdout := bytes.Buffer{}
-	depStderr := bytes.Buffer{}
-
-	require.NoError(
-		t,
-		runTerragruntCommand(t, "terragrunt output -no-color -json --terragrunt-non-interactive --terragrunt-working-dir "+depPathAbs, &depStdout, &depStderr),
-	)
-
-	depOutputs := map[string]TerraformOutput{}
-	require.NoError(t, json.Unmarshal(depStdout.Bytes(), &depOutputs))
-
-	assert.Equal(t, depPathAbs, depOutputs["terragrunt_dir"].Value)
-	assert.Equal(t, depPathAbs, depOutputs["original_terragrunt_dir"].Value)
-	assert.Equal(t, fooPathAbs, depOutputs["bar_terragrunt_dir"].Value)
-	assert.Equal(t, depPathAbs, depOutputs["bar_original_terragrunt_dir"].Value)
-
-	// Run apply on the root module and make sure we get the expected outputs
-	runTerragrunt(t, "terragrunt apply -auto-approve --terragrunt-non-interactive --terragrunt-working-dir "+rootPath)
-
-	rootStdout := bytes.Buffer{}
-	rootStderr := bytes.Buffer{}
-
-	require.NoError(
-		t,
-		runTerragruntCommand(t, "terragrunt output -no-color -json --terragrunt-non-interactive --terragrunt-working-dir "+rootPath, &rootStdout, &rootStderr),
-	)
-
-	rootOutputs := map[string]TerraformOutput{}
-	require.NoError(t, json.Unmarshal(rootStdout.Bytes(), &rootOutputs))
-
-	assert.Equal(t, fooPathAbs, rootOutputs["terragrunt_dir"].Value)
-	assert.Equal(t, rootPathAbs, rootOutputs["original_terragrunt_dir"].Value)
-	assert.Equal(t, depPathAbs, rootOutputs["dep_terragrunt_dir"].Value)
-	assert.Equal(t, depPathAbs, rootOutputs["dep_original_terragrunt_dir"].Value)
-	assert.Equal(t, fooPathAbs, rootOutputs["dep_bar_terragrunt_dir"].Value)
-	assert.Equal(t, depPathAbs, rootOutputs["dep_bar_original_terragrunt_dir"].Value)
-
-	// Run 'run-all apply' and make sure all the outputs are identical in the root module and the dependency module
-	runTerragrunt(t, "terragrunt run-all apply -auto-approve --terragrunt-non-interactive --terragrunt-working-dir "+rootPath)
-
-	runAllRootStdout := bytes.Buffer{}
-	runAllRootStderr := bytes.Buffer{}
-
-	require.NoError(
-		t,
-		runTerragruntCommand(t, "terragrunt output -no-color -json --terragrunt-non-interactive --terragrunt-working-dir "+rootPath, &runAllRootStdout, &runAllRootStderr),
-	)
-
-	runAllRootOutputs := map[string]TerraformOutput{}
-	require.NoError(t, json.Unmarshal(runAllRootStdout.Bytes(), &runAllRootOutputs))
-
-	runAllDepStdout := bytes.Buffer{}
-	runAllDepStderr := bytes.Buffer{}
-
-	require.NoError(
-		t,
-		runTerragruntCommand(t, "terragrunt output -no-color -json --terragrunt-non-interactive --terragrunt-working-dir "+depPathAbs, &runAllDepStdout, &runAllDepStderr),
-	)
-
-	runAllDepOutputs := map[string]TerraformOutput{}
-	require.NoError(t, json.Unmarshal(runAllDepStdout.Bytes(), &runAllDepOutputs))
-
-	assert.Equal(t, fooPathAbs, runAllRootOutputs["terragrunt_dir"].Value)
-	assert.Equal(t, rootPathAbs, runAllRootOutputs["original_terragrunt_dir"].Value)
-	assert.Equal(t, depPathAbs, runAllRootOutputs["dep_terragrunt_dir"].Value)
-	assert.Equal(t, depPathAbs, runAllRootOutputs["dep_original_terragrunt_dir"].Value)
-	assert.Equal(t, fooPathAbs, runAllRootOutputs["dep_bar_terragrunt_dir"].Value)
-	assert.Equal(t, depPathAbs, runAllRootOutputs["dep_bar_original_terragrunt_dir"].Value)
-	assert.Equal(t, depPathAbs, runAllDepOutputs["terragrunt_dir"].Value)
-	assert.Equal(t, depPathAbs, runAllDepOutputs["original_terragrunt_dir"].Value)
-	assert.Equal(t, fooPathAbs, runAllDepOutputs["bar_terragrunt_dir"].Value)
-	assert.Equal(t, depPathAbs, runAllDepOutputs["bar_original_terragrunt_dir"].Value)
-}
-
-func TestReadTerragruntConfigFull(t *testing.T) {
-	t.Parallel()
-
-	cleanupTerraformFolder(t, TEST_FIXTURE_READ_CONFIG)
-	rootPath := util.JoinPath(TEST_FIXTURE_READ_CONFIG, "full")
-
-	runTerragrunt(t, "terragrunt apply -auto-approve --terragrunt-non-interactive --terragrunt-working-dir "+rootPath)
-
-	// check the outputs to make sure they are as expected
-	stdout := bytes.Buffer{}
-	stderr := bytes.Buffer{}
-
-	require.NoError(
-		t,
-		runTerragruntCommand(t, "terragrunt output -no-color -json --terragrunt-non-interactive --terragrunt-working-dir "+rootPath, &stdout, &stderr),
-	)
-
-	outputs := map[string]TerraformOutput{}
-	require.NoError(t, json.Unmarshal(stdout.Bytes(), &outputs))
-
-	assert.Equal(t, "terragrunt", outputs["terraform_binary"].Value)
-	assert.Equal(t, "= 0.12.20", outputs["terraform_version_constraint"].Value)
-	assert.Equal(t, "= 0.23.18", outputs["terragrunt_version_constraint"].Value)
-	assert.Equal(t, ".terragrunt-cache", outputs["download_dir"].Value)
-	assert.Equal(t, "TerragruntIAMRole", outputs["iam_role"].Value)
-	assert.Equal(t, "true", outputs["skip"].Value)
-	assert.Equal(t, "true", outputs["prevent_destroy"].Value)
-
-	// Simple maps
-	localstgOut := map[string]interface{}{}
-	require.NoError(t, json.Unmarshal([]byte(outputs["localstg"].Value.(string)), &localstgOut))
-	assert.Equal(t, map[string]interface{}{"the_answer": float64(42)}, localstgOut)
-	inputsOut := map[string]interface{}{}
-	require.NoError(t, json.Unmarshal([]byte(outputs["inputs"].Value.(string)), &inputsOut))
-	assert.Equal(t, map[string]interface{}{"doc": "Emmett Brown"}, inputsOut)
-
-	// Complex blocks
-	depsOut := map[string]interface{}{}
-	require.NoError(t, json.Unmarshal([]byte(outputs["dependencies"].Value.(string)), &depsOut))
-	assert.Equal(
-		t,
-		map[string]interface{}{
-			"paths": []interface{}{"../../fixture"},
-		},
-		depsOut,
-	)
-
-	generateOut := map[string]interface{}{}
-	require.NoError(t, json.Unmarshal([]byte(outputs["generate"].Value.(string)), &generateOut))
-	assert.Equal(
-		t,
-		map[string]interface{}{
-			"provider": map[string]interface{}{
-				"path":              "provider.tf",
-				"if_exists":         "overwrite_terragrunt",
-				"if_disabled":       "skip",
-				"comment_prefix":    "# ",
-				"disable_signature": false,
-				"disable":           false,
-				"contents": `provider "aws" {
-  region = "us-east-1"
-}
-`,
-			},
-		},
-		generateOut,
-	)
-	remoteStateOut := map[string]interface{}{}
-	require.NoError(t, json.Unmarshal([]byte(outputs["remote_state"].Value.(string)), &remoteStateOut))
-	assert.Equal(
-		t,
-		map[string]interface{}{
-			"backend":                         "local",
-			"disable_init":                    false,
-			"disable_dependency_optimization": false,
-			"generate":                        map[string]interface{}{"path": "backend.tf", "if_exists": "overwrite_terragrunt"},
-			"config":                          map[string]interface{}{"path": "foo.tfstate"},
-		},
-		remoteStateOut,
-	)
-	terraformOut := map[string]interface{}{}
-	require.NoError(t, json.Unmarshal([]byte(outputs["terraformtg"].Value.(string)), &terraformOut))
-	assert.Equal(
-		t,
-		map[string]interface{}{
 			"source":                   "./delorean",
 			"include_in_copy":          []interface{}{"time_machine.*"},
 			"copy_terraform_lock_file": true,
@@ -3560,8 +2096,8 @@
 func TestTerragruntGenerateBlockSkipRemove(t *testing.T) {
 	t.Parallel()
 
-	tmpEnvPath := copyEnvironment(t, TEST_FIXTURE_CODEGEN_PATH)
-	generateTestCase := util.JoinPath(tmpEnvPath, TEST_FIXTURE_CODEGEN_PATH, "remove-file", "skip")
+	tmpEnvPath := copyEnvironment(t, testFixtureCodegenPath)
+	generateTestCase := util.JoinPath(tmpEnvPath, testFixtureCodegenPath, "remove-file", "skip")
 
 	runTerragrunt(t, "terragrunt apply -auto-approve --terragrunt-non-interactive --terragrunt-working-dir "+generateTestCase)
 	assert.FileExists(t, filepath.Join(generateTestCase, "backend.tf"))
@@ -3570,8 +2106,8 @@
 func TestTerragruntGenerateBlockRemove(t *testing.T) {
 	t.Parallel()
 
-	tmpEnvPath := copyEnvironment(t, TEST_FIXTURE_CODEGEN_PATH)
-	generateTestCase := util.JoinPath(tmpEnvPath, TEST_FIXTURE_CODEGEN_PATH, "remove-file", "remove")
+	tmpEnvPath := copyEnvironment(t, testFixtureCodegenPath)
+	generateTestCase := util.JoinPath(tmpEnvPath, testFixtureCodegenPath, "remove-file", "remove")
 
 	runTerragrunt(t, "terragrunt apply -auto-approve --terragrunt-non-interactive --terragrunt-working-dir "+generateTestCase)
 	assert.NoFileExists(t, filepath.Join(generateTestCase, "backend.tf"))
@@ -3580,8 +2116,8 @@
 func TestTerragruntGenerateBlockRemoveTerragruntSuccess(t *testing.T) {
 	t.Parallel()
 
-	tmpEnvPath := copyEnvironment(t, TEST_FIXTURE_CODEGEN_PATH)
-	generateTestCase := util.JoinPath(tmpEnvPath, TEST_FIXTURE_CODEGEN_PATH, "remove-file", "remove_terragrunt")
+	tmpEnvPath := copyEnvironment(t, testFixtureCodegenPath)
+	generateTestCase := util.JoinPath(tmpEnvPath, testFixtureCodegenPath, "remove-file", "remove_terragrunt")
 
 	runTerragrunt(t, "terragrunt apply -auto-approve --terragrunt-non-interactive --terragrunt-working-dir "+generateTestCase)
 	assert.NoFileExists(t, filepath.Join(generateTestCase, "backend.tf"))
@@ -3590,8 +2126,8 @@
 func TestTerragruntGenerateBlockRemoveTerragruntFail(t *testing.T) {
 	t.Parallel()
 
-	tmpEnvPath := copyEnvironment(t, TEST_FIXTURE_CODEGEN_PATH)
-	generateTestCase := util.JoinPath(tmpEnvPath, TEST_FIXTURE_CODEGEN_PATH, "remove-file", "remove_terragrunt_error")
+	tmpEnvPath := copyEnvironment(t, testFixtureCodegenPath)
+	generateTestCase := util.JoinPath(tmpEnvPath, testFixtureCodegenPath, "remove-file", "remove_terragrunt_error")
 
 	_, _, err := runTerragruntCommandWithOutput(t, "terragrunt apply -auto-approve --terragrunt-non-interactive --terragrunt-working-dir "+generateTestCase)
 	require.Error(t, err)
@@ -3606,7 +2142,7 @@
 func TestTerragruntGenerateBlockSkip(t *testing.T) {
 	t.Parallel()
 
-	generateTestCase := filepath.Join(TEST_FIXTURE_CODEGEN_PATH, "generate-block", "skip")
+	generateTestCase := filepath.Join(testFixtureCodegenPath, "generate-block", "skip")
 	cleanupTerraformFolder(t, generateTestCase)
 	cleanupTerragruntFolder(t, generateTestCase)
 	runTerragrunt(t, "terragrunt apply -auto-approve --terragrunt-non-interactive --terragrunt-working-dir "+generateTestCase)
@@ -3616,7 +2152,7 @@
 func TestTerragruntGenerateBlockOverwrite(t *testing.T) {
 	t.Parallel()
 
-	generateTestCase := filepath.Join(TEST_FIXTURE_CODEGEN_PATH, "generate-block", "overwrite")
+	generateTestCase := filepath.Join(testFixtureCodegenPath, "generate-block", "overwrite")
 	cleanupTerraformFolder(t, generateTestCase)
 	cleanupTerragruntFolder(t, generateTestCase)
 
@@ -3629,13 +2165,13 @@
 func TestTerragruntGenerateAttr(t *testing.T) {
 	t.Parallel()
 
-	generateTestCase := filepath.Join(TEST_FIXTURE_CODEGEN_PATH, "generate-attr")
+	generateTestCase := filepath.Join(testFixtureCodegenPath, "generate-attr")
 	cleanupTerraformFolder(t, generateTestCase)
 	cleanupTerragruntFolder(t, generateTestCase)
 
 	text := "test-terragrunt-generate-attr-hello-world"
 
-	stdout, _, err := runTerragruntCommandWithOutput(t, fmt.Sprintf("terragrunt apply -auto-approve --terragrunt-non-interactive --terragrunt-working-dir %s -var text=\"%s\"", generateTestCase, text))
+	stdout, _, err := runTerragruntCommandWithOutput(t, fmt.Sprintf("terragrunt apply -auto-approve --terragrunt-non-interactive --terragrunt-forward-tf-stdout --terragrunt-working-dir %s -var text=\"%s\"", generateTestCase, text))
 	require.NoError(t, err)
 	assert.Contains(t, stdout, text)
 }
@@ -3643,7 +2179,7 @@
 func TestTerragruntGenerateBlockOverwriteTerragruntSuccess(t *testing.T) {
 	t.Parallel()
 
-	generateTestCase := filepath.Join(TEST_FIXTURE_CODEGEN_PATH, "generate-block", "overwrite_terragrunt")
+	generateTestCase := filepath.Join(testFixtureCodegenPath, "generate-block", "overwrite_terragrunt")
 	cleanupTerraformFolder(t, generateTestCase)
 	cleanupTerragruntFolder(t, generateTestCase)
 
@@ -3656,7 +2192,7 @@
 func TestTerragruntGenerateBlockOverwriteTerragruntFail(t *testing.T) {
 	t.Parallel()
 
-	generateTestCase := filepath.Join(TEST_FIXTURE_CODEGEN_PATH, "generate-block", "overwrite_terragrunt_error")
+	generateTestCase := filepath.Join(testFixtureCodegenPath, "generate-block", "overwrite_terragrunt_error")
 	cleanupTerraformFolder(t, generateTestCase)
 	cleanupTerragruntFolder(t, generateTestCase)
 
@@ -3672,7 +2208,7 @@
 func TestTerragruntGenerateBlockNestedInherit(t *testing.T) {
 	t.Parallel()
 
-	generateTestCase := filepath.Join(TEST_FIXTURE_CODEGEN_PATH, "generate-block", "nested", "child_inherit")
+	generateTestCase := filepath.Join(testFixtureCodegenPath, "generate-block", "nested", "child_inherit")
 	cleanupTerraformFolder(t, generateTestCase)
 	cleanupTerragruntFolder(t, generateTestCase)
 
@@ -3687,7 +2223,7 @@
 func TestTerragruntGenerateBlockNestedOverwrite(t *testing.T) {
 	t.Parallel()
 
-	generateTestCase := filepath.Join(TEST_FIXTURE_CODEGEN_PATH, "generate-block", "nested", "child_overwrite")
+	generateTestCase := filepath.Join(testFixtureCodegenPath, "generate-block", "nested", "child_overwrite")
 	cleanupTerraformFolder(t, generateTestCase)
 	cleanupTerragruntFolder(t, generateTestCase)
 
@@ -3702,7 +2238,7 @@
 func TestTerragruntGenerateBlockDisableSignature(t *testing.T) {
 	t.Parallel()
 
-	generateTestCase := filepath.Join(TEST_FIXTURE_CODEGEN_PATH, "generate-block", "disable-signature")
+	generateTestCase := filepath.Join(testFixtureCodegenPath, "generate-block", "disable-signature")
 	cleanupTerraformFolder(t, generateTestCase)
 	cleanupTerragruntFolder(t, generateTestCase)
 
@@ -3726,7 +2262,7 @@
 func TestTerragruntGenerateBlockSameNameFail(t *testing.T) {
 	t.Parallel()
 
-	generateTestCase := filepath.Join(TEST_FIXTURE_CODEGEN_PATH, "generate-block", "same_name_error")
+	generateTestCase := filepath.Join(testFixtureCodegenPath, "generate-block", "same_name_error")
 	cleanupTerraformFolder(t, generateTestCase)
 	cleanupTerragruntFolder(t, generateTestCase)
 
@@ -3744,7 +2280,7 @@
 func TestTerragruntGenerateBlockSameNameIncludeFail(t *testing.T) {
 	t.Parallel()
 
-	generateTestCase := filepath.Join(TEST_FIXTURE_CODEGEN_PATH, "generate-block", "same_name_includes_error")
+	generateTestCase := filepath.Join(testFixtureCodegenPath, "generate-block", "same_name_includes_error")
 	cleanupTerraformFolder(t, generateTestCase)
 	cleanupTerragruntFolder(t, generateTestCase)
 
@@ -3762,7 +2298,7 @@
 func TestTerragruntGenerateBlockMultipleSameNameFail(t *testing.T) {
 	t.Parallel()
 
-	generateTestCase := filepath.Join(TEST_FIXTURE_CODEGEN_PATH, "generate-block", "same_name_pair_error")
+	generateTestCase := filepath.Join(testFixtureCodegenPath, "generate-block", "same_name_pair_error")
 	cleanupTerraformFolder(t, generateTestCase)
 	cleanupTerragruntFolder(t, generateTestCase)
 
@@ -3781,7 +2317,7 @@
 func TestTerragruntGenerateBlockDisable(t *testing.T) {
 	t.Parallel()
 
-	generateTestCase := filepath.Join(TEST_FIXTURE_CODEGEN_PATH, "generate-block", "disable")
+	generateTestCase := filepath.Join(testFixtureCodegenPath, "generate-block", "disable")
 	cleanupTerraformFolder(t, generateTestCase)
 	cleanupTerragruntFolder(t, generateTestCase)
 
@@ -3795,7 +2331,7 @@
 func TestTerragruntGenerateBlockEnable(t *testing.T) {
 	t.Parallel()
 
-	generateTestCase := filepath.Join(TEST_FIXTURE_CODEGEN_PATH, "generate-block", "enable")
+	generateTestCase := filepath.Join(testFixtureCodegenPath, "generate-block", "enable")
 	cleanupTerraformFolder(t, generateTestCase)
 	cleanupTerragruntFolder(t, generateTestCase)
 
@@ -3809,1706 +2345,15 @@
 func TestTerragruntRemoteStateCodegenGeneratesBackendBlock(t *testing.T) {
 	t.Parallel()
 
-	generateTestCase := filepath.Join(TEST_FIXTURE_CODEGEN_PATH, "remote-state", "base")
+	generateTestCase := filepath.Join(testFixtureCodegenPath, "remote-state", "base")
 
 	cleanupTerraformFolder(t, generateTestCase)
 	cleanupTerragruntFolder(t, generateTestCase)
 
-=======
->>>>>>> 70797fd4
 	runTerragrunt(t, "terragrunt apply -auto-approve --terragrunt-non-interactive --terragrunt-working-dir "+generateTestCase)
 	// If the state file was written as foo.tfstate, that means it wrote out the local backend config.
 	assert.True(t, fileIsInFolder(t, "foo.tfstate", generateTestCase))
 }
-<<<<<<< HEAD
-
-func TestTerragruntRemoteStateCodegenOverwrites(t *testing.T) {
-	t.Parallel()
-
-	generateTestCase := filepath.Join(TEST_FIXTURE_CODEGEN_PATH, "remote-state", "overwrite")
-
-	cleanupTerraformFolder(t, generateTestCase)
-	cleanupTerragruntFolder(t, generateTestCase)
-
-	runTerragrunt(t, "terragrunt apply -auto-approve --terragrunt-non-interactive --terragrunt-working-dir "+generateTestCase)
-	// If the state file was written as foo.tfstate, that means it overwrote the local backend config.
-	assert.True(t, fileIsInFolder(t, "foo.tfstate", generateTestCase))
-	assert.False(t, fileIsInFolder(t, "bar.tfstate", generateTestCase))
-}
-
-func TestTerragruntRemoteStateCodegenGeneratesBackendBlockS3(t *testing.T) {
-	t.Parallel()
-
-	generateTestCase := filepath.Join(TEST_FIXTURE_CODEGEN_PATH, "remote-state", "s3")
-
-	cleanupTerraformFolder(t, generateTestCase)
-	cleanupTerragruntFolder(t, generateTestCase)
-
-	s3BucketName := "terragrunt-test-bucket-" + strings.ToLower(uniqueId())
-	lockTableName := "terragrunt-test-locks-" + strings.ToLower(uniqueId())
-
-	defer deleteS3Bucket(t, TERRAFORM_REMOTE_STATE_S3_REGION, s3BucketName)
-	defer cleanupTableForTest(t, lockTableName, TERRAFORM_REMOTE_STATE_S3_REGION)
-
-	tmpTerragruntConfigPath := createTmpTerragruntConfig(t, generateTestCase, s3BucketName, lockTableName, config.DefaultTerragruntConfigPath)
-
-	runTerragrunt(t, fmt.Sprintf("terragrunt apply -auto-approve --terragrunt-non-interactive --terragrunt-config %s --terragrunt-working-dir %s", tmpTerragruntConfigPath, generateTestCase))
-}
-
-func TestTerragruntRemoteStateCodegenErrorsIfExists(t *testing.T) {
-	t.Parallel()
-
-	generateTestCase := filepath.Join(TEST_FIXTURE_CODEGEN_PATH, "remote-state", "error")
-	cleanupTerraformFolder(t, generateTestCase)
-	cleanupTerragruntFolder(t, generateTestCase)
-
-	stdout := bytes.Buffer{}
-	stderr := bytes.Buffer{}
-
-	err := runTerragruntCommand(t, "terragrunt apply -auto-approve --terragrunt-non-interactive --terragrunt-working-dir "+generateTestCase, &stdout, &stderr)
-	require.Error(t, err)
-	var generateFileExistsError codegen.GenerateFileExistsError
-	ok := goErrors.As(err, &generateFileExistsError)
-	assert.True(t, ok)
-}
-
-func TestTerragruntRemoteStateCodegenDoesNotGenerateWithSkip(t *testing.T) {
-	t.Parallel()
-
-	generateTestCase := filepath.Join(TEST_FIXTURE_CODEGEN_PATH, "remote-state", "skip")
-
-	cleanupTerraformFolder(t, generateTestCase)
-	cleanupTerragruntFolder(t, generateTestCase)
-
-	runTerragrunt(t, "terragrunt apply -auto-approve --terragrunt-non-interactive --terragrunt-working-dir "+generateTestCase)
-	assert.False(t, fileIsInFolder(t, "foo.tfstate", generateTestCase))
-}
-
-func TestTerragruntValidateAllWithVersionChecks(t *testing.T) {
-	t.Parallel()
-
-	tmpEnvPath := copyEnvironment(t, "fixture-version-check")
-
-	stdout := bytes.Buffer{}
-	stderr := bytes.Buffer{}
-	err := runTerragruntVersionCommand(t, "v0.23.21", "terragrunt validate-all --terragrunt-non-interactive --terragrunt-working-dir "+tmpEnvPath, &stdout, &stderr)
-	logBufferContentsLineByLine(t, stdout, "stdout")
-	logBufferContentsLineByLine(t, stderr, "stderr")
-	require.NoError(t, err)
-}
-
-func TestTerragruntIncludeParentHclFile(t *testing.T) {
-	t.Parallel()
-
-	tmpEnvPath := copyEnvironment(t, TEST_FIXTURE_INCLUDE_PARENT)
-	tmpEnvPath = path.Join(tmpEnvPath, TEST_FIXTURE_INCLUDE_PARENT)
-
-	stdout := bytes.Buffer{}
-	stderr := bytes.Buffer{}
-
-	err := runTerragruntCommand(t, "terragrunt run-all apply --terragrunt-modules-that-include parent.hcl --terragrunt-modules-that-include common.hcl --terragrunt-non-interactive --terragrunt-working-dir "+tmpEnvPath, &stdout, &stderr)
-	require.NoError(t, err)
-
-	out := stdout.String()
-	assert.Equal(t, 1, strings.Count(out, "parent_hcl_file"))
-	assert.Equal(t, 1, strings.Count(out, "dependency_hcl"))
-	assert.Equal(t, 1, strings.Count(out, "common_hcl"))
-}
-
-func TestTerragruntVersionConstraints(t *testing.T) {
-	t.Parallel()
-
-	tc := []struct {
-		name                 string
-		terragruntVersion    string
-		terragruntConstraint string
-		shouldSucceed        bool
-	}{
-		{
-			"version meets constraint equal",
-			"v0.23.18",
-			"terragrunt_version_constraint = \">= v0.23.18\"",
-			true,
-		},
-		{
-			"version meets constriant greater patch",
-			"v0.23.19",
-			"terragrunt_version_constraint = \">= v0.23.18\"",
-			true,
-		},
-		{
-			"version meets constriant greater major",
-			"v1.0.0",
-			"terragrunt_version_constraint = \">= v0.23.18\"",
-			true,
-		},
-		{
-			"version meets constriant less patch",
-			"v0.23.17",
-			"terragrunt_version_constraint = \">= v0.23.18\"",
-			false,
-		},
-		{
-			"version meets constriant less major",
-			"v0.22.18",
-			"terragrunt_version_constraint = \">= v0.23.18\"",
-			false,
-		},
-	}
-
-	for _, tt := range tc {
-		tt := tt
-
-		t.Run(tt.name, func(t *testing.T) {
-			t.Parallel()
-
-			tmpEnvPath := copyEnvironment(t, TEST_FIXTURE_READ_CONFIG)
-			rootPath := filepath.Join(tmpEnvPath, TEST_FIXTURE_READ_CONFIG, "with_constraints")
-
-			tmpTerragruntConfigPath := createTmpTerragruntConfigContent(t, tt.terragruntConstraint, config.DefaultTerragruntConfigPath)
-
-			stdout := bytes.Buffer{}
-			stderr := bytes.Buffer{}
-
-			err := runTerragruntVersionCommand(t, tt.terragruntVersion, fmt.Sprintf("terragrunt apply -auto-approve --terragrunt-non-interactive --terragrunt-config %s --terragrunt-working-dir %s", tmpTerragruntConfigPath, rootPath), &stdout, &stderr)
-			logBufferContentsLineByLine(t, stdout, "stdout")
-			logBufferContentsLineByLine(t, stderr, "stderr")
-
-			if tt.shouldSucceed {
-				require.NoError(t, err)
-			} else {
-				require.Error(t, err)
-			}
-		})
-	}
-}
-
-func TestReadTerragruntConfigIamRole(t *testing.T) {
-	t.Parallel()
-
-	identityArn, err := aws_helper.GetAWSIdentityArn(nil, &options.TerragruntOptions{})
-	require.NoError(t, err)
-
-	cleanupTerraformFolder(t, TEST_FIXTURE_READ_IAM_ROLE)
-
-	// Execution outputs to be verified
-	stdout := bytes.Buffer{}
-	stderr := bytes.Buffer{}
-
-	// Invoke terragrunt and verify used IAM role
-	err = runTerragruntCommand(t, "terragrunt init --terragrunt-working-dir "+TEST_FIXTURE_READ_IAM_ROLE, &stdout, &stderr)
-
-	// Since are used not existing AWS accounts, for validation are used success and error outputs
-	output := fmt.Sprintf("%v %v %v", stderr.String(), stdout.String(), err.Error())
-
-	// Check that output contains value defined in IAM role
-	assert.Contains(t, output, "666666666666")
-	// Ensure that state file wasn't created with default IAM value
-	assert.True(t, util.FileNotExists(util.JoinPath(TEST_FIXTURE_READ_IAM_ROLE, identityArn+".txt")))
-}
-
-func TestReadTerragruntAuthProviderCmd(t *testing.T) {
-	t.Parallel()
-
-	cleanupTerraformFolder(t, TEST_FIXTURE_AUTH_PROVIDER_CMD)
-	tmpEnvPath := copyEnvironment(t, TEST_FIXTURE_AUTH_PROVIDER_CMD)
-	rootPath := util.JoinPath(tmpEnvPath, TEST_FIXTURE_AUTH_PROVIDER_CMD, "multiple-apps")
-	appPath := util.JoinPath(rootPath, "app1")
-	mockAuthCmd := filepath.Join(tmpEnvPath, TEST_FIXTURE_AUTH_PROVIDER_CMD, "mock-auth-cmd.sh")
-
-	runTerragrunt(t, fmt.Sprintf(`terragrunt run-all apply -auto-approve --terragrunt-non-interactive --terragrunt-working-dir %s --terragrunt-auth-provider-cmd %s`, rootPath, mockAuthCmd))
-
-	stdout, _, err := runTerragruntCommandWithOutput(t, fmt.Sprintf("terragrunt output -json --terragrunt-working-dir %s --terragrunt-auth-provider-cmd %s", appPath, mockAuthCmd))
-	require.NoError(t, err)
-
-	outputs := map[string]TerraformOutput{}
-	require.NoError(t, json.Unmarshal([]byte(stdout), &outputs))
-
-	assert.Equal(t, "app1-bar", outputs["foo-app1"].Value)
-	assert.Equal(t, "app2-bar", outputs["foo-app2"].Value)
-	assert.Equal(t, "app3-bar", outputs["foo-app3"].Value)
-}
-
-func TestIamRolesLoadingFromDifferentModules(t *testing.T) {
-	t.Parallel()
-
-	cleanupTerraformFolder(t, TEST_FIXTURE_IAM_ROLES_MULTIPLE_MODULES)
-
-	// Execution outputs to be verified
-	stdout := bytes.Buffer{}
-	stderr := bytes.Buffer{}
-
-	// Invoke terragrunt and verify used IAM roles for each dependency
-	err := runTerragruntCommand(t, "terragrunt init --terragrunt-log-level debug --terragrunt-debugreset --terragrunt-working-dir "+TEST_FIXTURE_IAM_ROLES_MULTIPLE_MODULES, &stdout, &stderr)
-
-	// Taking all outputs in one string
-	output := fmt.Sprintf("%v %v %v", stderr.String(), stdout.String(), err.Error())
-
-	component1 := ""
-	component2 := ""
-
-	// scan each output line and get lines for component1 and component2
-	for _, line := range strings.Split(output, "\n") {
-		if strings.Contains(line, "Assuming IAM role arn:aws:iam::component1:role/terragrunt") {
-			component1 = line
-			continue
-		}
-		if strings.Contains(line, "Assuming IAM role arn:aws:iam::component2:role/terragrunt") {
-			component2 = line
-			continue
-		}
-	}
-	assert.NotEmptyf(t, component1, "Missing role for component 1")
-	assert.NotEmptyf(t, component2, "Missing role for component 2")
-
-	assert.Contains(t, component1, "iam_roles_multiple_modules/component")
-	assert.Contains(t, component2, "iam_roles_multiple_modules/component2")
-}
-
-func TestTerragruntVersionConstraintsPartialParse(t *testing.T) {
-	t.Parallel()
-
-	fixturePath := "fixture-partial-parse/terragrunt-version-constraint"
-	cleanupTerragruntFolder(t, fixturePath)
-
-	stdout := bytes.Buffer{}
-	stderr := bytes.Buffer{}
-
-	err := runTerragruntVersionCommand(t, "0.21.23", "terragrunt apply -auto-approve --terragrunt-non-interactive --terragrunt-working-dir "+fixturePath, &stdout, &stderr)
-	logBufferContentsLineByLine(t, stdout, "stdout")
-	logBufferContentsLineByLine(t, stderr, "stderr")
-
-	require.Error(t, err)
-
-	var invalidVersionError terraform.InvalidTerragruntVersion
-	ok := goErrors.As(err, &invalidVersionError)
-	assert.True(t, ok)
-}
-
-func TestLogFailedLocalsEvaluation(t *testing.T) {
-	t.Parallel()
-
-	var (
-		stdout bytes.Buffer
-		stderr bytes.Buffer
-	)
-
-	err := runTerragruntCommand(t, fmt.Sprintf("terragrunt apply -auto-approve --terragrunt-non-interactive --terragrunt-working-dir %s --terragrunt-log-level debug", TEST_FIXTURE_BROKEN_LOCALS), &stdout, &stderr)
-	require.Error(t, err)
-
-	testdataDir, err := filepath.Abs(TEST_FIXTURE_BROKEN_LOCALS)
-	require.NoError(t, err)
-
-	output := stderr.String()
-	assert.Contains(t, output, "Encountered error while evaluating locals in file "+filepath.Join(testdataDir, "terragrunt.hcl"))
-}
-
-func TestLogFailingDependencies(t *testing.T) {
-	t.Parallel()
-
-	var (
-		stdout bytes.Buffer
-		stderr bytes.Buffer
-	)
-
-	path := filepath.Join(TEST_FIXTURE_BROKEN_DEPENDENCY, "app")
-
-	err := runTerragruntCommand(t, fmt.Sprintf("terragrunt apply -auto-approve --terragrunt-non-interactive --terragrunt-working-dir %s --terragrunt-log-level debug", path), &stdout, &stderr)
-	require.Error(t, err)
-
-	testdataDir, err := filepath.Abs(TEST_FIXTURE_BROKEN_DEPENDENCY)
-	require.NoError(t, err)
-
-	output := stderr.String()
-	assert.Contains(t, output, fmt.Sprintf("%s invocation failed in %s", wrappedBinary(), testdataDir))
-}
-
-func cleanupTerraformFolder(t *testing.T, templatesPath string) {
-	removeFile(t, util.JoinPath(templatesPath, TERRAFORM_STATE))
-	removeFile(t, util.JoinPath(templatesPath, TERRAFORM_STATE_BACKUP))
-	removeFile(t, util.JoinPath(templatesPath, terragruntDebugFile))
-	removeFolder(t, util.JoinPath(templatesPath, TERRAFORM_FOLDER))
-}
-
-func cleanupTerragruntFolder(t *testing.T, templatesPath string) {
-	removeFolder(t, util.JoinPath(templatesPath, TERRAGRUNT_CACHE))
-}
-
-func removeFile(t *testing.T, path string) {
-	if util.FileExists(path) {
-		if err := os.Remove(path); err != nil {
-			t.Fatalf("Error while removing %s: %v", path, err)
-		}
-	}
-}
-
-func removeFolder(t *testing.T, path string) {
-	if util.FileExists(path) {
-		if err := os.RemoveAll(path); err != nil {
-			t.Fatalf("Error while removing %s: %v", path, err)
-		}
-	}
-}
-
-func runTerragruntCommand(t *testing.T, command string, writer io.Writer, errwriter io.Writer) error {
-	args := strings.Split(command, " ")
-	t.Log(args)
-
-	app := cli.NewApp(writer, errwriter)
-	return app.Run(args)
-}
-
-func runTerragruntVersionCommand(t *testing.T, ver string, command string, writer io.Writer, errwriter io.Writer) error {
-	version.Version = ver
-	return runTerragruntCommand(t, command, writer, errwriter)
-}
-
-func runTerragrunt(t *testing.T, command string) {
-	runTerragruntRedirectOutput(t, command, os.Stdout, os.Stderr)
-}
-
-func runTerragruntCommandWithOutput(t *testing.T, command string) (string, string, error) {
-	stdout := bytes.Buffer{}
-	stderr := bytes.Buffer{}
-	err := runTerragruntCommand(t, command, &stdout, &stderr)
-	logBufferContentsLineByLine(t, stdout, "stdout")
-	logBufferContentsLineByLine(t, stderr, "stderr")
-	return stdout.String(), stderr.String(), err
-}
-
-func runTerragruntRedirectOutput(t *testing.T, command string, writer io.Writer, errwriter io.Writer) {
-	if err := runTerragruntCommand(t, command, writer, errwriter); err != nil {
-		stdout := "(see log output above)"
-		if stdoutAsBuffer, stdoutIsBuffer := writer.(*bytes.Buffer); stdoutIsBuffer {
-			stdout = stdoutAsBuffer.String()
-		}
-
-		stderr := "(see log output above)"
-		if stderrAsBuffer, stderrIsBuffer := errwriter.(*bytes.Buffer); stderrIsBuffer {
-			stderr = stderrAsBuffer.String()
-		}
-
-		t.Fatalf("Failed to run Terragrunt command '%s' due to error: %s\n\nStdout: %s\n\nStderr: %s", command, errors.PrintErrorWithStackTrace(err), stdout, stderr)
-	}
-}
-
-func copyEnvironment(t *testing.T, environmentPath string, includeInCopy ...string) string {
-	tmpDir, err := os.MkdirTemp("", "terragrunt-test")
-	if err != nil {
-		t.Fatalf("Failed to create temp dir due to error: %v", err)
-	}
-
-	t.Logf("Copying %s to %s", environmentPath, tmpDir)
-
-	require.NoError(t, util.CopyFolderContents(environmentPath, util.JoinPath(tmpDir, environmentPath), ".terragrunt-test", includeInCopy))
-
-	return tmpDir
-}
-
-func createTmpTerragruntConfigWithParentAndChild(t *testing.T, parentPath string, childRelPath string, s3BucketName string, parentConfigFileName string, childConfigFileName string) string {
-	tmpDir, err := os.MkdirTemp("", "terragrunt-parent-child-test")
-	if err != nil {
-		t.Fatalf("Failed to create temp dir due to error: %v", err)
-	}
-
-	childDestPath := util.JoinPath(tmpDir, childRelPath)
-
-	if err := os.MkdirAll(childDestPath, 0777); err != nil {
-		t.Fatalf("Failed to create temp dir %s due to error %v", childDestPath, err)
-	}
-
-	parentTerragruntSrcPath := util.JoinPath(parentPath, parentConfigFileName)
-	parentTerragruntDestPath := util.JoinPath(tmpDir, parentConfigFileName)
-	copyTerragruntConfigAndFillPlaceholders(t, parentTerragruntSrcPath, parentTerragruntDestPath, s3BucketName, "not-used", "not-used")
-
-	childTerragruntSrcPath := util.JoinPath(util.JoinPath(parentPath, childRelPath), childConfigFileName)
-	childTerragruntDestPath := util.JoinPath(childDestPath, childConfigFileName)
-	copyTerragruntConfigAndFillPlaceholders(t, childTerragruntSrcPath, childTerragruntDestPath, s3BucketName, "not-used", "not-used")
-
-	return childTerragruntDestPath
-}
-
-func createTmpTerragruntConfig(t *testing.T, templatesPath string, s3BucketName string, lockTableName string, configFileName string) string {
-	tmpFolder, err := os.MkdirTemp("", "terragrunt-test")
-	if err != nil {
-		t.Fatalf("Failed to create temp folder due to error: %v", err)
-	}
-
-	tmpTerragruntConfigFile := util.JoinPath(tmpFolder, configFileName)
-	originalTerragruntConfigPath := util.JoinPath(templatesPath, configFileName)
-	copyTerragruntConfigAndFillPlaceholders(t, originalTerragruntConfigPath, tmpTerragruntConfigFile, s3BucketName, lockTableName, "not-used")
-
-	return tmpTerragruntConfigFile
-}
-
-func createTmpTerragruntConfigContent(t *testing.T, contents string, configFileName string) string {
-	tmpFolder, err := os.MkdirTemp("", "terragrunt-test")
-	if err != nil {
-		t.Fatalf("Failed to create temp folder due to error: %v", err)
-	}
-
-	tmpTerragruntConfigFile := util.JoinPath(tmpFolder, configFileName)
-
-	if err := os.WriteFile(tmpTerragruntConfigFile, []byte(contents), 0444); err != nil {
-		t.Fatalf("Error writing temp Terragrunt config to %s: %v", tmpTerragruntConfigFile, err)
-	}
-
-	return tmpTerragruntConfigFile
-}
-
-func createTmpTerragruntGCSConfig(t *testing.T, templatesPath string, project string, location string, gcsBucketName string, configFileName string) string {
-	tmpFolder, err := os.MkdirTemp("", "terragrunt-test")
-	if err != nil {
-		t.Fatalf("Failed to create temp folder due to error: %v", err)
-	}
-
-	tmpTerragruntConfigFile := util.JoinPath(tmpFolder, configFileName)
-	originalTerragruntConfigPath := util.JoinPath(templatesPath, configFileName)
-	copyTerragruntGCSConfigAndFillPlaceholders(t, originalTerragruntConfigPath, tmpTerragruntConfigFile, project, location, gcsBucketName)
-
-	return tmpTerragruntConfigFile
-}
-
-func copyTerragruntConfigAndFillPlaceholders(t *testing.T, configSrcPath string, configDestPath string, s3BucketName string, lockTableName string, region string) {
-	copyAndFillMapPlaceholders(t, configSrcPath, configDestPath, map[string]string{
-		"__FILL_IN_BUCKET_NAME__":      s3BucketName,
-		"__FILL_IN_LOCK_TABLE_NAME__":  lockTableName,
-		"__FILL_IN_REGION__":           region,
-		"__FILL_IN_LOGS_BUCKET_NAME__": s3BucketName + "-tf-state-logs",
-	})
-}
-
-func copyAndFillMapPlaceholders(t *testing.T, srcPath string, destPath string, placeholders map[string]string) {
-	contents, err := util.ReadFileAsString(srcPath)
-	if err != nil {
-		t.Fatalf("Error reading file at %s: %v", srcPath, err)
-	}
-
-	// iterate over placeholders and replace placeholders
-	for k, v := range placeholders {
-		contents = strings.ReplaceAll(contents, k, v)
-	}
-	if err := os.WriteFile(destPath, []byte(contents), 0444); err != nil {
-		t.Fatalf("Error writing temp file to %s: %v", destPath, err)
-	}
-}
-
-func copyTerragruntGCSConfigAndFillPlaceholders(t *testing.T, configSrcPath string, configDestPath string, project string, location string, gcsBucketName string) {
-	email := os.Getenv("GOOGLE_IDENTITY_EMAIL")
-
-	copyAndFillMapPlaceholders(t, configSrcPath, configDestPath, map[string]string{
-		"__FILL_IN_PROJECT__":     project,
-		"__FILL_IN_LOCATION__":    location,
-		"__FILL_IN_BUCKET_NAME__": gcsBucketName,
-		"__FILL_IN_GCP_EMAIL__":   email,
-	})
-}
-
-// Returns a unique (ish) id we can attach to resources and tfstate files so they don't conflict with each other
-// Uses base 62 to generate a 6 character string that's unlikely to collide with the handful of tests we run in
-// parallel. Based on code here: http://stackoverflow.com/a/9543797/483528
-func uniqueId() string {
-	const BASE_62_CHARS = "0123456789ABCDEFGHIJKLMNOPQRSTUVWXYZabcdefghijklmnopqrstuvwxyz"
-	const UNIQUE_ID_LENGTH = 6 // Should be good for 62^6 = 56+ billion combinations
-
-	var out bytes.Buffer
-
-	for i := 0; i < UNIQUE_ID_LENGTH; i++ {
-		out.WriteByte(BASE_62_CHARS[rand.Intn(len(BASE_62_CHARS))])
-	}
-
-	return out.String()
-}
-
-// Check that the S3 Bucket of the given name and region exists. Terragrunt should create this bucket during the test.
-// Also check if bucket got tagged properly and that public access is disabled completely.
-func validateS3BucketExistsAndIsTagged(t *testing.T, awsRegion string, bucketName string, expectedTags map[string]string) {
-	mockOptions, err := options.NewTerragruntOptionsForTest("integration_test")
-	if err != nil {
-		t.Fatalf("Error creating mockOptions: %v", err)
-	}
-
-	sessionConfig := &aws_helper.AwsSessionConfig{
-		Region: awsRegion,
-	}
-
-	s3Client, err := remote.CreateS3Client(sessionConfig, mockOptions)
-	if err != nil {
-		t.Fatalf("Error creating S3 client: %v", err)
-	}
-
-	assert.True(t, remote.DoesS3BucketExist(s3Client, &bucketName), "Terragrunt failed to create remote state S3 bucket %s", bucketName)
-
-	if expectedTags != nil {
-		assertS3Tags(expectedTags, bucketName, s3Client, t)
-	}
-
-	assertS3PublicAccessBlocks(t, s3Client, bucketName)
-}
-
-// Check that the DynamoDB table of the given name and region exists. Terragrunt should create this table during the test.
-// Also check if table got tagged properly
-func validateDynamoDBTableExistsAndIsTagged(t *testing.T, awsRegion string, tableName string, expectedTags map[string]string) {
-	client := createDynamoDbClientForTest(t, awsRegion)
-
-	var description, err = client.DescribeTable(&dynamodb.DescribeTableInput{TableName: aws.String(tableName)})
-
-	if err != nil {
-		// This is a ResourceNotFoundException in case the table does not exist
-		t.Fatal(err)
-	}
-
-	var tags, err2 = client.ListTagsOfResource(&dynamodb.ListTagsOfResourceInput{ResourceArn: description.Table.TableArn})
-
-	if err2 != nil {
-		t.Fatal(err2)
-	}
-
-	var actualTags = make(map[string]string)
-
-	for _, element := range tags.Tags {
-		actualTags[*element.Key] = *element.Value
-	}
-
-	assert.Equal(t, expectedTags, actualTags, "Did not find expected tags on dynamo table.")
-}
-
-func assertS3Tags(expectedTags map[string]string, bucketName string, client *s3.S3, t *testing.T) {
-
-	var in = s3.GetBucketTaggingInput{}
-	in.SetBucket(bucketName)
-
-	var tags, err2 = client.GetBucketTagging(&in)
-
-	if err2 != nil {
-		t.Fatal(err2)
-	}
-
-	var actualTags = make(map[string]string)
-
-	for _, element := range tags.TagSet {
-		actualTags[*element.Key] = *element.Value
-	}
-
-	assert.Equal(t, expectedTags, actualTags, "Did not find expected tags on s3 bucket.")
-}
-
-func assertS3PublicAccessBlocks(t *testing.T, client *s3.S3, bucketName string) {
-	resp, err := client.GetPublicAccessBlock(
-		&s3.GetPublicAccessBlockInput{Bucket: aws.String(bucketName)},
-	)
-	require.NoError(t, err)
-
-	publicAccessBlockConfig := resp.PublicAccessBlockConfiguration
-	assert.True(t, aws.BoolValue(publicAccessBlockConfig.BlockPublicAcls))
-	assert.True(t, aws.BoolValue(publicAccessBlockConfig.BlockPublicPolicy))
-	assert.True(t, aws.BoolValue(publicAccessBlockConfig.IgnorePublicAcls))
-	assert.True(t, aws.BoolValue(publicAccessBlockConfig.RestrictPublicBuckets))
-}
-
-// createS3Bucket creates a test S3 bucket for state.
-func createS3Bucket(t *testing.T, awsRegion string, bucketName string) {
-	err := createS3BucketE(t, awsRegion, bucketName)
-	require.NoError(t, err)
-}
-
-// createS3BucketE create test S3 bucket.
-func createS3BucketE(t *testing.T, awsRegion string, bucketName string) error {
-	mockOptions, err := options.NewTerragruntOptionsForTest("integration_test")
-	if err != nil {
-		t.Logf("Error creating mockOptions: %v", err)
-		return err
-	}
-
-	sessionConfig := &aws_helper.AwsSessionConfig{
-		Region: awsRegion,
-	}
-
-	s3Client, err := remote.CreateS3Client(sessionConfig, mockOptions)
-	if err != nil {
-		t.Logf("Error creating S3 client: %v", err)
-		return err
-	}
-
-	t.Logf("Creating test s3 bucket %s", bucketName)
-	if _, err := s3Client.CreateBucket(&s3.CreateBucketInput{Bucket: aws.String(bucketName)}); err != nil {
-		t.Logf("Failed to create S3 bucket %s: %v", bucketName, err)
-		return err
-	}
-	return nil
-}
-
-// createDynamoDbTable creates a test DynamoDB table.
-func createDynamoDbTable(t *testing.T, awsRegion string, tableName string) {
-	err := createDynamoDbTableE(t, awsRegion, tableName)
-	require.NoError(t, err)
-}
-
-// createDynamoDbTableE creates a test DynamoDB table, and returns an error if the table creation fails.
-func createDynamoDbTableE(t *testing.T, awsRegion string, tableName string) error {
-	client := createDynamoDbClientForTest(t, awsRegion)
-	_, err := client.CreateTable(&dynamodb.CreateTableInput{
-		AttributeDefinitions: []*dynamodb.AttributeDefinition{
-			{
-				AttributeName: aws.String("LockID"),
-				AttributeType: aws.String("S"),
-			},
-		},
-		KeySchema: []*dynamodb.KeySchemaElement{
-			{
-				AttributeName: aws.String("LockID"),
-				KeyType:       aws.String("HASH"),
-			},
-		},
-		TableName: aws.String(tableName),
-		ProvisionedThroughput: &dynamodb.ProvisionedThroughput{
-			ReadCapacityUnits:  aws.Int64(1),
-			WriteCapacityUnits: aws.Int64(1),
-		},
-	})
-	if err != nil {
-		return err
-	}
-	client.WaitUntilTableExists(&dynamodb.DescribeTableInput{TableName: aws.String(tableName)})
-	return nil
-}
-
-// deleteS3BucketWithRetry will attempt to delete the specified S3 bucket, retrying up to 3 times if there are errors to
-// handle eventual consistency issues.
-func deleteS3BucketWithRetry(t *testing.T, awsRegion string, bucketName string) {
-	for i := 0; i < 3; i++ {
-		err := deleteS3BucketE(t, awsRegion, bucketName)
-		if err == nil {
-			return
-		}
-
-		t.Logf("Error deleting s3 bucket %s. Sleeping for 10 seconds before retrying.", bucketName)
-		time.Sleep(10 * time.Second)
-	}
-	t.Fatalf("Max retries attempting to delete s3 bucket %s in region %s", bucketName, awsRegion)
-}
-
-// Delete the specified S3 bucket to clean up after a test
-func deleteS3Bucket(t *testing.T, awsRegion string, bucketName string, opts ...options.TerragruntOptionsFunc) {
-	require.NoError(t, deleteS3BucketE(t, awsRegion, bucketName, opts...))
-}
-func deleteS3BucketE(t *testing.T, awsRegion string, bucketName string, opts ...options.TerragruntOptionsFunc) error {
-	mockOptions, err := options.NewTerragruntOptionsForTest("integration_test", opts...)
-	if err != nil {
-		t.Logf("Error creating mockOptions: %v", err)
-		return err
-	}
-
-	sessionConfig := &aws_helper.AwsSessionConfig{
-		Region: awsRegion,
-	}
-
-	s3Client, err := remote.CreateS3Client(sessionConfig, mockOptions)
-	if err != nil {
-		t.Logf("Error creating S3 client: %v", err)
-		return err
-	}
-
-	t.Logf("Deleting test s3 bucket %s", bucketName)
-
-	out, err := s3Client.ListObjectVersions(&s3.ListObjectVersionsInput{Bucket: aws.String(bucketName)})
-	if err != nil {
-		t.Logf("Failed to list object versions in s3 bucket %s: %v", bucketName, err)
-		return err
-	}
-
-	objectIdentifiers := []*s3.ObjectIdentifier{}
-	for _, version := range out.Versions {
-		objectIdentifiers = append(objectIdentifiers, &s3.ObjectIdentifier{
-			Key:       version.Key,
-			VersionId: version.VersionId,
-		})
-	}
-
-	if len(objectIdentifiers) > 0 {
-		deleteInput := &s3.DeleteObjectsInput{
-			Bucket: aws.String(bucketName),
-			Delete: &s3.Delete{Objects: objectIdentifiers},
-		}
-		if _, err := s3Client.DeleteObjects(deleteInput); err != nil {
-			t.Logf("Error deleting all versions of all objects in bucket %s: %v", bucketName, err)
-			return err
-		}
-	}
-
-	if _, err := s3Client.DeleteBucket(&s3.DeleteBucketInput{Bucket: aws.String(bucketName)}); err != nil {
-		t.Logf("Failed to delete S3 bucket %s: %v", bucketName, err)
-		return err
-	}
-	return nil
-}
-
-func bucketEncryption(t *testing.T, awsRegion string, bucketName string) (*s3.GetBucketEncryptionOutput, error) {
-	mockOptions, err := options.NewTerragruntOptionsForTest("integration_test")
-	if err != nil {
-		t.Logf("Error creating mockOptions: %v", err)
-		return nil, err
-	}
-
-	sessionConfig := &aws_helper.AwsSessionConfig{
-		Region: awsRegion,
-	}
-
-	s3Client, err := remote.CreateS3Client(sessionConfig, mockOptions)
-	if err != nil {
-		t.Logf("Error creating S3 client: %v", err)
-		return nil, err
-	}
-
-	input := &s3.GetBucketEncryptionInput{Bucket: aws.String(bucketName)}
-	output, err := s3Client.GetBucketEncryption(input)
-	if err != nil {
-		// TODO: Remove this lint suppression
-		return nil, nil //nolint:nilerr
-	}
-
-	return output, nil
-}
-
-func bucketPolicy(t *testing.T, awsRegion string, bucketName string) (*s3.GetBucketPolicyOutput, error) {
-	mockOptions, err := options.NewTerragruntOptionsForTest("integration_test")
-	if err != nil {
-		t.Logf("Error creating mockOptions: %v", err)
-		return nil, err
-	}
-
-	sessionConfig := &aws_helper.AwsSessionConfig{
-		Region: awsRegion,
-	}
-
-	s3Client, err := remote.CreateS3Client(sessionConfig, mockOptions)
-	if err != nil {
-		return nil, err
-	}
-	policyOutput, err := s3Client.GetBucketPolicy(&s3.GetBucketPolicyInput{
-		Bucket: aws.String(bucketName),
-	})
-	if err != nil {
-		return nil, err
-	}
-	return policyOutput, nil
-}
-
-// Create an authenticated client for DynamoDB
-func createDynamoDbClient(awsRegion, awsProfile string, iamRoleArn string) (*dynamodb.DynamoDB, error) {
-	mockOptions, err := options.NewTerragruntOptionsForTest("integration_test")
-	if err != nil {
-		return nil, err
-	}
-
-	sessionConfig := &aws_helper.AwsSessionConfig{
-		Region:  awsRegion,
-		Profile: awsProfile,
-		RoleArn: iamRoleArn,
-	}
-
-	session, err := aws_helper.CreateAwsSession(sessionConfig, mockOptions)
-	if err != nil {
-		return nil, err
-	}
-
-	return dynamodb.New(session), nil
-}
-
-func createDynamoDbClientForTest(t *testing.T, awsRegion string) *dynamodb.DynamoDB {
-	client, err := createDynamoDbClient(awsRegion, "", "")
-	if err != nil {
-		t.Fatal(err)
-	}
-	return client
-}
-
-func cleanupTableForTest(t *testing.T, tableName string, awsRegion string) {
-	client := createDynamoDbClientForTest(t, awsRegion)
-	err := terragruntDynamoDb.DeleteTable(tableName, client)
-	require.NoError(t, err)
-}
-
-// Check that the GCS Bucket of the given name and location exists. Terragrunt should create this bucket during the test.
-// Also check if bucket got labeled properly.
-func validateGCSBucketExistsAndIsLabeled(t *testing.T, location string, bucketName string, expectedLabels map[string]string) {
-	remoteStateConfig := remote.RemoteStateConfigGCS{Bucket: bucketName}
-
-	gcsClient, err := remote.CreateGCSClient(remoteStateConfig)
-	if err != nil {
-		t.Fatalf("Error creating GCS client: %v", err)
-	}
-
-	// verify the bucket exists
-	assert.True(t, remote.DoesGCSBucketExist(gcsClient, &remoteStateConfig), "Terragrunt failed to create remote state GCS bucket %s", bucketName)
-
-	// verify the bucket location
-	ctx := context.Background()
-	bucket := gcsClient.Bucket(bucketName)
-	attrs, err := bucket.Attrs(ctx)
-	if err != nil {
-		t.Fatal(err)
-	}
-
-	assert.Equal(t, strings.ToUpper(location), attrs.Location, "Did not find GCS bucket in expected location.")
-
-	if expectedLabels != nil {
-		assertGCSLabels(t, expectedLabels, bucketName, gcsClient)
-	}
-}
-
-// gcsObjectAttrs returns the attributes of the specified object in the bucket
-func gcsObjectAttrs(t *testing.T, bucketName string, objectName string) *storage.ObjectAttrs {
-	remoteStateConfig := remote.RemoteStateConfigGCS{Bucket: bucketName}
-
-	gcsClient, err := remote.CreateGCSClient(remoteStateConfig)
-	if err != nil {
-		t.Fatalf("Error creating GCS client: %v", err)
-	}
-
-	ctx := context.Background()
-	bucket := gcsClient.Bucket(bucketName)
-
-	handle := bucket.Object(objectName)
-	attrs, err := handle.Attrs(ctx)
-	if err != nil {
-		t.Fatalf("Error reading object attributes %s %v", objectName, err)
-	}
-	return attrs
-}
-
-func assertGCSLabels(t *testing.T, expectedLabels map[string]string, bucketName string, client *storage.Client) {
-	ctx := context.Background()
-	bucket := client.Bucket(bucketName)
-
-	attrs, err := bucket.Attrs(ctx)
-	if err != nil {
-		t.Fatal(err)
-	}
-
-	var actualLabels = make(map[string]string)
-
-	for key, value := range attrs.Labels {
-		actualLabels[key] = value
-	}
-
-	assert.Equal(t, expectedLabels, actualLabels, "Did not find expected labels on GCS bucket.")
-}
-
-// Create the specified GCS bucket
-func createGCSBucket(t *testing.T, projectID string, location string, bucketName string) {
-	var gcsConfig remote.RemoteStateConfigGCS
-	gcsClient, err := remote.CreateGCSClient(gcsConfig)
-	if err != nil {
-		t.Fatalf("Error creating GCS client: %v", err)
-	}
-
-	t.Logf("Creating test GCS bucket %s in project %s, location %s", bucketName, projectID, location)
-
-	ctx := context.Background()
-	bucket := gcsClient.Bucket(bucketName)
-
-	bucketAttrs := &storage.BucketAttrs{
-		Location:          location,
-		VersioningEnabled: true,
-	}
-
-	if err := bucket.Create(ctx, projectID, bucketAttrs); err != nil {
-		t.Fatalf("Failed to create GCS bucket %s: %v", bucketName, err)
-	}
-}
-
-// Delete the specified GCS bucket to clean up after a test
-func deleteGCSBucket(t *testing.T, bucketName string) {
-	var gcsConfig remote.RemoteStateConfigGCS
-	gcsClient, err := remote.CreateGCSClient(gcsConfig)
-	if err != nil {
-		t.Fatalf("Error creating GCS client: %v", err)
-	}
-
-	t.Logf("Deleting test GCS bucket %s", bucketName)
-
-	ctx := context.Background()
-
-	// List all objects including their versions in the bucket
-	bucket := gcsClient.Bucket(bucketName)
-	q := &storage.Query{
-		Versions: true,
-	}
-	it := bucket.Objects(ctx, q)
-	for {
-		objectAttrs, err := it.Next()
-
-		if goErrors.Is(err, iterator.Done) {
-			break
-		}
-
-		if err != nil {
-			t.Fatalf("Failed to list objects and versions in GCS bucket %s: %v", bucketName, err)
-		}
-
-		// purge the object version
-		if err := bucket.Object(objectAttrs.Name).Generation(objectAttrs.Generation).Delete(ctx); err != nil {
-			t.Fatalf("Failed to delete GCS bucket object %s: %v", objectAttrs.Name, err)
-		}
-	}
-
-	// remote empty bucket
-	if err := bucket.Delete(ctx); err != nil {
-		t.Fatalf("Failed to delete GCS bucket %s: %v", bucketName, err)
-	}
-}
-
-func fileIsInFolder(t *testing.T, name string, path string) bool {
-	found := false
-	err := filepath.Walk(path, func(path string, info os.FileInfo, err error) error {
-		require.NoError(t, err)
-		if filepath.Base(path) == name {
-			found = true
-		}
-		return nil
-	})
-	require.NoError(t, err)
-	return found
-}
-
-func runValidateAllWithIncludeAndGetIncludedModules(t *testing.T, rootModulePath string, includeModulePaths []string, strictInclude bool) []string {
-	cmd_parts := []string{
-		"terragrunt", "run-all", "validate",
-		"--terragrunt-non-interactive",
-		"--terragrunt-log-level", "debug",
-		"--terragrunt-working-dir", rootModulePath,
-	}
-
-	for _, module := range includeModulePaths {
-		cmd_parts = append(cmd_parts, "--terragrunt-include-dir", module)
-	}
-
-	if strictInclude {
-		cmd_parts = append(cmd_parts, "--terragrunt-strict-include")
-	}
-
-	cmd := strings.Join(cmd_parts, " ")
-
-	validateAllStdout := bytes.Buffer{}
-	validateAllStderr := bytes.Buffer{}
-	err := runTerragruntCommand(
-		t,
-		cmd,
-		&validateAllStdout,
-		&validateAllStderr,
-	)
-	logBufferContentsLineByLine(t, validateAllStdout, "validate-all stdout")
-	logBufferContentsLineByLine(t, validateAllStderr, "validate-all stderr")
-	require.NoError(t, err)
-
-	require.NoError(t, err)
-
-	includedModulesRegexp, err := regexp.Compile(
-		fmt.Sprintf(
-			`=> Module %s/(.+) \(excluded: (true|false)`,
-			rootModulePath,
-		),
-	)
-	require.NoError(t, err)
-	matches := includedModulesRegexp.FindAllStringSubmatch(validateAllStderr.String(), -1)
-	includedModules := []string{}
-	for _, match := range matches {
-		if match[2] == "false" {
-			includedModules = append(includedModules, match[1])
-		}
-	}
-	sort.Strings(includedModules)
-	return includedModules
-}
-
-// sops decrypting for inputs
-func TestSopsDecryptedCorrectly(t *testing.T) {
-	t.Parallel()
-
-	cleanupTerraformFolder(t, TEST_FIXTURE_SOPS)
-	tmpEnvPath := copyEnvironment(t, TEST_FIXTURE_SOPS)
-	rootPath := util.JoinPath(tmpEnvPath, TEST_FIXTURE_SOPS)
-
-	runTerragrunt(t, "terragrunt apply -auto-approve --terragrunt-non-interactive --terragrunt-working-dir "+rootPath)
-
-	stdout := bytes.Buffer{}
-	stderr := bytes.Buffer{}
-
-	err := runTerragruntCommand(t, "terragrunt output -no-color -json --terragrunt-non-interactive --terragrunt-working-dir "+rootPath, &stdout, &stderr)
-	require.NoError(t, err)
-
-	outputs := map[string]TerraformOutput{}
-	require.NoError(t, json.Unmarshal(stdout.Bytes(), &outputs))
-
-	assert.Equal(t, []interface{}{true, false}, outputs["json_bool_array"].Value)
-	assert.Equal(t, []interface{}{"example_value1", "example_value2"}, outputs["json_string_array"].Value)
-	assert.InEpsilon(t, 1234.56789, outputs["json_number"].Value, 0.0001)
-	assert.Equal(t, "example_value", outputs["json_string"].Value)
-	assert.Equal(t, "Welcome to SOPS! Edit this file as you please!", outputs["json_hello"].Value)
-	assert.Equal(t, []interface{}{true, false}, outputs["yaml_bool_array"].Value)
-	assert.Equal(t, []interface{}{"example_value1", "example_value2"}, outputs["yaml_string_array"].Value)
-	assert.InEpsilon(t, 1234.5679, outputs["yaml_number"].Value, 0.0001)
-	assert.Equal(t, "example_value", outputs["yaml_string"].Value)
-	assert.Equal(t, "Welcome to SOPS! Edit this file as you please!", outputs["yaml_hello"].Value)
-	assert.Equal(t, "Raw Secret Example", outputs["text_value"].Value)
-	assert.Contains(t, outputs["env_value"].Value, "DB_PASSWORD=tomato")
-	assert.Contains(t, outputs["ini_value"].Value, "password = potato")
-}
-
-func TestSopsDecryptedCorrectlyRunAll(t *testing.T) {
-	t.Parallel()
-
-	cleanupTerraformFolder(t, TEST_FIXTURE_SOPS)
-	tmpEnvPath := copyEnvironment(t, TEST_FIXTURE_SOPS)
-	rootPath := util.JoinPath(tmpEnvPath, TEST_FIXTURE_SOPS)
-
-	runTerragrunt(t, fmt.Sprintf("terragrunt run-all apply -auto-approve --terragrunt-non-interactive --terragrunt-working-dir %s/.. --terragrunt-include-dir %s", rootPath, TEST_FIXTURE_SOPS))
-
-	stdout := bytes.Buffer{}
-	stderr := bytes.Buffer{}
-
-	err := runTerragruntCommand(t, fmt.Sprintf("terragrunt run-all output -no-color -json --terragrunt-non-interactive --terragrunt-working-dir %s/.. --terragrunt-include-dir %s", rootPath, TEST_FIXTURE_SOPS), &stdout, &stderr)
-	require.NoError(t, err)
-
-	outputs := map[string]TerraformOutput{}
-	require.NoError(t, json.Unmarshal(stdout.Bytes(), &outputs))
-
-	assert.Equal(t, []interface{}{true, false}, outputs["json_bool_array"].Value)
-	assert.Equal(t, []interface{}{"example_value1", "example_value2"}, outputs["json_string_array"].Value)
-	assert.InEpsilon(t, 1234.56789, outputs["json_number"].Value, 0.0001)
-	assert.Equal(t, "example_value", outputs["json_string"].Value)
-	assert.Equal(t, "Welcome to SOPS! Edit this file as you please!", outputs["json_hello"].Value)
-	assert.Equal(t, []interface{}{true, false}, outputs["yaml_bool_array"].Value)
-	assert.Equal(t, []interface{}{"example_value1", "example_value2"}, outputs["yaml_string_array"].Value)
-	assert.InEpsilon(t, 1234.5679, outputs["yaml_number"].Value, 0.0001)
-	assert.Equal(t, "example_value", outputs["yaml_string"].Value)
-	assert.Equal(t, "Welcome to SOPS! Edit this file as you please!", outputs["yaml_hello"].Value)
-	assert.Equal(t, "Raw Secret Example", outputs["text_value"].Value)
-	assert.Contains(t, outputs["env_value"].Value, "DB_PASSWORD=tomato")
-	assert.Contains(t, outputs["ini_value"].Value, "password = potato")
-}
-
-func TestTerragruntRunAllCommandPrompt(t *testing.T) {
-	t.Parallel()
-
-	s3BucketName := "terragrunt-test-bucket-" + strings.ToLower(uniqueId())
-
-	tmpEnvPath := copyEnvironment(t, TEST_FIXTURE_OUTPUT_ALL)
-
-	rootTerragruntConfigPath := util.JoinPath(tmpEnvPath, TEST_FIXTURE_OUTPUT_ALL, config.DefaultTerragruntConfigPath)
-	copyTerragruntConfigAndFillPlaceholders(t, rootTerragruntConfigPath, rootTerragruntConfigPath, s3BucketName, "not-used", "not-used")
-
-	environmentPath := fmt.Sprintf("%s/%s/env1", tmpEnvPath, TEST_FIXTURE_OUTPUT_ALL)
-
-	stdout := bytes.Buffer{}
-	stderr := bytes.Buffer{}
-	err := runTerragruntCommand(t, "terragrunt run-all apply --terragrunt-working-dir "+environmentPath, &stdout, &stderr)
-	logBufferContentsLineByLine(t, stdout, "stdout")
-	logBufferContentsLineByLine(t, stderr, "stderr")
-	assert.Contains(t, stderr.String(), "Are you sure you want to run 'terragrunt apply' in each folder of the stack described above? (y/n)")
-	require.Error(t, err)
-}
-
-func TestTerragruntLocalRunOnce(t *testing.T) {
-	t.Parallel()
-
-	cleanupTerraformFolder(t, TEST_FIXTURE_LOCAL_RUN_ONCE)
-	stdout := bytes.Buffer{}
-	stderr := bytes.Buffer{}
-
-	err := runTerragruntCommand(t, "terragrunt init --terragrunt-working-dir "+TEST_FIXTURE_LOCAL_RUN_ONCE, &stdout, &stderr)
-	require.Error(t, err)
-
-	errout := stdout.String()
-
-	assert.Equal(t, 1, strings.Count(errout, "foo"))
-}
-
-func TestTerragruntInitRunCmd(t *testing.T) {
-	t.Parallel()
-
-	cleanupTerraformFolder(t, TEST_FIXTURE_LOCAL_RUN_MULTIPLE)
-	stdout := bytes.Buffer{}
-	stderr := bytes.Buffer{}
-
-	err := runTerragruntCommand(t, "terragrunt init --terragrunt-working-dir "+TEST_FIXTURE_LOCAL_RUN_MULTIPLE, &stdout, &stderr)
-	require.Error(t, err)
-
-	errout := stdout.String()
-
-	// Check for cached values between locals and inputs sections
-	assert.Equal(t, 1, strings.Count(errout, "potato"))
-	assert.Equal(t, 1, strings.Count(errout, "carrot"))
-	assert.Equal(t, 1, strings.Count(errout, "bar"))
-	assert.Equal(t, 1, strings.Count(errout, "foo"))
-
-	assert.Equal(t, 1, strings.Count(errout, "input_variable"))
-
-	// Commands executed multiple times because of different arguments
-	assert.Equal(t, 4, strings.Count(errout, "uuid"))
-	assert.Equal(t, 6, strings.Count(errout, "random_arg"))
-	assert.Equal(t, 4, strings.Count(errout, "another_arg"))
-}
-
-func TestShowWarningWithDependentModulesBeforeDestroy(t *testing.T) {
-	t.Parallel()
-
-	rootPath := copyEnvironment(t, TEST_FIXTURE_DESTROY_WARNING)
-
-	rootPath = util.JoinPath(rootPath, TEST_FIXTURE_DESTROY_WARNING)
-	vpcPath := util.JoinPath(rootPath, "vpc")
-	appV1Path := util.JoinPath(rootPath, "app-v1")
-	appV2Path := util.JoinPath(rootPath, "app-v2")
-
-	cleanupTerraformFolder(t, rootPath)
-	cleanupTerraformFolder(t, vpcPath)
-
-	stdout := bytes.Buffer{}
-	stderr := bytes.Buffer{}
-
-	err := runTerragruntCommand(t, "terragrunt run-all init --terragrunt-non-interactive --terragrunt-working-dir "+rootPath, &stdout, &stderr)
-	require.NoError(t, err)
-	err = runTerragruntCommand(t, "terragrunt run-all apply --terragrunt-non-interactive --terragrunt-working-dir "+rootPath, &stdout, &stderr)
-	require.NoError(t, err)
-
-	// try to destroy vpc module and check if warning is printed in output
-	stdout = bytes.Buffer{}
-	stderr = bytes.Buffer{}
-
-	err = runTerragruntCommand(t, "terragrunt destroy --terragrunt-non-interactive --terragrunt-working-dir "+vpcPath, &stdout, &stderr)
-	require.NoError(t, err)
-
-	output := stderr.String()
-	assert.Equal(t, 1, strings.Count(output, appV1Path))
-	assert.Equal(t, 1, strings.Count(output, appV2Path))
-}
-
-func TestTerragruntOutputFromRemoteState(t *testing.T) { //nolint: paralleltest
-	// NOTE: We can't run this test in parallel because there are other tests that also call `config.ClearOutputCache()`, but this function uses a global variable and sometimes it throws an unexpected error:
-	// "fixture-output-from-remote-state/env1/app2/terragrunt.hcl:23,38-48: Unsupported attribute; This object does not have an attribute named "app3_text"."
-	// t.Parallel()
-
-	s3BucketName := "terragrunt-test-bucket-" + strings.ToLower(uniqueId())
-	defer deleteS3Bucket(t, TERRAFORM_REMOTE_STATE_S3_REGION, s3BucketName)
-
-	tmpEnvPath := copyEnvironment(t, TEST_FIXTURE_OUTPUT_FROM_REMOTE_STATE)
-
-	rootTerragruntConfigPath := util.JoinPath(tmpEnvPath, TEST_FIXTURE_OUTPUT_FROM_REMOTE_STATE, config.DefaultTerragruntConfigPath)
-	copyTerragruntConfigAndFillPlaceholders(t, rootTerragruntConfigPath, rootTerragruntConfigPath, s3BucketName, "not-used", "not-used")
-
-	environmentPath := fmt.Sprintf("%s/%s/env1", tmpEnvPath, TEST_FIXTURE_OUTPUT_FROM_REMOTE_STATE)
-
-	runTerragrunt(t, fmt.Sprintf("terragrunt apply --terragrunt-fetch-dependency-output-from-state --auto-approve --terragrunt-non-interactive --terragrunt-working-dir %s/app1", environmentPath))
-	runTerragrunt(t, fmt.Sprintf("terragrunt apply --terragrunt-fetch-dependency-output-from-state --auto-approve --terragrunt-non-interactive --terragrunt-working-dir %s/app3", environmentPath))
-	// Now delete dependencies cached state
-	config.ClearOutputCache()
-	require.NoError(t, os.Remove(filepath.Join(environmentPath, "/app1/.terraform/terraform.tfstate")))
-	require.NoError(t, os.RemoveAll(filepath.Join(environmentPath, "/app1/.terraform")))
-	require.NoError(t, os.Remove(filepath.Join(environmentPath, "/app3/.terraform/terraform.tfstate")))
-	require.NoError(t, os.RemoveAll(filepath.Join(environmentPath, "/app3/.terraform")))
-
-	runTerragrunt(t, fmt.Sprintf("terragrunt apply --terragrunt-fetch-dependency-output-from-state --auto-approve --terragrunt-non-interactive --terragrunt-working-dir %s/app2", environmentPath))
-	var (
-		stdout bytes.Buffer
-		stderr bytes.Buffer
-	)
-
-	runTerragruntRedirectOutput(t, "terragrunt run-all output --terragrunt-fetch-dependency-output-from-state --terragrunt-non-interactive --terragrunt-log-level debug --terragrunt-working-dir "+environmentPath, &stdout, &stderr)
-	output := stdout.String()
-
-	assert.True(t, strings.Contains(output, "app1 output"))
-	assert.True(t, strings.Contains(output, "app2 output"))
-	assert.True(t, strings.Contains(output, "app3 output"))
-	assert.False(t, strings.Contains(stderr.String(), "terraform output -json"))
-
-	assert.True(t, (strings.Index(output, "app3 output") < strings.Index(output, "app1 output")) && (strings.Index(output, "app1 output") < strings.Index(output, "app2 output")))
-}
-
-func TestShowErrorWhenRunAllInvokedWithoutArguments(t *testing.T) {
-	t.Parallel()
-
-	tmpEnvPath := copyEnvironment(t, TEST_FIXTURE_STACK)
-	appPath := util.JoinPath(tmpEnvPath, TEST_FIXTURE_STACK)
-
-	stdout := bytes.Buffer{}
-	stderr := bytes.Buffer{}
-	err := runTerragruntCommand(t, "terragrunt run-all --terragrunt-non-interactive --terragrunt-working-dir "+appPath, &stdout, &stderr)
-	require.Error(t, err)
-	var missingCommandError runall.MissingCommand
-	ok := goErrors.As(err, &missingCommandError)
-	assert.True(t, ok)
-}
-
-func TestPathRelativeToIncludeInvokedInCorrectPathFromChild(t *testing.T) {
-	t.Parallel()
-
-	appPath := path.Join(TEST_FIXTURE_RELATIVE_INCLUDE_CMD, "app")
-
-	stdout := bytes.Buffer{}
-	stderr := bytes.Buffer{}
-	err := runTerragruntCommand(t, "terragrunt version --terragrunt-log-level trace --terragrunt-non-interactive --terragrunt-working-dir "+appPath, &stdout, &stderr)
-	require.NoError(t, err)
-	output := stdout.String()
-	assert.Equal(t, 1, strings.Count(output, "path_relative_to_inclue: app\n"))
-	assert.Equal(t, 0, strings.Count(output, "path_relative_to_inclue: .\n"))
-}
-
-func TestTerragruntInitConfirmation(t *testing.T) {
-	t.Parallel()
-
-	s3BucketName := "terragrunt-test-bucket-" + strings.ToLower(uniqueId())
-
-	tmpEnvPath := copyEnvironment(t, TEST_FIXTURE_OUTPUT_ALL)
-
-	rootTerragruntConfigPath := util.JoinPath(tmpEnvPath, TEST_FIXTURE_OUTPUT_ALL, config.DefaultTerragruntConfigPath)
-	copyTerragruntConfigAndFillPlaceholders(t, rootTerragruntConfigPath, rootTerragruntConfigPath, s3BucketName, "not-used", "not-used")
-
-	stdout := bytes.Buffer{}
-	stderr := bytes.Buffer{}
-	err := runTerragruntCommand(t, "terragrunt run-all init --terragrunt-working-dir "+tmpEnvPath, &stdout, &stderr)
-	require.Error(t, err)
-	errout := stderr.String()
-	assert.Equal(t, 1, strings.Count(errout, "does not exist or you don't have permissions to access it. Would you like Terragrunt to create it? (y/n)"))
-}
-
-func TestNoMultipleInitsWithoutSourceChange(t *testing.T) {
-	t.Parallel()
-
-	tmpEnvPath := copyEnvironment(t, fixtureDownload)
-	cleanupTerraformFolder(t, tmpEnvPath)
-	testPath := util.JoinPath(tmpEnvPath, TEST_FIXTURE_STDOUT)
-
-	stdout := bytes.Buffer{}
-	stderr := bytes.Buffer{}
-
-	err := runTerragruntCommand(t, "terragrunt plan --terragrunt-non-interactive --terragrunt-working-dir "+testPath, &stdout, &stderr)
-	require.NoError(t, err)
-	// providers initialization during first plan
-	assert.Equal(t, 1, strings.Count(stdout.String(), "has been successfully initialized!"))
-
-	stdout = bytes.Buffer{}
-	stderr = bytes.Buffer{}
-
-	err = runTerragruntCommand(t, "terragrunt plan --terragrunt-non-interactive --terragrunt-working-dir "+testPath, &stdout, &stderr)
-	require.NoError(t, err)
-	// no initialization expected for second plan run
-	// https://github.com/gruntwork-io/terragrunt/issues/1921
-	assert.Equal(t, 0, strings.Count(stdout.String(), "has been successfully initialized!"))
-}
-
-func TestAutoInitWhenSourceIsChanged(t *testing.T) {
-	t.Parallel()
-
-	tmpEnvPath := copyEnvironment(t, fixtureDownload)
-	cleanupTerraformFolder(t, tmpEnvPath)
-	testPath := util.JoinPath(tmpEnvPath, TEST_FIXTURE_AUTO_INIT)
-
-	terragruntHcl := util.JoinPath(testPath, "terragrunt.hcl")
-	contents, err := util.ReadFileAsString(terragruntHcl)
-	if err != nil {
-		require.NoError(t, err)
-	}
-	updatedHcl := strings.ReplaceAll(contents, "__TAG_VALUE__", "v0.35.1")
-	require.NoError(t, os.WriteFile(terragruntHcl, []byte(updatedHcl), 0444))
-
-	stdout := bytes.Buffer{}
-	stderr := bytes.Buffer{}
-
-	err = runTerragruntCommand(t, "terragrunt plan --terragrunt-non-interactive --terragrunt-working-dir "+testPath, &stdout, &stderr)
-	require.NoError(t, err)
-	// providers initialization during first plan
-	assert.Equal(t, 1, strings.Count(stdout.String(), "has been successfully initialized!"))
-
-	updatedHcl = strings.ReplaceAll(contents, "__TAG_VALUE__", "v0.35.2")
-	require.NoError(t, os.WriteFile(terragruntHcl, []byte(updatedHcl), 0444))
-
-	stdout = bytes.Buffer{}
-	stderr = bytes.Buffer{}
-
-	err = runTerragruntCommand(t, "terragrunt plan --terragrunt-non-interactive --terragrunt-working-dir "+testPath, &stdout, &stderr)
-	require.NoError(t, err)
-	// auto initialization when source is changed
-	assert.Equal(t, 1, strings.Count(stdout.String(), "has been successfully initialized!"))
-}
-
-func TestNoColor(t *testing.T) {
-	t.Parallel()
-
-	tmpEnvPath := copyEnvironment(t, TEST_FIXTURE_NO_COLOR)
-	cleanupTerraformFolder(t, tmpEnvPath)
-	testPath := util.JoinPath(tmpEnvPath, TEST_FIXTURE_NO_COLOR)
-
-	stdout := bytes.Buffer{}
-	stderr := bytes.Buffer{}
-
-	err := runTerragruntCommand(t, "terragrunt plan -no-color --terragrunt-working-dir "+testPath, &stdout, &stderr)
-	require.NoError(t, err)
-	// providers initialization during first plan
-	assert.Equal(t, 1, strings.Count(stdout.String(), "has been successfully initialized!"))
-
-	assert.NotContains(t, stdout.String(), "[")
-}
-
-func TestRenderJsonAttributesMetadata(t *testing.T) {
-	t.Parallel()
-
-	tmpEnvPath := copyEnvironment(t, TEST_FIXTURE_RENDER_JSON_METADATA)
-	cleanupTerraformFolder(t, tmpEnvPath)
-	tmpDir := util.JoinPath(tmpEnvPath, TEST_FIXTURE_RENDER_JSON_METADATA, "attributes")
-
-	terragruntHcl := util.JoinPath(tmpEnvPath, TEST_FIXTURE_RENDER_JSON_METADATA, "attributes", "terragrunt.hcl")
-
-	var expectedMetadata = map[string]interface{}{
-		"found_in_file": terragruntHcl,
-	}
-
-	jsonOut := filepath.Join(tmpDir, "terragrunt_rendered.json")
-
-	runTerragrunt(t, fmt.Sprintf("terragrunt render-json --with-metadata --terragrunt-non-interactive --terragrunt-log-level debug --terragrunt-working-dir %s  --terragrunt-json-out %s", tmpDir, jsonOut))
-
-	jsonBytes, err := os.ReadFile(jsonOut)
-	require.NoError(t, err)
-
-	var renderedJson = map[string]interface{}{}
-	require.NoError(t, json.Unmarshal(jsonBytes, &renderedJson))
-
-	var inputs = renderedJson[config.MetadataInputs]
-	var expectedInputs = map[string]interface{}{
-		"name": map[string]interface{}{
-			"metadata": expectedMetadata,
-			"value":    "us-east-1-bucket",
-		},
-		"region": map[string]interface{}{
-			"metadata": expectedMetadata,
-			"value":    "us-east-1",
-		},
-	}
-	assert.True(t, reflect.DeepEqual(expectedInputs, inputs))
-
-	var locals = renderedJson[config.MetadataLocals]
-	var expectedLocals = map[string]interface{}{
-		"aws_region": map[string]interface{}{
-			"metadata": expectedMetadata,
-			"value":    "us-east-1",
-		},
-	}
-	assert.True(t, reflect.DeepEqual(expectedLocals, locals))
-
-	var downloadDir = renderedJson[config.MetadataDownloadDir]
-	var expecteDownloadDir = map[string]interface{}{
-		"metadata": expectedMetadata,
-		"value":    "/tmp",
-	}
-	assert.True(t, reflect.DeepEqual(expecteDownloadDir, downloadDir))
-
-	var iamAssumeRoleDuration = renderedJson[config.MetadataIamAssumeRoleDuration]
-	expectedIamAssumeRoleDuration := map[string]interface{}{
-		"metadata": expectedMetadata,
-		"value":    float64(666),
-	}
-	assert.True(t, reflect.DeepEqual(expectedIamAssumeRoleDuration, iamAssumeRoleDuration))
-
-	var iamAssumeRoleName = renderedJson[config.MetadataIamAssumeRoleSessionName]
-	expectedIamAssumeRoleName := map[string]interface{}{
-		"metadata": expectedMetadata,
-		"value":    "qwe",
-	}
-	assert.True(t, reflect.DeepEqual(expectedIamAssumeRoleName, iamAssumeRoleName))
-
-	var iamRole = renderedJson[config.MetadataIamRole]
-	expectedIamRole := map[string]interface{}{
-		"metadata": expectedMetadata,
-		"value":    "arn:aws:iam::ACCOUNT_ID:role/ROLE_NAME",
-	}
-	assert.True(t, reflect.DeepEqual(expectedIamRole, iamRole))
-
-	var preventDestroy = renderedJson[config.MetadataPreventDestroy]
-	expectedPreventDestroy := map[string]interface{}{
-		"metadata": expectedMetadata,
-		"value":    true,
-	}
-	assert.True(t, reflect.DeepEqual(expectedPreventDestroy, preventDestroy))
-
-	var skip = renderedJson[config.MetadataSkip]
-	expectedSkip := map[string]interface{}{
-		"metadata": expectedMetadata,
-		"value":    true,
-	}
-	assert.True(t, reflect.DeepEqual(expectedSkip, skip))
-
-	var terraformBinary = renderedJson[config.MetadataTerraformBinary]
-	expectedTerraformBinary := map[string]interface{}{
-		"metadata": expectedMetadata,
-		"value":    wrappedBinary(),
-	}
-	assert.True(t, reflect.DeepEqual(expectedTerraformBinary, terraformBinary))
-
-	var terraformVersionConstraint = renderedJson[config.MetadataTerraformVersionConstraint]
-	expectedTerraformVersionConstraint := map[string]interface{}{
-		"metadata": expectedMetadata,
-		"value":    ">= 0.11",
-	}
-	assert.True(t, reflect.DeepEqual(expectedTerraformVersionConstraint, terraformVersionConstraint))
-}
-
-func TestOutputModuleGroups(t *testing.T) {
-	t.Parallel()
-
-	tmpEnvPath := copyEnvironment(t, TEST_FIXTURE_OUTPUT_MODULE_GROUPS)
-	cleanupTerraformFolder(t, tmpEnvPath)
-	environmentPath := fmt.Sprintf("%s/%s", tmpEnvPath, TEST_FIXTURE_OUTPUT_MODULE_GROUPS)
-
-	expectedApplyOutput := fmt.Sprintf(`
-	{
-	  "Group 1": [
-		"%[1]s/root/vpc"
-	  ],
-	  "Group 2": [
-		"%[1]s/root/mysql",
-		"%[1]s/root/redis"
-	  ],
-	  "Group 3": [
-		"%[1]s/root/backend-app"
-	  ],
-	  "Group 4": [
-		"%[1]s/root/frontend-app"
-	  ]
-	}`, environmentPath)
-
-	expectedDestroyOutput := fmt.Sprintf(`
-	{
-	  "Group 1": [
-	    "%[1]s/root/frontend-app"
-	  ],
-	  "Group 2": [
-		"%[1]s/root/backend-app"
-	  ],
-	  "Group 3": [
-		"%[1]s/root/mysql",
-		"%[1]s/root/redis"
-	  ],
-	  "Group 4": [
-		"%[1]s/root/vpc"
-	  ]
-	}`, environmentPath)
-
-	tests := map[string]struct {
-		subCommand     string
-		expectedOutput string
-	}{
-		"output-module-groups with no subcommand": {
-			subCommand:     "",
-			expectedOutput: expectedApplyOutput,
-		},
-		"output-module-groups with apply subcommand": {
-			subCommand:     "apply",
-			expectedOutput: expectedApplyOutput,
-		},
-		"output-module-groups with destroy subcommand": {
-			subCommand:     "destroy",
-			expectedOutput: expectedDestroyOutput,
-		},
-	}
-
-	for name, tt := range tests {
-		tt := tt
-
-		t.Run(name, func(t *testing.T) {
-			t.Parallel()
-
-			var (
-				stdout bytes.Buffer
-				stderr bytes.Buffer
-			)
-			runTerragruntRedirectOutput(t, fmt.Sprintf("terragrunt output-module-groups --terragrunt-working-dir %s %s", environmentPath, tt.subCommand), &stdout, &stderr)
-			output := strings.ReplaceAll(stdout.String(), " ", "")
-			expectedOutput := strings.ReplaceAll(strings.ReplaceAll(tt.expectedOutput, "\t", ""), " ", "")
-			assert.True(t, strings.Contains(strings.TrimSpace(output), strings.TrimSpace(expectedOutput)))
-		})
-	}
-}
-
-func TestRenderJsonMetadataDependency(t *testing.T) {
-	t.Parallel()
-
-	tmpEnvPath := copyEnvironment(t, TEST_FIXTURE_RENDER_JSON_METADATA)
-	cleanupTerraformFolder(t, tmpEnvPath)
-	tmpDir := util.JoinPath(tmpEnvPath, TEST_FIXTURE_RENDER_JSON_METADATA, "dependencies", "app")
-
-	terragruntHcl := util.JoinPath(tmpEnvPath, TEST_FIXTURE_RENDER_JSON_METADATA, "dependencies", "app", "terragrunt.hcl")
-	includeHcl := util.JoinPath(tmpEnvPath, TEST_FIXTURE_RENDER_JSON_METADATA, "dependencies", "app", "include.hcl")
-
-	var includeMetadata = map[string]interface{}{
-		"found_in_file": includeHcl,
-	}
-
-	var terragruntMetadata = map[string]interface{}{
-		"found_in_file": terragruntHcl,
-	}
-
-	jsonOut := filepath.Join(tmpDir, "terragrunt_rendered.json")
-
-	runTerragrunt(t, fmt.Sprintf("terragrunt render-json --with-metadata --terragrunt-non-interactive --terragrunt-log-level debug --terragrunt-working-dir %s  --terragrunt-json-out %s", tmpDir, jsonOut))
-
-	jsonBytes, err := os.ReadFile(jsonOut)
-	require.NoError(t, err)
-
-	var renderedJson = map[string]interface{}{}
-	require.NoError(t, json.Unmarshal(jsonBytes, &renderedJson))
-
-	var inputs = renderedJson[config.MetadataInputs]
-	var expectedInputs = map[string]interface{}{
-		"test_input": map[string]interface{}{
-			"metadata": includeMetadata,
-			"value":    "test_value",
-		},
-	}
-	assert.True(t, reflect.DeepEqual(expectedInputs, inputs))
-
-	var dependencies = renderedJson[config.MetadataDependencies]
-	var expectedDependencies = []interface{}{
-		map[string]interface{}{
-			"metadata": includeMetadata,
-			"value":    "../dependency2",
-		},
-		map[string]interface{}{
-			"metadata": terragruntMetadata,
-			"value":    "../dependency1",
-		},
-	}
-	assert.True(t, reflect.DeepEqual(expectedDependencies, dependencies))
-}
-
-func TestRenderJsonWithMockOutputs(t *testing.T) {
-	t.Parallel()
-
-	tmpEnvPath := copyEnvironment(t, TEST_FIXTURE_RENDER_JSON_MOCK_OUTPUTS)
-	cleanupTerraformFolder(t, tmpEnvPath)
-	tmpDir := util.JoinPath(tmpEnvPath, TEST_FIXTURE_RENDER_JSON_MOCK_OUTPUTS, "app")
-
-	var expectedMetadata = map[string]interface{}{
-		"found_in_file": util.JoinPath(tmpDir, "terragrunt.hcl"),
-	}
-
-	jsonOut := filepath.Join(tmpDir, "terragrunt_rendered.json")
-
-	runTerragrunt(t, fmt.Sprintf("terragrunt render-json --with-metadata --terragrunt-non-interactive --terragrunt-log-level debug --terragrunt-working-dir %s  --terragrunt-json-out %s", tmpDir, jsonOut))
-
-	jsonBytes, err := os.ReadFile(jsonOut)
-	require.NoError(t, err)
-
-	var renderedJson = map[string]interface{}{}
-	require.NoError(t, json.Unmarshal(jsonBytes, &renderedJson))
-
-	dependency := renderedJson[config.MetadataDependency]
-
-	var expectedDependency = map[string]interface{}{
-		"module": map[string]interface{}{
-			"metadata": expectedMetadata,
-			"value": map[string]interface{}{
-				"config_path": "../dependency",
-				"enabled":     nil,
-				"mock_outputs": map[string]interface{}{
-					"bastion_host_security_group_id": "123",
-					"security_group_id":              "sg-abcd1234",
-				},
-				"mock_outputs_allowed_terraform_commands": [1]string{"validate"},
-				"mock_outputs_merge_strategy_with_state":  nil,
-				"mock_outputs_merge_with_state":           nil,
-				"name":                                    "module",
-				"outputs":                                 nil,
-				"inputs":                                  nil,
-				"skip":                                    nil,
-			},
-		},
-	}
-	serializedDependency, err := json.Marshal(dependency)
-	require.NoError(t, err)
-
-	serializedExpectedDependency, err := json.Marshal(expectedDependency)
-	require.NoError(t, err)
-	assert.Equal(t, string(serializedExpectedDependency), string(serializedDependency))
-}
-
-func TestRenderJsonMetadataIncludes(t *testing.T) {
-	t.Parallel()
-
-	tmpEnvPath := copyEnvironment(t, TEST_FIXTURE_RENDER_JSON_METADATA)
-	cleanupTerraformFolder(t, tmpEnvPath)
-	tmpDir := util.JoinPath(tmpEnvPath, TEST_FIXTURE_RENDER_JSON_METADATA, "includes", "app")
-
-	terragruntHcl := util.JoinPath(tmpEnvPath, TEST_FIXTURE_RENDER_JSON_METADATA, "includes", "app", "terragrunt.hcl")
-	localsHcl := util.JoinPath(tmpEnvPath, TEST_FIXTURE_RENDER_JSON_METADATA, "includes", "app", "locals.hcl")
-	inputHcl := util.JoinPath(tmpEnvPath, TEST_FIXTURE_RENDER_JSON_METADATA, "includes", "app", "inputs.hcl")
-	generateHcl := util.JoinPath(tmpEnvPath, TEST_FIXTURE_RENDER_JSON_METADATA, "includes", "app", "generate.hcl")
-	commonHcl := util.JoinPath(tmpEnvPath, TEST_FIXTURE_RENDER_JSON_METADATA, "includes", "common", "common.hcl")
-
-	var terragruntMetadata = map[string]interface{}{
-		"found_in_file": terragruntHcl,
-	}
-	var localsMetadata = map[string]interface{}{
-		"found_in_file": localsHcl,
-	}
-	var inputMetadata = map[string]interface{}{
-		"found_in_file": inputHcl,
-	}
-	var generateMetadata = map[string]interface{}{
-		"found_in_file": generateHcl,
-	}
-	var commonMetadata = map[string]interface{}{
-		"found_in_file": commonHcl,
-	}
-
-	jsonOut := filepath.Join(tmpDir, "terragrunt_rendered.json")
-
-	runTerragrunt(t, fmt.Sprintf("terragrunt render-json --with-metadata --terragrunt-non-interactive --terragrunt-log-level debug --terragrunt-working-dir %s  --terragrunt-json-out %s", tmpDir, jsonOut))
-
-	jsonBytes, err := os.ReadFile(jsonOut)
-	require.NoError(t, err)
-
-	var renderedJson = map[string]interface{}{}
-	require.NoError(t, json.Unmarshal(jsonBytes, &renderedJson))
-
-	var inputs = renderedJson[config.MetadataInputs]
-	var expectedInputs = map[string]interface{}{
-		"content": map[string]interface{}{
-			"metadata": localsMetadata,
-			"value":    "test",
-		},
-		"qwe": map[string]interface{}{
-			"metadata": inputMetadata,
-			"value":    "123",
-		},
-	}
-	assert.True(t, reflect.DeepEqual(expectedInputs, inputs))
-
-	var locals = renderedJson[config.MetadataLocals]
-	var expectedLocals = map[string]interface{}{
-		"abc": map[string]interface{}{
-			"metadata": terragruntMetadata,
-			"value":    "xyz",
-		},
-	}
-	assert.True(t, reflect.DeepEqual(expectedLocals, locals))
-
-	var generate = renderedJson[config.MetadataGenerateConfigs]
-	var expectedGenerate = map[string]interface{}{
-		"provider": map[string]interface{}{
-			"metadata": generateMetadata,
-			"value": map[string]interface{}{
-				"comment_prefix":    "# ",
-				"contents":          "# test\n",
-				"disable_signature": false,
-				"disable":           false,
-				"if_exists":         "overwrite",
-				"if_disabled":       "skip",
-				"path":              "provider.tf",
-			},
-		},
-	}
-=======
->>>>>>> 70797fd4
 
 func TestTerragruntRemoteStateCodegenOverwrites(t *testing.T) {
 	t.Parallel()
@@ -5650,23 +2495,6 @@
 			stdout := bytes.Buffer{}
 			stderr := bytes.Buffer{}
 
-<<<<<<< HEAD
-	var renderedJson = map[string]interface{}{}
-	require.NoError(t, json.Unmarshal(jsonBytes, &renderedJson))
-
-	var terraform = renderedJson[config.MetadataTerraform]
-	var expectedTerraform = map[string]interface{}{
-		"metadata": terragruntMetadata,
-		"value": map[string]interface{}{
-			"after_hook":               map[string]interface{}{},
-			"before_hook":              map[string]interface{}{},
-			"copy_terraform_lock_file": nil,
-			"error_hook":               map[string]interface{}{},
-			"extra_arguments":          map[string]interface{}{},
-			"include_in_copy":          nil,
-			"source":                   "../terraform",
-		},
-=======
 			err := runTerragruntVersionCommand(
 				t,
 				tt.terragruntVersion,
@@ -5688,7 +2516,6 @@
 				require.Error(t, err)
 			}
 		})
->>>>>>> 70797fd4
 	}
 }
 
