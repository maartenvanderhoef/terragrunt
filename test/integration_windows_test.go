//go:build windows
// +build windows

package test_test

import (
	"bytes"
	"fmt"
	"os"
	"path/filepath"
	"regexp"
	"strings"
	"testing"

	"github.com/gruntwork-io/terragrunt/test/helpers"
	"github.com/gruntwork-io/terragrunt/util"
	"github.com/stretchr/testify/assert"
	"github.com/stretchr/testify/require"
)

const (
	testFixtureDownloadPath                         = "fixtures/download"
	testFixtureLocalRelativeArgsWindowsDownloadPath = "fixtures/download/local-windows"
	testFixtureManifestRemoval                      = "fixtures/manifest-removal"
	testFixtureTflintNoIssuesFound                  = "fixtures/tflint/no-issues-found"

	tempDir = `C:\tmp`
)

func TestMain(m *testing.M) {
	// By default, t.TempDir() creates a temporary directory inside the user directory
	// `C:/Users/circleci/AppData/Local/Temp/`, which ends up exceeding the maximum allowed length
	// and causes the error: "fatal: '$GIT_DIR' too big". Example:
	// "C:/Users/circleci/AppData/Local/Temp/TestWindowsLocalWithRelativeExtraArgsWindows1263358614/001/fixtures/download/local-windows/.terragrunt-cache/rviFlp3V5mrXldwi6Hbi8p2rDL0/U0tL3quoR7Yt-oR6jROJomrYpTs".
	// Solution, shorten the TMP path.

	envVars := map[string]string{"TMP": "", "TEMP": ""}

	// Save current values to restore them at the end.
	for name := range envVars {
		envVars[name] = os.Getenv(name)
	}

	defer func() {
		// Restore previous values.
		for name, val := range envVars {
			os.Setenv(name, val)
		}
	}()

	if _, err := os.Stat(tempDir); os.IsNotExist(err) {
		if err := os.Mkdir(tempDir, os.ModePerm); err != nil {
			fmt.Printf("Failed to create temp dir due to error: %v", err)
			os.Exit(1)
		}
	} else {
		// Verify write permissions
		testFile := filepath.Join(tempDir, ".write_test")
		if err := os.WriteFile(testFile, []byte(""), 0666); err != nil {
			fmt.Printf("Temp dir %s is not writable: %v", tempDir, err)
			os.Exit(1)
		}

		os.Remove(testFile)
	}

	// Set temporary values.
	for name := range envVars {
		if err := os.Setenv(name, tempDir); err != nil {
			fmt.Printf("Failed to set env var %s=%s due to error: %v", name, tempDir, err)
			os.Exit(1)
		}
	}

	os.Exit(m.Run())
}

func TestWindowsLocalWithRelativeExtraArgsWindows(t *testing.T) {
	t.Parallel()

	rootPath := CopyEnvironmentWithTflint(t, testFixtureDownloadPath)
	modulePath := util.JoinPath(rootPath, testFixtureLocalRelativeArgsWindowsDownloadPath)

	helpers.RunTerragrunt(t, fmt.Sprintf("terragrunt apply -auto-approve --non-interactive --working-dir %s", modulePath))

	// Run a second time to make sure the temporary folder can be reused without errors
	helpers.RunTerragrunt(t, fmt.Sprintf("terragrunt apply -auto-approve --non-interactive --working-dir %s", modulePath))
}

// TestWindowsTerragruntSourceMapDebug copies the test/fixtures/source-map directory to a new Windows path
// and then ensures that the TG_SOURCE_MAP env var can be used to swap out git sources for local modules
func TestWindowsTerragruntSourceMapDebug(t *testing.T) {
	testCases := []struct {
		name string
	}{
		{
			name: "multiple-match",
		},
		{
			name: "multiple-with-dependency",
		},
	}
	for _, tc := range testCases {
		t.Run(tc.name, func(t *testing.T) {
			fixtureSourceMapPath := "fixtures/source-map"
			helpers.CleanupTerraformFolder(t, fixtureSourceMapPath)
			targetPath := "C:\\test\\infrastructure-modules/"
			copyEnvironmentToPath(t, fixtureSourceMapPath, targetPath)
			rootPath := filepath.Join(targetPath, fixtureSourceMapPath)

			t.Setenv(
				"TG_SOURCE_MAP",
				strings.Join(
					[]string{
						fmt.Sprintf("git::ssh://git@github.com/gruntwork-io/i-dont-exist.git=%s", targetPath),
						fmt.Sprintf("git::ssh://git@github.com/gruntwork-io/another-dont-exist.git=%s", targetPath),
					},
					",",
				),
			)
			tgPath := filepath.Join(rootPath, tc.name)
			tgArgs := "terragrunt run --all apply --non-interactive --log-level trace --working-dir " + tgPath
			helpers.RunTerragrunt(t, tgArgs)
		})
	}
}

func TestWindowsTflintIsInvoked(t *testing.T) {
	out := new(bytes.Buffer)
	errOut := new(bytes.Buffer)
	rootPath := copyEnvironmentWithTflint(t, testFixtureTflintNoIssuesFound)
	modulePath := util.JoinPath(rootPath, testFixtureTflintNoIssuesFound)
	err := helpers.RunTerragruntCommand(t, fmt.Sprintf("terragrunt plan --log-level trace --working-dir %s", modulePath), out, errOut)
	assert.NoError(t, err)

	assert.NotContains(t, errOut.String(), "Error while running tflint with args:")
	assert.NotContains(t, errOut.String(), "Tflint found issues in the project. Check for the tflint logs above.")

	found, err := regexp.MatchString(fmt.Sprintf("--config %s/.terragrunt-cache/.*/.tflint.hcl", modulePath), errOut.String())
	assert.NoError(t, err)
	assert.True(t, found)
}

func TestWindowsManifestFileIsRemoved(t *testing.T) {
	out := new(bytes.Buffer)
	errOut := new(bytes.Buffer)
	rootPath := copyEnvironmentWithTflint(t, testFixtureManifestRemoval)
	modulePath := util.JoinPath(rootPath, testFixtureManifestRemoval, "app")
	err := helpers.RunTerragruntCommand(t, fmt.Sprintf("terragrunt plan --non-interactive --log-level trace --working-dir %s", modulePath), out, errOut)
	assert.NoError(t, err)

	info1, err := fileInfo(modulePath, ".terragrunt-module-manifest")
	assert.NoError(t, err)
	assert.NotNil(t, info1)

	out = new(bytes.Buffer)
	errOut = new(bytes.Buffer)
	err = helpers.RunTerragruntCommand(t, fmt.Sprintf("terragrunt plan --non-interactive --log-level trace --working-dir %s", modulePath), out, errOut)
	assert.NoError(t, err)

	info2, err := fileInfo(modulePath, ".terragrunt-module-manifest")
	assert.NoError(t, err)
	assert.NotNil(t, info2)

	// ensure that .terragrunt-module-manifest was recreated
	assert.True(t, (*info2).ModTime().After((*info1).ModTime()))
}

func fileInfo(path, fileName string) (*os.FileInfo, error) {
	var fileInfo *os.FileInfo
	err := filepath.Walk(path, func(path string, info os.FileInfo, err error) error {
		if fileInfo != nil {
			return nil
		}
		if err != nil {
			return err
		}
		if !info.IsDir() && info.Name() == fileName {
			fileInfo = &info
			return nil
		}
		return nil
	})
	return fileInfo, err
}

func TestWindowsFindParent(t *testing.T) {
	t.Parallel()

	helpers.CleanupTerraformFolder(t, testFixtureFindParent)

	helpers.RunTerragrunt(t, fmt.Sprintf("terragrunt run --all plan --non-interactive --working-dir %s", testFixtureFindParent))

	// second run shouldn't fail with find_in_parent_folders("root.hcl") issue
	helpers.RunTerragrunt(t, "terragrunt run --all --non-interactive --working-dir "+testFixtureFindParent+" -- apply -auto-approve")
}

func TestWindowsScaffold(t *testing.T) {
	t.Parallel()

	// create temp dir
	tmpDir, err := os.MkdirTemp("", "terragrunt-test")
	assert.NoError(t, err)

	helpers.RunTerragrunt(t, fmt.Sprintf("terragrunt scaffold github.com/gruntwork-io/terragrunt-infrastructure-modules-example//modules/mysql --working-dir %s", tmpDir))

	// check that terragrunt.hcl was created
	_, err = os.Stat(filepath.Join(tmpDir, "terragrunt.hcl"))
	assert.NoError(t, err)
}

func TestWindowsScaffoldRef(t *testing.T) {
	t.Parallel()

	// create temp dir
	tmpDir, err := os.MkdirTemp("", "terragrunt-test")
	assert.NoError(t, err)

	helpers.RunTerragrunt(t, fmt.Sprintf("terragrunt scaffold github.com/gruntwork-io/terragrunt-infrastructure-modules-example//modules/mysql?ref=v0.8.1 --working-dir %s", tmpDir))

	// check that terragrunt.hcl was created
	_, err = os.Stat(filepath.Join(tmpDir, "terragrunt.hcl"))
	assert.NoError(t, err)
}

func copyEnvironmentToPath(t *testing.T, environmentPath, targetPath string) {
	if err := os.MkdirAll(targetPath, 0777); err != nil {
		t.Fatalf("Failed to create temp dir %s due to error %v", targetPath, err)
	}

	copyErr := util.CopyFolderContents(createLogger(), environmentPath, util.JoinPath(targetPath, environmentPath), ".terragrunt-test", nil, nil)
	require.NoError(t, copyErr)
}

<<<<<<< HEAD
func copyEnvironmentWithTflint(t *testing.T, environmentPath string) string {
	tmpDir, err := os.MkdirTemp("", "terragrunt-test")
=======
func CopyEnvironmentWithTflint(t *testing.T, environmentPath string) string {
	currentDir, err := os.Getwd()
	if err != nil {
		t.Fatalf("Failed to get current directory: %v", err)
	}
	tmpDir, err := os.MkdirTemp(currentDir, "terragrunt-test")
>>>>>>> 19e68d46
	if err != nil {
		t.Fatalf("Failed to create temp dir due to error: %v", err)
	}

	t.Logf("Copying %s to %s", environmentPath, tmpDir)

	require.NoError(t, util.CopyFolderContents(createLogger(), environmentPath, util.JoinPath(tmpDir, environmentPath), ".terragrunt-test", []string{".tflint.hcl"}, []string{}))

	return tmpDir
}<|MERGE_RESOLUTION|>--- conflicted
+++ resolved
@@ -78,7 +78,7 @@
 func TestWindowsLocalWithRelativeExtraArgsWindows(t *testing.T) {
 	t.Parallel()
 
-	rootPath := CopyEnvironmentWithTflint(t, testFixtureDownloadPath)
+	rootPath := helpers.CopyEnvironment(t, testFixtureDownloadPath)
 	modulePath := util.JoinPath(rootPath, testFixtureLocalRelativeArgsWindowsDownloadPath)
 
 	helpers.RunTerragrunt(t, fmt.Sprintf("terragrunt apply -auto-approve --non-interactive --working-dir %s", modulePath))
@@ -232,17 +232,8 @@
 	require.NoError(t, copyErr)
 }
 
-<<<<<<< HEAD
 func copyEnvironmentWithTflint(t *testing.T, environmentPath string) string {
 	tmpDir, err := os.MkdirTemp("", "terragrunt-test")
-=======
-func CopyEnvironmentWithTflint(t *testing.T, environmentPath string) string {
-	currentDir, err := os.Getwd()
-	if err != nil {
-		t.Fatalf("Failed to get current directory: %v", err)
-	}
-	tmpDir, err := os.MkdirTemp(currentDir, "terragrunt-test")
->>>>>>> 19e68d46
 	if err != nil {
 		t.Fatalf("Failed to create temp dir due to error: %v", err)
 	}
