# Install terraform using Chocolatey
<<<<<<< HEAD
choco install terraform --version 1.10.2 -y
=======
$TerraformVersion = $Env:TERRAFORM_VERSION
choco install terraform --version $TerraformVersion -y
>>>>>>> a02986e1
# Verify installation
Get-Command terraform
terraform version<|MERGE_RESOLUTION|>--- conflicted
+++ resolved
@@ -1,10 +1,6 @@
 # Install terraform using Chocolatey
-<<<<<<< HEAD
-choco install terraform --version 1.10.2 -y
-=======
 $TerraformVersion = $Env:TERRAFORM_VERSION
 choco install terraform --version $TerraformVersion -y
->>>>>>> a02986e1
 # Verify installation
 Get-Command terraform
 terraform version